--- conflicted
+++ resolved
@@ -68,45 +68,4 @@
           python -m pip install -e .
           python -m aind_data_schema.utils.json_writer --output $TEMP_DIR --attach-version
           python -m pip install awscli
-<<<<<<< HEAD
-          aws s3 sync $TEMP_DIR s3://${AWS_DATA_SCHEMA_BUCKET}/$S3_PREFIX
-=======
-          aws s3 sync $TEMP_DIR s3://${AWS_DATA_SCHEMA_BUCKET}/$S3_PREFIX
-
-  upload_diagrams:
-    needs: tag_and_publish
-    runs-on: ubuntu-latest
-    permissions:
-      id-token: write
-      contents: read
-    env:
-      AWS_DATA_SCHEMA_ROLE: ${{ secrets.AWS_DATA_SCHEMA_ROLE_PROD }}
-      AWS_DATA_SCHEMA_BUCKET: ${{ vars.AWS_DATA_SCHEMA_BUCKET_PROD }}
-      AWS_REGION : ${{ vars.AWS_REGION_PROD }}
-      DIAGRAM_DIRECTORY: ./docs/source/_static/diagrams
-    steps:
-      - uses: actions/checkout@master
-      - name: Pull latest changes
-        run: git pull origin main
-      - name: Set up Python 3.10
-        uses: actions/setup-python@v3
-        with:
-          python-version: '3.10'
-      - name: Install dependencies
-        run: |
-          sudo apt install graphviz libgraphviz-dev -y
-          python -m pip install -e .[docs] --no-cache-dir
-          python -m pip install awscli
-      - name: Generate erdantic diagrams
-        run: |
-          mkdir $DIAGRAM_DIRECTORY
-          python -m aind_data_schema.utils.diagrams $DIAGRAM_DIRECTORY
-      - name: Configure aws credentials
-        uses: aws-actions/configure-aws-credentials@v2
-        with:
-          role-to-assume: ${{ env.AWS_DATA_SCHEMA_ROLE }}
-          role-session-name: github-diagram-upload-session
-          aws-region: ${{ env.AWS_REGION }}
-      - name: Create and upload diagrams
-        run: aws s3 sync $DIAGRAM_DIRECTORY s3://${AWS_DATA_SCHEMA_BUCKET}/diagrams
->>>>>>> e1cb4a9e
+          aws s3 sync $TEMP_DIR s3://${AWS_DATA_SCHEMA_BUCKET}/$S3_PREFIX