--- conflicted
+++ resolved
@@ -140,10 +140,7 @@
 
 # Jupyter
 notebook/
-<<<<<<< HEAD
 
 # aind-data-schema files
 examples/*.json
-=======
-*.vscode
->>>>>>> 848b5cbc
+*.vscode