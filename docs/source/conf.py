"""Configuration file for the Sphinx documentation builder."""

#
# For the full list of built-in configuration values, see the documentation:
# https://www.sphinx-doc.org/en/master/usage/configuration.html
import os
from datetime import date

# -- Path Setup --------------------------------------------------------------
from os.path import abspath, dirname
from pathlib import Path

from aind_data_schema import __version__ as package_version
from aind_data_schema.core import (  # A temporary workaround to fix NameError when building Sphinx
    acquisition,
    data_description,
    instrument,
    metadata,
    procedures,
    processing,
    subject,
    quality_control,
)

dummy_object = [
    acquisition,
    data_description,
    instrument,
    metadata,
    procedures,
    processing,
    instrument,
    subject,
    quality_control,
]  # A temporary workaround to bypass "Imported but unused" error

INSTITUTE_NAME = "Allen Institute for Neural Dynamics"

current_year = date.today().year

this_file_path = abspath(__file__)
project = Path(dirname(dirname(dirname(this_file_path)))).name
project_copyright = f"{current_year}, {INSTITUTE_NAME}"
author = INSTITUTE_NAME
release = package_version

# -- General configuration ---------------------------------------------------
# https://www.sphinx-doc.org/en/master/usage/configuration.html#general-configuration

extensions = [
    "sphinx.ext.duration",
    "sphinx.ext.doctest",
    "sphinx.ext.autodoc",
    "sphinxcontrib.autodoc_pydantic",
    "sphinx.ext.napoleon",
    "sphinx_jinja",
    "myst_parser",
]
templates_path = ["_templates"]
exclude_patterns = []

# -- Options for HTML output -------------------------------------------------
# https://www.sphinx-doc.org/en/master/usage/configuration.html#options-for-html-output

html_theme = "furo"
html_static_path = ["_static"]
html_title = "aind-data-schema"
html_favicon = "_static/favicon.ico"
html_theme_options = {
    "light_logo": "light-logo.svg",
    "dark_logo": "dark-logo.svg",
}

# If true, "Created using Sphinx" is shown in the HTML footer. Default is True.
html_show_sphinx = False

# If true, "(C) Copyright ..." is shown in the HTML footer. Default is True.
<<<<<<< HEAD
html_show_copyright = False
=======
html_show_copyright = False

DIAGRAM_URL = os.getenv("DIAGRAM_URL")
diagrams_list = [
    "acquisition",
    "data_description",
    "instrument",
    "metadata.nd",
    "procedures",
    "processing",
    "subject",
    "quality_control",
]
rst_epilog = ""
for diagram in diagrams_list:
    rst_epilog = (
        rst_epilog
        + """
.. |{diagram}| image:: {url_base}/{diagram}.svg
""".format(
            diagram=diagram, url_base=DIAGRAM_URL
        )
    )
>>>>>>> e1cb4a9e
<|MERGE_RESOLUTION|>--- conflicted
+++ resolved
@@ -75,30 +75,4 @@
 html_show_sphinx = False
 
 # If true, "(C) Copyright ..." is shown in the HTML footer. Default is True.
-<<<<<<< HEAD
-html_show_copyright = False
-=======
-html_show_copyright = False
-
-DIAGRAM_URL = os.getenv("DIAGRAM_URL")
-diagrams_list = [
-    "acquisition",
-    "data_description",
-    "instrument",
-    "metadata.nd",
-    "procedures",
-    "processing",
-    "subject",
-    "quality_control",
-]
-rst_epilog = ""
-for diagram in diagrams_list:
-    rst_epilog = (
-        rst_epilog
-        + """
-.. |{diagram}| image:: {url_base}/{diagram}.svg
-""".format(
-            diagram=diagram, url_base=DIAGRAM_URL
-        )
-    )
->>>>>>> e1cb4a9e
+html_show_copyright = False