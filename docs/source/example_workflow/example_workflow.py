import os

import pandas as pd
from aind_data_schema_models.modalities import Modality
from aind_data_schema_models.organizations import Organization
from aind_data_schema_models.pid_names import PIDName
from aind_data_schema_models.platforms import Platform

from aind_data_schema.components.identifiers import Experimenter
from aind_data_schema.core.data_description import Funding, RawDataDescription
from aind_data_schema.core.procedures import NanojectInjection, Perfusion, Procedures, Surgery, ViralMaterial
from aind_data_schema.core.subject import BreedingInfo, Housing, Species, Subject

sessions_df = pd.read_excel("example_workflow.xlsx", sheet_name="sessions")
mice_df = pd.read_excel("example_workflow.xlsx", sheet_name="mice")
procedures_df = pd.read_excel("example_workflow.xlsx", sheet_name="procedures")

# everything was done by one person, so it's not in the spreadsheet
experimenter = [Experimenter(name="Some Investigator")]

# in our spreadsheet, we stored sex as M/F instead of Male/Female
subject_sex_lookup = {
    "F": "Female",
    "M": "Male",
}

# everything is covered by the same IACUC protocol
ethics_review_id = "2109"

# loop through all of the sessions
for session_idx, session in sessions_df.iterrows():
    # our data always contains planar optical physiology and behavior videos
    d = RawDataDescription(
        modality=[Modality.POPHYS, Modality.BEHAVIOR_VIDEOS],
        platform=Platform.BEHAVIOR,
        subject_id=str(session["mouse_id"]),
        creation_time=session["end_time"].to_pydatetime(),
        institution=Organization.OTHER,
        investigators=[PIDName(name="Some Investigator")],
        funding_source=[Funding(funder=Organization.NIMH)],
    )

    # we will store our json files in a directory named after the session
    os.makedirs(d.name, exist_ok=True)

    d.write_standard_file(output_directory=d.name)

    # look up the mouse used in this session
    mouse = mice_df[mice_df["id"] == session["mouse_id"]].iloc[0]
    dam = mice_df[mice_df["id"] == mouse["dam_id"]].iloc[0]
    sire = mice_df[mice_df["id"] == mouse["sire_id"]].iloc[0]

    # construct the subject
    s = Subject(
        subject_id=str(mouse["id"]),
        species=Species.MUS_MUSCULUS,  # all subjects are mice
        sex=subject_sex_lookup.get(mouse["sex"]),
        date_of_birth=mouse["dob"],
        genotype=mouse["genotype"],
        breeding_info=BreedingInfo(
            maternal_id=str(dam["id"]),
            maternal_genotype=dam["genotype"],
            paternal_id=str(sire["id"]),
            paternal_genotype=sire["genotype"],
            breeding_group="unknown",  # not in spreadsheet
        ),
        housing=Housing(
            home_cage_enrichment=["Running wheel"],  # all subjects had a running wheel in their cage
            cage_id="unknown",  # not in spreadsheet
        ),
        background_strain="C57BL/6J",
        source=Organization.OTHER,
    )
    s.write_standard_file(output_directory=d.name)

    # look up the procedures performed in this session
    proc_row = procedures_df[procedures_df["mouse_id"] == mouse["id"]].iloc[0]

    # we stored the injection coordinates as a comma-delimited string: AP,ML,DV,angle
    coords = proc_row.injection_coord.split(",")

    # in this example, a single protocol that covers all surgical procedures
    protocol = str(proc_row["protocol"])

    p = Procedures(
        subject_id=str(mouse["id"]),
        subject_procedures=[
            Surgery(
                start_date=proc_row["injection_date"].to_pydatetime().date(),
                protocol_id=protocol,
<<<<<<< HEAD
                iacuc_protocol=iacuc_protocol,
                experimenters=experimenter,
=======
                ethics_review_id=ethics_review_id,
                experimenter_full_name=experimenter,
>>>>>>> 1850ca61
                procedures=[
                    NanojectInjection(
                        protocol_id=protocol,
                        injection_materials=[
                            ViralMaterial(
                                material_type="Virus",
                                name=proc_row["virus_name"],
                                titer=proc_row["virus_titer"],
                            )
                        ],
                        targeted_structure=proc_row["brain_area"],
                        injection_coordinate_ml=float(coords[1]),
                        injection_coordinate_ap=float(coords[0]),
                        injection_angle=float(coords[3]),
                        # multiple injection volumes at different depths are allowed, but that's not happening here
                        injection_coordinate_depth=[float(coords[2])],
                        injection_volume=[float(proc_row["injection_volume"])],
                    )
                ],
            ),
            Surgery(
                start_date=proc_row["perfusion_date"].to_pydatetime().date(),
<<<<<<< HEAD
                experimenters=experimenter,
                iacuc_protocol=iacuc_protocol,
=======
                experimenter_full_name=experimenter,
                ethics_review_id=ethics_review_id,
>>>>>>> 1850ca61
                protocol_id=protocol,
                procedures=[Perfusion(protocol_id=protocol, output_specimen_ids=["1"])],
            ),
        ],
    )
    p.write_standard_file(output_directory=d.name)<|MERGE_RESOLUTION|>--- conflicted
+++ resolved
@@ -6,7 +6,6 @@
 from aind_data_schema_models.pid_names import PIDName
 from aind_data_schema_models.platforms import Platform
 
-from aind_data_schema.components.identifiers import Experimenter
 from aind_data_schema.core.data_description import Funding, RawDataDescription
 from aind_data_schema.core.procedures import NanojectInjection, Perfusion, Procedures, Surgery, ViralMaterial
 from aind_data_schema.core.subject import BreedingInfo, Housing, Species, Subject
@@ -16,7 +15,7 @@
 procedures_df = pd.read_excel("example_workflow.xlsx", sheet_name="procedures")
 
 # everything was done by one person, so it's not in the spreadsheet
-experimenter = [Experimenter(name="Some Investigator")]
+experimenter = "Sam Student"
 
 # in our spreadsheet, we stored sex as M/F instead of Male/Female
 subject_sex_lookup = {
@@ -88,13 +87,8 @@
             Surgery(
                 start_date=proc_row["injection_date"].to_pydatetime().date(),
                 protocol_id=protocol,
-<<<<<<< HEAD
-                iacuc_protocol=iacuc_protocol,
-                experimenters=experimenter,
-=======
                 ethics_review_id=ethics_review_id,
                 experimenter_full_name=experimenter,
->>>>>>> 1850ca61
                 procedures=[
                     NanojectInjection(
                         protocol_id=protocol,
@@ -117,13 +111,8 @@
             ),
             Surgery(
                 start_date=proc_row["perfusion_date"].to_pydatetime().date(),
-<<<<<<< HEAD
-                experimenters=experimenter,
-                iacuc_protocol=iacuc_protocol,
-=======
                 experimenter_full_name=experimenter,
                 ethics_review_id=ethics_review_id,
->>>>>>> 1850ca61
                 protocol_id=protocol,
                 procedures=[Perfusion(protocol_id=protocol, output_specimen_ids=["1"])],
             ),
