{
   "describedBy": "https://raw.githubusercontent.com/AllenNeuralDynamics/aind-data-schema/main/src/aind_data_schema/imaging/instrument.py",
<<<<<<< HEAD
   "schema_version": "0.8.2",
=======
   "schema_version": "0.8.1",
>>>>>>> 8a79613e
   "instrument_id": "SmartSPIM2-2",
   "modification_date": "2023-10-04",
   "instrument_type": "SmartSPIM",
   "manufacturer": {
      "name": "LifeCanvas",
      "abbreviation": null,
      "registry": null,
      "registry_identifier": null
   },
   "temperature_control": false,
   "humidity_control": false,
   "optical_tables": [
      {
         "name": null,
         "serial_number": "Unknown",
         "manufacturer": {
            "name": "Technical Manufacturing Corporation",
            "abbreviation": "TMC",
            "registry": null,
            "registry_identifier": null
         },
         "model": "CleanTop",
         "notes": null,
         "length": 35,
         "width": 29,
         "table_size_unit": "inch",
         "vibration_control": true
      }
   ],
   "objectives": [
      {
         "name": null,
         "serial_number": "Unknown",
         "manufacturer": {
            "name": "Thorlabs",
            "abbreviation": null,
            "registry": {
               "name": "Research Organization Registry",
               "abbreviation": "ROR"
            },
            "registry_identifier": "04gsnvb07"
         },
         "model": "TL4X-SAP",
         "notes": "Thorlabs TL4X-SAP with LifeCanvas dipping cap and correction optics.",
         "numerical_aperture": 0.2,
         "magnification": 3.6,
         "immersion": "multi"
      }
   ],
   "detectors": [
      {
         "name": null,
         "serial_number": "001107",
         "manufacturer": {
            "name": "Hamamatsu",
            "abbreviation": null,
            "registry": {
               "name": "Research Organization Registry",
               "abbreviation": "ROR"
            },
            "registry_identifier": "03natb733"
         },
         "model": "C14440-20UP",
         "notes": null,
         "type": "Camera",
         "data_interface": "USB",
         "cooling": "air"
      }
   ],
   "light_sources": [
      {
         "name": "Ex_488",
         "serial_number": "VL01222A11",
         "manufacturer": {
            "name": "Vortran",
            "abbreviation": null,
            "registry": null,
            "registry_identifier": null
         },
         "model": "Stradus",
         "notes": "All lasers controlled via Vortran VersaLase System",
         "type": "laser",
         "coupling": "Single-mode fiber",
         "wavelength": 488,
         "wavelength_unit": "nanometer",
         "max_power": 150,
         "power_unit": "milliwatt"
      },
      {
         "name": "Ex_561",
         "serial_number": "417927",
         "manufacturer": {
            "name": "Coherent Scientific",
            "abbreviation": null,
            "registry": {
               "name": "Research Organization Registry",
               "abbreviation": "ROR"
            },
            "registry_identifier": "031tysd23"
         },
         "model": "Obis",
         "notes": "All lasers controlled via Vortran VersaLase System",
         "type": "laser",
         "coupling": "Single-mode fiber",
         "wavelength": 561,
         "wavelength_unit": "nanometer",
         "max_power": 150,
         "power_unit": "milliwatt"
      },
      {
         "name": "Ex_647",
         "serial_number": "VL01222A10",
         "manufacturer": {
            "name": "Vortran",
            "abbreviation": null,
            "registry": null,
            "registry_identifier": null
         },
         "model": "Stradus",
         "notes": "All lasers controlled via Vortran VersaLase System",
         "type": "laser",
         "coupling": "Single-mode fiber",
         "wavelength": 647,
         "wavelength_unit": "nanometer",
         "max_power": 160,
         "power_unit": "milliwatt"
      }
   ],
   "fluorescence_filters": [
      {
         "name": "Em_525",
         "serial_number": "Unknown-1",
         "manufacturer": {
            "name": "Semrock",
            "abbreviation": null,
            "registry": null,
            "registry_identifier": null
         },
         "model": "FF03-525/50-25",
         "notes": null,
         "filter_type": "Band pass",
         "diameter": 25,
         "width": null,
         "height": null,
         "size_unit": "millimeter",
         "thickness": 2.0,
         "thickness_unit": "millimeter",
         "filter_wheel_index": 0,
         "cut_off_wavelength": null,
         "cut_on_wavelength": null,
         "center_wavelength": null,
         "wavelength_unit": "nanometer",
         "description": null
      },
      {
         "name": "Em_600",
         "serial_number": "Unknown-2",
         "manufacturer": {
            "name": "Semrock",
            "abbreviation": null,
            "registry": null,
            "registry_identifier": null
         },
         "model": "FF01-600/52-25",
         "notes": null,
         "filter_type": "Band pass",
         "diameter": 25,
         "width": null,
         "height": null,
         "size_unit": "millimeter",
         "thickness": 2.0,
         "thickness_unit": "millimeter",
         "filter_wheel_index": 1,
         "cut_off_wavelength": null,
         "cut_on_wavelength": null,
         "center_wavelength": null,
         "wavelength_unit": "nanometer",
         "description": null
      },
      {
         "name": "Em_690",
         "serial_number": "Unknown-3",
         "manufacturer": {
            "name": "Chroma",
            "abbreviation": null,
            "registry": null,
            "registry_identifier": null
         },
         "model": "ET690/50m",
         "notes": null,
         "filter_type": "Band pass",
         "diameter": 25,
         "width": null,
         "height": null,
         "size_unit": "millimeter",
         "thickness": 2.0,
         "thickness_unit": "millimeter",
         "filter_wheel_index": 2,
         "cut_off_wavelength": null,
         "cut_on_wavelength": null,
         "center_wavelength": null,
         "wavelength_unit": "nanometer",
         "description": null
      }
   ],
   "motorized_stages": [
      {
         "name": null,
         "serial_number": "Unknown-0",
         "manufacturer": {
            "name": "Applied Scientific Instrumentation",
            "abbreviation": "ASI",
            "registry": null,
            "registry_identifier": null
         },
         "model": "LS-100",
         "notes": "Focus stage",
         "travel": 100,
         "travel_unit": "millimeter",
         "firmware": null
      },
      {
         "name": null,
         "serial_number": "Unknown-1",
         "manufacturer": {
            "name": "IR Robot Co",
            "abbreviation": null,
            "registry": null,
            "registry_identifier": null
         },
         "model": "L12-20F-4",
         "notes": "Cylindrical lens #1",
         "travel": 41,
         "travel_unit": "millimeter",
         "firmware": null
      },
      {
         "name": null,
         "serial_number": "Unknown-2",
         "manufacturer": {
            "name": "IR Robot Co",
            "abbreviation": null,
            "registry": null,
            "registry_identifier": null
         },
         "model": "L12-20F-4",
         "notes": "Cylindrical lens #2",
         "travel": 41,
         "travel_unit": "millimeter",
         "firmware": null
      },
      {
         "name": null,
         "serial_number": "Unknown-3",
         "manufacturer": {
            "name": "IR Robot Co",
            "abbreviation": null,
            "registry": null,
            "registry_identifier": null
         },
         "model": "L12-20F-4",
         "notes": "Cylindrical lens #3",
         "travel": 41,
         "travel_unit": "millimeter",
         "firmware": null
      },
      {
         "name": null,
         "serial_number": "Unknown-4",
         "manufacturer": {
            "name": "IR Robot Co",
            "abbreviation": null,
            "registry": null,
            "registry_identifier": null
         },
         "model": "L12-20F-4",
         "notes": "Cylindrical lens #4",
         "travel": 41,
         "travel_unit": "millimeter",
         "firmware": null
      }
   ],
   "scanning_stages": [
      {
         "name": null,
         "serial_number": "Unknown-0",
         "manufacturer": {
            "name": "Applied Scientific Instrumentation",
            "abbreviation": "ASI",
            "registry": null,
            "registry_identifier": null
         },
         "model": "LS-50",
         "notes": "Sample stage Z",
         "travel": 50,
         "travel_unit": "millimeter",
         "firmware": null,
         "stage_axis_direction": "Detection axis",
         "stage_axis_name": "Z"
      },
      {
         "name": null,
         "serial_number": "Unknown-1",
         "manufacturer": {
            "name": "Applied Scientific Instrumentation",
            "abbreviation": "ASI",
            "registry": null,
            "registry_identifier": null
         },
         "model": "LS-50",
         "notes": "Sample stage X",
         "travel": 50,
         "travel_unit": "millimeter",
         "firmware": null,
         "stage_axis_direction": "Illumination axis",
         "stage_axis_name": "X"
      },
      {
         "name": null,
         "serial_number": "Unknown-2",
         "manufacturer": {
            "name": "Applied Scientific Instrumentation",
            "abbreviation": "ASI",
            "registry": null,
            "registry_identifier": null
         },
         "model": "LS-50",
         "notes": "Sample stage Y",
         "travel": 50,
         "travel_unit": "millimeter",
         "firmware": null,
         "stage_axis_direction": "Perpendicular axis",
         "stage_axis_name": "Y"
      }
   ],
   "daqs": null,
   "additional_devices": [
      {
         "name": null,
         "serial_number": "Unknown-1",
         "manufacturer": {
            "name": "Optotune",
            "abbreviation": null,
            "registry": null,
            "registry_identifier": null
         },
         "model": "EL-16-40-TC",
         "notes": null,
         "type": "Other"
      },
      {
         "name": null,
         "serial_number": "Unknown-2",
         "manufacturer": {
            "name": "Optotune",
            "abbreviation": null,
            "registry": null,
            "registry_identifier": null
         },
         "model": "EL-16-40-TC",
         "notes": null,
         "type": "Other"
      },
      {
         "name": null,
         "serial_number": "Unknown-1",
         "manufacturer": {
            "name": "LifeCanvas",
            "abbreviation": null,
            "registry": null,
            "registry_identifier": null
         },
         "model": "Large-uncoated-glass",
         "notes": null,
         "type": "Sample Chamber"
      }
   ],
   "calibration_date": null,
   "calibration_data": null,
   "com_ports": [
      {
         "hardware_name": "Laser Launch",
         "com_port": "COM3"
      },
      {
         "hardware_name": "ASI Tiger",
         "com_port": "COM5"
      },
      {
         "hardware_name": "MightyZap",
         "com_port": "COM4"
      }
   ],
   "notes": null
}<|MERGE_RESOLUTION|>--- conflicted
+++ resolved
@@ -1,10 +1,7 @@
 {
    "describedBy": "https://raw.githubusercontent.com/AllenNeuralDynamics/aind-data-schema/main/src/aind_data_schema/imaging/instrument.py",
-<<<<<<< HEAD
    "schema_version": "0.8.2",
-=======
-   "schema_version": "0.8.1",
->>>>>>> 8a79613e
+
    "instrument_id": "SmartSPIM2-2",
    "modification_date": "2023-10-04",
    "instrument_type": "SmartSPIM",
