--- conflicted
+++ resolved
@@ -64,12 +64,7 @@
             }
          ],
          "hcr_series": null,
-<<<<<<< HEAD
-         "antibodies": null,
-=======
-         "immunolabeling": null,
-         "sectioning": null,
->>>>>>> a4902ff6
+         "antibodies": null,
          "notes": null
       },
       {
@@ -97,12 +92,7 @@
             }
          ],
          "hcr_series": null,
-<<<<<<< HEAD
-         "antibodies": null,
-=======
-         "immunolabeling": null,
-         "sectioning": null,
->>>>>>> a4902ff6
+         "antibodies": null,
          "notes": "40 deg. C"
       },
       {
@@ -130,12 +120,7 @@
             }
          ],
          "hcr_series": null,
-<<<<<<< HEAD
-         "antibodies": null,
-=======
-         "immunolabeling": null,
-         "sectioning": null,
->>>>>>> a4902ff6
+         "antibodies": null,
          "notes": null
       },
       {
@@ -175,12 +160,7 @@
             }
          ],
          "hcr_series": null,
-<<<<<<< HEAD
-         "antibodies": null,
-=======
-         "immunolabeling": null,
-         "sectioning": null,
->>>>>>> a4902ff6
+         "antibodies": null,
          "notes": null
       },
       {
@@ -220,12 +200,7 @@
             }
          ],
          "hcr_series": null,
-<<<<<<< HEAD
-         "antibodies": null,
-=======
-         "immunolabeling": null,
-         "sectioning": null,
->>>>>>> a4902ff6
+         "antibodies": null,
          "notes": null
       },
       {
@@ -253,12 +228,7 @@
             }
          ],
          "hcr_series": null,
-<<<<<<< HEAD
-         "antibodies": null,
-=======
-         "immunolabeling": null,
-         "sectioning": null,
->>>>>>> a4902ff6
+         "antibodies": null,
          "notes": null
       },
       {
@@ -298,12 +268,7 @@
             }
          ],
          "hcr_series": null,
-<<<<<<< HEAD
-         "antibodies": null,
-=======
-         "immunolabeling": null,
-         "sectioning": null,
->>>>>>> a4902ff6
+         "antibodies": null,
          "notes": null
       }
    ],
