--- conflicted
+++ resolved
@@ -1,10 +1,7 @@
 {
    "describedBy": "https://raw.githubusercontent.com/AllenNeuralDynamics/aind-data-schema/main/src/aind_data_schema/core/procedures.py",
-<<<<<<< HEAD
-   "schema_version": "0.10.2",
-=======
+
    "schema_version": "0.10.4",
->>>>>>> 0f80fa87
    "subject_id": "651286",
    "subject_procedures": [],
    "specimen_procedures": [
