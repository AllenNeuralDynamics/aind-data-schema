{
   "describedBy": "https://raw.githubusercontent.com/AllenNeuralDynamics/aind-data-schema/main/src/aind_data_schema/core/procedures.py",
<<<<<<< HEAD
   "schema_version": "0.11.3",
=======
   "schema_version": "0.11.2",
>>>>>>> 2c66f2e8
   "subject_id": "651286",
   "subject_procedures": [
      {
         "procedure_type": "Surgery",
         "start_date": "2022-11-17",
         "experimenter_full_name": "LAS",
         "iacuc_protocol": "xxxx",
         "animal_weight_prior": null,
         "animal_weight_post": null,
         "weight_unit": "gram",
         "anaesthesia": null,
         "workstation_id": null,
         "procedures": [
            {
               "procedure_type": "Perfusion",
               "protocol_id": "doi_of_protocol",
               "output_specimen_ids": [
                  "651286"
               ]
            }
         ],
         "notes": null
      }
   ],
   "specimen_procedures": [
      {
         "procedure_type": "Fixation",
         "procedure_name": "SHIELD OFF",
         "specimen_id": "651286",
         "start_date": "2023-01-13",
         "end_date": "2023-01-17",
         "experimenter_full_name": "John Smith",
         "protocol_id": "unknown",
         "reagents": [
            {
               "name": "SHIELD Buffer",
               "source": "Vendor",
               "rrid": null,
               "lot_number": "1234",
               "expiration_date": null
            },
            {
               "name": "SHIELD Epoxy",
               "source": "Vendor",
               "rrid": null,
               "lot_number": "1234",
               "expiration_date": null
            }
         ],
         "hcr_series": null,
         "immunolabeling": null,
         "notes": null
      },
      {
         "procedure_type": "Fixation",
         "procedure_name": "SHIELD ON",
         "specimen_id": "651286",
         "start_date": "2023-01-17",
         "end_date": "2023-01-18",
         "experimenter_full_name": "John Smith",
         "protocol_id": "unknown",
         "reagents": [
            {
               "name": "SHIELD On",
               "source": "Vendor",
               "rrid": null,
               "lot_number": "1234",
               "expiration_date": null
            }
         ],
         "hcr_series": null,
         "immunolabeling": null,
         "notes": "40 deg. C"
      },
      {
         "procedure_type": "Soak",
         "procedure_name": null,
         "specimen_id": "651286",
         "start_date": "2023-01-18",
         "end_date": "2023-01-19",
         "experimenter_full_name": "John Smith",
         "protocol_id": "unknown",
         "reagents": [
            {
               "name": "Delipidation Buffer",
               "source": "Vendor",
               "rrid": null,
               "lot_number": "1234",
               "expiration_date": null
            }
         ],
         "hcr_series": null,
         "immunolabeling": null,
         "notes": null
      },
      {
         "procedure_type": "Delipidation",
         "procedure_name": "Active Delipidation",
         "specimen_id": "651286",
         "start_date": "2023-01-19",
         "end_date": "2023-01-20",
         "experimenter_full_name": "John Smith",
         "protocol_id": "unknown",
         "reagents": [
            {
               "name": "Delipidation Buffer",
               "source": "Vendor",
               "rrid": null,
               "lot_number": "1234",
               "expiration_date": null
            },
            {
               "name": "Conductivity Buffer",
               "source": "Vendor",
               "rrid": null,
               "lot_number": "1234",
               "expiration_date": null
            }
         ],
         "hcr_series": null,
         "immunolabeling": null,
         "notes": null
      },
      {
         "procedure_type": "Soak",
         "procedure_name": "EasyIndex 50%",
         "specimen_id": "651286",
         "start_date": "2023-01-30",
         "end_date": "2023-01-31",
         "experimenter_full_name": "John Smith",
         "protocol_id": "unknown",
         "reagents": [
            {
               "name": "Easy Index",
               "source": "Vendor",
               "rrid": null,
               "lot_number": "1234",
               "expiration_date": null
            },
            {
               "name": "Deionized water",
               "source": "This is not a reagent",
               "rrid": null,
               "lot_number": "DDI/Filtered in house",
               "expiration_date": null
            }
         ],
         "hcr_series": null,
         "immunolabeling": null,
         "notes": null
      },
      {
         "procedure_type": "Soak",
         "procedure_name": "EasyIndex 100%",
         "specimen_id": "651286",
         "start_date": "2023-01-31",
         "end_date": "2023-02-02",
         "experimenter_full_name": "John Smith",
         "protocol_id": "unknown",
         "reagents": [
            {
               "name": "Easy Index",
               "source": "Vendor",
               "rrid": null,
               "lot_number": "1234",
               "expiration_date": null
            }
         ],
         "hcr_series": null,
         "immunolabeling": null,
         "notes": null
      },
      {
         "procedure_type": "Embedding",
         "procedure_name": null,
         "specimen_id": "651286",
         "start_date": "2023-01-31",
         "end_date": "2023-02-02",
         "experimenter_full_name": "John Smith",
         "protocol_id": "unknown",
         "reagents": [
            {
               "name": "Easy Index",
               "source": "Vendor",
               "rrid": null,
               "lot_number": "1234",
               "expiration_date": null
            },
            {
               "name": "Agarose",
               "source": "Other vendor",
               "rrid": null,
               "lot_number": "1234",
               "expiration_date": null
            }
         ],
         "hcr_series": null,
         "immunolabeling": null,
         "notes": null
      }
   ],
   "notes": null
}<|MERGE_RESOLUTION|>--- conflicted
+++ resolved
@@ -1,10 +1,6 @@
 {
    "describedBy": "https://raw.githubusercontent.com/AllenNeuralDynamics/aind-data-schema/main/src/aind_data_schema/core/procedures.py",
-<<<<<<< HEAD
    "schema_version": "0.11.3",
-=======
-   "schema_version": "0.11.2",
->>>>>>> 2c66f2e8
    "subject_id": "651286",
    "subject_procedures": [
       {
