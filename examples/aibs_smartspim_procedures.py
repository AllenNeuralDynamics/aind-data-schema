""" example for specimen procedures """

from datetime import date

from aind_data_schema_models.organizations import Organization

from aind_data_schema.components.identifiers import Experimenter
from aind_data_schema.core import procedures

experimenters = [Experimenter(name="John Smith")]
# subject and specimen id can be the same?
specimen_id = "651286"

# Reagents
shield_buffer = procedures.Reagent(name="SHIELD Buffer", lot_number="1234", source=Organization.LIFECANVAS)

shield_epoxy = procedures.Reagent(name="SHIELD Epoxy", lot_number="1234", source=Organization.LIFECANVAS)

shield_on = procedures.Reagent(name="SHIELD On", lot_number="1234", source=Organization.LIFECANVAS)

delipidation_buffer = procedures.Reagent(name="Delipidation Buffer", lot_number="1234", source=Organization.OTHER)

conductivity_buffer = procedures.Reagent(name="Conductivity Buffer", lot_number="1234", source=Organization.OTHER)

easy_index = procedures.Reagent(name="Easy Index", lot_number="1234", source=Organization.LIFECANVAS)

water = procedures.Reagent(
    name="Deionized water",
    lot_number="DDI/Filtered in house",
    source=Organization.OTHER,
)

agarose = procedures.Reagent(name="Agarose", lot_number="1234", source=Organization.OTHER)

# Procedures

perfusion = procedures.Surgery(
    start_date=date(2022, 11, 17),
<<<<<<< HEAD
    experimenters=[Experimenter(name="LAS")],
    iacuc_protocol="xxxx",
=======
    experimenter_full_name="LAS",
    ethics_review_id="xxxx",
>>>>>>> 1850ca61
    protocol_id="doi_of_protocol_surgery",
    procedures=[
        procedures.Perfusion(
            protocol_id="doi_of_protocol_perfusion",
            output_specimen_ids=[
                specimen_id,
            ],
        )
    ],
)

# perfused brain goes into SHIELD OFF solution
shield_off_procedure = procedures.SpecimenProcedure(
    specimen_id=specimen_id,
    procedure_name="SHIELD OFF",
    procedure_type="Fixation",
    start_date=date(2023, 1, 13),
    end_date=date(2023, 1, 17),
    experimenters=experimenters,
    protocol_id=["unknown"],
    reagents=[shield_buffer, shield_epoxy],
)

# specimen gets transferred to SHIELD ON and baked
shield_on_procedure = procedures.SpecimenProcedure(
    specimen_id=specimen_id,
    procedure_name="SHIELD ON",
    procedure_type="Fixation",
    start_date=date(2023, 1, 17),
    end_date=date(2023, 1, 18),
    experimenters=experimenters,
    protocol_id=["unknown"],
    reagents=[
        shield_on,
    ],
    notes="40 deg. C",
)

# specimen gets transferred to delipidation buffer
delipidation_prep_procedure = procedures.SpecimenProcedure(
    specimen_id=specimen_id,
    procedure_type="Soak",
    start_date=date(2023, 1, 18),
    end_date=date(2023, 1, 19),
    experimenters=experimenters,
    protocol_id=["unknown"],
    reagents=[
        delipidation_buffer,
    ],
)

# specimen goes into active delipidation box
active_delipidation_procedure = procedures.SpecimenProcedure(
    specimen_id=specimen_id,
    procedure_type="Delipidation",
    procedure_name="Active Delipidation",
    start_date=date(2023, 1, 19),
    end_date=date(2023, 1, 20),
    experimenters=experimenters,
    protocol_id=["unknown"],
    reagents=[delipidation_buffer, conductivity_buffer],
)

# First index matching is to 50% EasyIndex
index1 = procedures.SpecimenProcedure(
    specimen_id=specimen_id,
    procedure_type="Soak",
    procedure_name="EasyIndex 50%",
    start_date=date(2023, 1, 30),
    end_date=date(2023, 1, 31),
    experimenters=experimenters,
    protocol_id=["unknown"],
    reagents=[
        easy_index,
        water,
    ],
)

# Now to 100% EasyIndex
index2 = procedures.SpecimenProcedure(
    specimen_id=specimen_id,
    procedure_type="Soak",
    procedure_name="EasyIndex 100%",
    start_date=date(2023, 1, 31),
    end_date=date(2023, 2, 2),
    experimenters=experimenters,
    protocol_id=["unknown"],
    reagents=[
        easy_index,
    ],
)

# Specimen embedded into 2% agarose, prepared with EasyIndex
embedding = procedures.SpecimenProcedure(
    specimen_id=specimen_id,
    procedure_type="Embedding",
    start_date=date(2023, 1, 31),
    end_date=date(2023, 2, 2),
    experimenters=experimenters,
    protocol_id=["unknown"],
    reagents=[
        easy_index,
        agarose,
    ],
)

all_procedures = procedures.Procedures(
    subject_id=specimen_id,
    subject_procedures=[
        perfusion,
    ],
    specimen_procedures=[
        shield_off_procedure,
        shield_on_procedure,
        delipidation_prep_procedure,
        active_delipidation_procedure,
        index1,
        index2,
        embedding,
    ],
)

serialized = all_procedures.model_dump_json()
deserialized = procedures.Procedures.model_validate_json(serialized)
deserialized.write_standard_file(prefix="aibs_smartspim")<|MERGE_RESOLUTION|>--- conflicted
+++ resolved
@@ -36,13 +36,8 @@
 
 perfusion = procedures.Surgery(
     start_date=date(2022, 11, 17),
-<<<<<<< HEAD
     experimenters=[Experimenter(name="LAS")],
-    iacuc_protocol="xxxx",
-=======
-    experimenter_full_name="LAS",
     ethics_review_id="xxxx",
->>>>>>> 1850ca61
     protocol_id="doi_of_protocol_surgery",
     procedures=[
         procedures.Perfusion(
