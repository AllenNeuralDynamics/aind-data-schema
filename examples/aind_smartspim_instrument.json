--- conflicted
+++ resolved
@@ -1,10 +1,6 @@
 {
    "describedBy": "https://raw.githubusercontent.com/AllenNeuralDynamics/aind-data-schema/main/src/aind_data_schema/imaging/instrument.py",
-<<<<<<< HEAD
-   "schema_version": "0.5.7",
-=======
    "schema_version": "0.6.1",
->>>>>>> b73e55eb
    "instrument_id": "SmartSPIM2-1",
    "instrument_type": "SmartSPIM",
    "manufacturer": "LifeCanvas",
