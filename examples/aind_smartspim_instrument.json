{
   "describedBy": "https://raw.githubusercontent.com/AllenNeuralDynamics/aind-data-schema/main/src/aind_data_schema/imaging/instrument.py",
<<<<<<< HEAD
   "schema_version": "0.7.5",
   "instrument_id": "SmartSPIM2-1",
=======
   "schema_version": "0.7.7",
   "instrument_id": "SmartSPIM1-3",
>>>>>>> d4c422ea
   "instrument_type": "SmartSPIM",
   "manufacturer": {
      "name": "LifeCanvas",
      "abbreviation": null,
      "registry": null,
      "registry_identifier": null
   },
   "temperature_control": false,
   "humidity_control": false,
   "optical_tables": [
      {
         "name": null,
         "serial_number": "Unknown",
         "manufacturer": {
            "name": "MKS Newport",
            "abbreviation": null,
            "registry": {
               "name": "Research Organization Registry",
               "abbreviation": "ROR"
            },
            "registry_identifier": "00k17f049"
         },
         "model": "VIS3648-PG4-325A",
         "notes": null,
         "length": 36,
         "width": 48,
         "table_size_unit": "inch",
         "vibration_control": true
      }
   ],
   "objectives": [
      {
         "name": null,
         "serial_number": "Unknown",
         "manufacturer": {
            "name": "Thorlabs",
            "abbreviation": null,
            "registry": {
               "name": "Research Organization Registry",
               "abbreviation": "ROR"
            },
            "registry_identifier": "04gsnvb07"
         },
         "model": "TL2X-SAP",
         "notes": "",
         "numerical_aperture": 0.1,
         "magnification": 1.6,
         "immersion": "multi"
      },
      {
         "name": null,
         "serial_number": "Unknown",
         "manufacturer": {
            "name": "Thorlabs",
            "abbreviation": null,
            "registry": {
               "name": "Research Organization Registry",
               "abbreviation": "ROR"
            },
            "registry_identifier": "04gsnvb07"
         },
         "model": "TL4X-SAP",
         "notes": "Thorlabs TL4X-SAP with LifeCanvas dipping cap and correction optics",
         "numerical_aperture": 0.2,
         "magnification": 3.6,
         "immersion": "multi"
      },
      {
         "name": null,
         "serial_number": "Unknown",
         "manufacturer": {
            "name": "Nikon",
            "abbreviation": null,
            "registry": {
               "name": "Research Organization Registry",
               "abbreviation": "ROR"
            },
            "registry_identifier": "0280y9h11"
         },
         "model": "MRP07220",
         "notes": "",
         "numerical_aperture": 0.8,
         "magnification": 16.0,
         "immersion": "water"
      },
      {
         "name": null,
         "serial_number": "Unknown",
         "manufacturer": {
            "name": "Nikon",
            "abbreviation": null,
            "registry": {
               "name": "Research Organization Registry",
               "abbreviation": "ROR"
            },
            "registry_identifier": "0280y9h11"
         },
         "model": "MRD77220",
         "notes": "",
         "numerical_aperture": 1.1,
         "magnification": 25.0,
         "immersion": "water"
      }
   ],
   "detectors": [
      {
         "name": null,
         "serial_number": "220302-SYS-060443",
         "manufacturer": {
            "name": "Hamamatsu",
            "abbreviation": null,
            "registry": {
               "name": "Research Organization Registry",
               "abbreviation": "ROR"
            },
            "registry_identifier": "03natb733"
         },
         "model": "C14440-20UP",
         "notes": null,
         "type": "Camera",
         "data_interface": "USB",
         "cooling": "water"
      }
   ],
   "light_sources": [
      {
         "name": "Ex_445",
         "serial_number": "VL08223M03",
         "manufacturer": {
            "name": "Vortran",
            "abbreviation": null,
            "registry": null,
            "registry_identifier": null
         },
         "model": "Stradus",
         "notes": "All lasers controlled via Vortran VersaLase System",
         "type": "laser",
         "coupling": "Single-mode fiber",
         "wavelength": 445,
         "wavelength_unit": "nanometer",
         "max_power": 150,
         "power_unit": "milliwatt"
      },
      {
         "name": "Ex_488",
         "serial_number": "VL08223M03",
         "manufacturer": {
            "name": "Vortran",
            "abbreviation": null,
            "registry": null,
            "registry_identifier": null
         },
         "model": "Stradus",
         "notes": "All lasers controlled via Vortran VersaLase System",
         "type": "laser",
         "coupling": "Single-mode fiber",
         "wavelength": 488,
         "wavelength_unit": "nanometer",
         "max_power": 150,
         "power_unit": "milliwatt"
      },
      {
         "name": "Ex_561",
         "serial_number": "VL08223M03",
         "manufacturer": {
            "name": "Vortran",
            "abbreviation": null,
            "registry": null,
            "registry_identifier": null
         },
         "model": "Stradus",
         "notes": "All lasers controlled via Vortran VersaLase System",
         "type": "laser",
         "coupling": "Single-mode fiber",
         "wavelength": 561,
         "wavelength_unit": "nanometer",
         "max_power": 150,
         "power_unit": "milliwatt"
      },
      {
         "name": "Ex_594",
         "serial_number": "VL08223M03",
         "manufacturer": {
            "name": "Vortran",
            "abbreviation": null,
            "registry": null,
            "registry_identifier": null
         },
         "model": "Stradus",
         "notes": "All lasers controlled via Vortran VersaLase System",
         "type": "laser",
         "coupling": "Single-mode fiber",
         "wavelength": 594,
         "wavelength_unit": "nanometer",
         "max_power": 150,
         "power_unit": "milliwatt"
      },
      {
         "name": "Ex_639",
         "serial_number": "VL08223M03",
         "manufacturer": {
            "name": "Vortran",
            "abbreviation": null,
            "registry": null,
            "registry_identifier": null
         },
         "model": "Stradus",
         "notes": "All lasers controlled via Vortran VersaLase System",
         "type": "laser",
         "coupling": "Single-mode fiber",
         "wavelength": 639,
         "wavelength_unit": "nanometer",
         "max_power": 160,
         "power_unit": "milliwatt"
      },
      {
         "name": "Ex_665",
         "serial_number": "VL08223M03",
         "manufacturer": {
            "name": "Vortran",
            "abbreviation": null,
            "registry": null,
            "registry_identifier": null
         },
         "model": "Stradus",
         "notes": "All lasers controlled via Vortran VersaLase System",
         "type": "laser",
         "coupling": "Single-mode fiber",
         "wavelength": 665,
         "wavelength_unit": "nanometer",
         "max_power": 160,
         "power_unit": "milliwatt"
      }
   ],
   "fluorescence_filters": [
      {
         "name": "Em_469",
         "serial_number": "Unknown-0",
         "manufacturer": {
            "name": "Semrock",
            "abbreviation": null,
            "registry": null,
            "registry_identifier": null
         },
         "model": "FF01-469/35-25",
         "notes": null,
         "filter_type": "Band pass",
         "diameter": 25,
         "width": null,
         "height": null,
         "size_unit": "millimeter",
         "thickness": 2.0,
         "thickness_unit": "millimeter",
         "filter_wheel_index": 0,
         "cut_off_wavelength": null,
         "cut_on_wavelength": null,
         "center_wavelength": null,
         "wavelength_unit": "nanometer",
         "description": null
      },
      {
         "name": "Em_525",
         "serial_number": "Unknown-1",
         "manufacturer": {
            "name": "Semrock",
            "abbreviation": null,
            "registry": null,
            "registry_identifier": null
         },
         "model": "FF01-525/45-25",
         "notes": null,
         "filter_type": "Band pass",
         "diameter": 25,
         "width": null,
         "height": null,
         "size_unit": "millimeter",
         "thickness": 2.0,
         "thickness_unit": "millimeter",
         "filter_wheel_index": 1,
         "cut_off_wavelength": null,
         "cut_on_wavelength": null,
         "center_wavelength": null,
         "wavelength_unit": "nanometer",
         "description": null
      },
      {
         "name": "Em_593",
         "serial_number": "Unknown-2",
         "manufacturer": {
            "name": "Semrock",
            "abbreviation": null,
            "registry": null,
            "registry_identifier": null
         },
         "model": "FF01-593/40-25",
         "notes": null,
         "filter_type": "Band pass",
         "diameter": 25,
         "width": null,
         "height": null,
         "size_unit": "millimeter",
         "thickness": 2.0,
         "thickness_unit": "millimeter",
         "filter_wheel_index": 2,
         "cut_off_wavelength": null,
         "cut_on_wavelength": null,
         "center_wavelength": null,
         "wavelength_unit": "nanometer",
         "description": null
      },
      {
         "name": "Em_624",
         "serial_number": "Unknown-3",
         "manufacturer": {
            "name": "Semrock",
            "abbreviation": null,
            "registry": null,
            "registry_identifier": null
         },
         "model": "FF01-624/40-25",
         "notes": null,
         "filter_type": "Band pass",
         "diameter": 25,
         "width": null,
         "height": null,
         "size_unit": "millimeter",
         "thickness": 2.0,
         "thickness_unit": "millimeter",
         "filter_wheel_index": 3,
         "cut_off_wavelength": null,
         "cut_on_wavelength": null,
         "center_wavelength": null,
         "wavelength_unit": "nanometer",
         "description": null
      },
      {
         "name": "Em_667",
         "serial_number": "Unknown-4",
         "manufacturer": {
            "name": "Chroma",
            "abbreviation": null,
            "registry": null,
            "registry_identifier": null
         },
         "model": "ET667/30m",
         "notes": null,
         "filter_type": "Band pass",
         "diameter": 25,
         "width": null,
         "height": null,
         "size_unit": "millimeter",
         "thickness": 2.0,
         "thickness_unit": "millimeter",
         "filter_wheel_index": 4,
         "cut_off_wavelength": null,
         "cut_on_wavelength": null,
         "center_wavelength": null,
         "wavelength_unit": "nanometer",
         "description": null
      },
      {
         "name": "Em_700",
         "serial_number": "Unknown-5",
         "manufacturer": {
            "name": "Thorlabs",
            "abbreviation": null,
            "registry": {
               "name": "Research Organization Registry",
               "abbreviation": "ROR"
            },
            "registry_identifier": "04gsnvb07"
         },
         "model": "FELH0700",
         "notes": null,
         "filter_type": "Long pass",
         "diameter": 25,
         "width": null,
         "height": null,
         "size_unit": "millimeter",
         "thickness": 2.0,
         "thickness_unit": "millimeter",
         "filter_wheel_index": 5,
         "cut_off_wavelength": null,
         "cut_on_wavelength": null,
         "center_wavelength": null,
         "wavelength_unit": "nanometer",
         "description": null
      }
   ],
   "motorized_stages": [
      {
         "name": null,
         "serial_number": "Unknown-0",
         "manufacturer": {
            "name": "Applied Scientific Instrumentation",
            "abbreviation": "ASI",
            "registry": null,
            "registry_identifier": null
         },
         "model": "LS-100",
         "notes": "Focus stage",
         "travel": 100,
         "travel_unit": "millimeter",
         "firmware": null
      },
      {
         "name": null,
         "serial_number": "Unknown-1",
         "manufacturer": {
            "name": "IR Robot Co",
            "abbreviation": null,
            "registry": null,
            "registry_identifier": null
         },
         "model": "L12-20F-4",
         "notes": "Cylindrical lens #1",
         "travel": 41,
         "travel_unit": "millimeter",
         "firmware": null
      },
      {
         "name": null,
         "serial_number": "Unknown-2",
         "manufacturer": {
            "name": "IR Robot Co",
            "abbreviation": null,
            "registry": null,
            "registry_identifier": null
         },
         "model": "L12-20F-4",
         "notes": "Cylindrical lens #2",
         "travel": 41,
         "travel_unit": "millimeter",
         "firmware": null
      },
      {
         "name": null,
         "serial_number": "Unknown-3",
         "manufacturer": {
            "name": "IR Robot Co",
            "abbreviation": null,
            "registry": null,
            "registry_identifier": null
         },
         "model": "L12-20F-4",
         "notes": "Cylindrical lens #3",
         "travel": 41,
         "travel_unit": "millimeter",
         "firmware": null
      },
      {
         "name": null,
         "serial_number": "Unknown-4",
         "manufacturer": {
            "name": "IR Robot Co",
            "abbreviation": null,
            "registry": null,
            "registry_identifier": null
         },
         "model": "L12-20F-4",
         "notes": "Cylindrical lens #4",
         "travel": 41,
         "travel_unit": "millimeter",
         "firmware": null
      }
   ],
   "scanning_stages": [
      {
         "name": null,
         "serial_number": "Unknown-0",
         "manufacturer": {
            "name": "Applied Scientific Instrumentation",
            "abbreviation": "ASI",
            "registry": null,
            "registry_identifier": null
         },
         "model": "LS-50",
         "notes": "Sample stage Z",
         "travel": 50,
         "travel_unit": "millimeter",
         "firmware": null,
         "stage_axis_direction": "Detection axis",
         "stage_axis_name": "Z"
      },
      {
         "name": null,
         "serial_number": "Unknown-1",
         "manufacturer": {
            "name": "Applied Scientific Instrumentation",
            "abbreviation": "ASI",
            "registry": null,
            "registry_identifier": null
         },
         "model": "LS-50",
         "notes": "Sample stage X",
         "travel": 50,
         "travel_unit": "millimeter",
         "firmware": null,
         "stage_axis_direction": "Illumination axis",
         "stage_axis_name": "X"
      },
      {
         "name": null,
         "serial_number": "Unknown-2",
         "manufacturer": {
            "name": "Applied Scientific Instrumentation",
            "abbreviation": "ASI",
            "registry": null,
            "registry_identifier": null
         },
         "model": "LS-50",
         "notes": "Sample stage Y",
         "travel": 50,
         "travel_unit": "millimeter",
         "firmware": null,
         "stage_axis_direction": "Perpendicular axis",
         "stage_axis_name": "Y"
      }
   ],
   "daqs": null,
   "additional_devices": [
      {
         "name": null,
         "serial_number": "10436130",
         "manufacturer": {
            "name": "Julabo",
            "abbreviation": null,
            "registry": null,
            "registry_identifier": null
         },
         "model": "200F",
         "notes": null,
         "type": "Other"
      },
      {
         "name": null,
         "serial_number": "Unknown-1",
         "manufacturer": {
            "name": "LifeCanvas",
            "abbreviation": null,
            "registry": null,
            "registry_identifier": null
         },
         "model": "Large-uncoated-glass",
         "notes": null,
         "type": "Sample Chamber"
      }
   ],
   "calibration_date": null,
   "calibration_data": null,
   "com_ports": [
      {
         "hardware_name": "Laser Launch",
         "com_port": "COM3"
      },
      {
         "hardware_name": "ASI Tiger",
         "com_port": "COM5"
      },
      {
         "hardware_name": "MightyZap",
         "com_port": "COM10"
      }
   ],
   "notes": null
}<|MERGE_RESOLUTION|>--- conflicted
+++ resolved
@@ -1,12 +1,8 @@
 {
    "describedBy": "https://raw.githubusercontent.com/AllenNeuralDynamics/aind-data-schema/main/src/aind_data_schema/imaging/instrument.py",
-<<<<<<< HEAD
-   "schema_version": "0.7.5",
-   "instrument_id": "SmartSPIM2-1",
-=======
+
    "schema_version": "0.7.7",
    "instrument_id": "SmartSPIM1-3",
->>>>>>> d4c422ea
    "instrument_type": "SmartSPIM",
    "manufacturer": {
       "name": "LifeCanvas",
