""" example Bergamo ophys acquisition """

from datetime import datetime, timezone

from aind_data_schema_models.modalities import Modality
from aind_data_schema_models.units import FrequencyUnit

from aind_data_schema.components.identifiers import Person, Code
from aind_data_schema.components.stimulus import PhotoStimulation, PhotoStimulationGroup
from aind_data_schema.core.acquisition import (
    Acquisition,
    StimulusEpoch,
    DataStream,
    AcquisitionSubjectDetails,
)
<<<<<<< HEAD
from aind_data_schema.components.configs import (
    Channel,
=======
from aind_data_schema.components.acquisition_configs import (
>>>>>>> e1b829ca
    DetectorConfig,
    FieldOfView,
    LaserConfig,
    SinglePlaneConfig,
    StimulusModality,
    TwoPhotonImagingConfig,
)
from aind_data_schema_models.brain_atlas import CCFStructure

# If a timezone isn't specified, the timezone of the computer running this
# script will be used as default
t = datetime(2022, 7, 12, 7, 00, 00, tzinfo=timezone.utc)

a = Acquisition(
    experimenters=[Person(name="John Smith")],
    acquisition_start_time=t,
    acquisition_end_time=t,
    subject_id="652567",
    acquisition_type="BCI Photometry",
    instrument_id="322_bergamo_20220705",
    ethics_review_id=["2115"],
    subject_details=AcquisitionSubjectDetails(
        mouse_platform_name="Mouse tube",
    ),
    data_streams=[
        DataStream(
            stream_start_time=t,
            stream_end_time=t,
            modalities=[Modality.POPHYS, Modality.BEHAVIOR_VIDEOS],
            active_devices=[
                "Laser A",
                "PMT A",
                "Face Camera",
            ],
            configurations=[
                TwoPhotonImagingConfig(
                    channels=[
                        Channel(
                            channel_name="Green channel",
                            intended_measurement="GCaMP",
                            detector_configuration=DetectorConfig(
                                device_name="PMT A",
                                exposure_time=0.1,
                                trigger_type="Internal",
                            ),
                            light_source_configurations=[
                                LaserConfig(
                                    device_name="Laser A",
                                    wavelength=405,
                                    wavelength_unit="nanometer",
                                    excitation_power=10,
                                    excitation_power_unit="milliwatt",
                                ),
                            ],
                        ),
                    ],
                    fields_of_view=[
                        FieldOfView(
                            channel_name="Green channel",
                            targeted_structure=CCFStructure.MOP,
                            fov_coordinate_ml=1.5,
                            fov_coordinate_ap=1.5,
                            fov_reference="Bregma",
                            fov_width=800,
                            fov_height=800,
                            magnification="1x",
                            fov_scale_factor=1.5,
                            frame_rate=20,
                            frame_rate_unit=FrequencyUnit.HZ,
                            planes=[
                                SinglePlaneConfig(
                                    imaging_depth=150,
                                )
                            ],
                        )
                    ],
                )
            ],
        ),
    ],
    stimulus_epochs=[
        StimulusEpoch(
            stimulus_name="PhotoStimulation",
            stimulus_modalities=[StimulusModality.OPTOGENETICS],
            code=Code(
                url="https://www.github.com/AllenInstitute/aind-photo-stim",
                parameters=PhotoStimulation(
                    stimulus_name="Two group stim",
                    number_groups=2,
                    groups=[
                        PhotoStimulationGroup(
                            group_index=0,
                            number_of_neurons=12,
                            stimulation_laser_power=10,
                            number_trials=5,
                            number_spirals=3,
                            spiral_duration=2,
                            inter_spiral_interval=1,
                        ),
                        PhotoStimulationGroup(
                            group_index=2,
                            number_of_neurons=20,
                            stimulation_laser_power=10,
                            number_trials=5,
                            number_spirals=3,
                            spiral_duration=2,
                            inter_spiral_interval=1,
                        ),
                    ],
                    inter_trial_interval=10,
                ),
            ),
            stimulus_start_time=t,
            stimulus_end_time=t,
        ),
    ],
)

serialized = a.model_dump_json()
deserialized = Acquisition.model_validate_json(serialized)
deserialized.write_standard_file(prefix="bergamo_ophys")<|MERGE_RESOLUTION|>--- conflicted
+++ resolved
@@ -13,12 +13,8 @@
     DataStream,
     AcquisitionSubjectDetails,
 )
-<<<<<<< HEAD
-from aind_data_schema.components.configs import (
+from aind_data_schema.components.acquisition_configs import (
     Channel,
-=======
-from aind_data_schema.components.acquisition_configs import (
->>>>>>> e1b829ca
     DetectorConfig,
     FieldOfView,
     LaserConfig,
