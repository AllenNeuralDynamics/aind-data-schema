{
   "describedBy": "https://raw.githubusercontent.com/AllenNeuralDynamics/aind-data-schema/main/src/aind_data_schema/core/session.py",
<<<<<<< HEAD
   "schema_version": "0.3.0",
=======
   "schema_version": "0.2.9",
>>>>>>> 700db8be
   "protocol_id": [],
   "experimenter_full_name": [
      "John Doe"
   ],
   "session_start_time": "2022-07-12T07:00:00Z",
   "session_end_time": "2022-07-12T07:00:00Z",
   "session_type": "BCI Photometry",
   "iacuc_protocol": "2115",
   "rig_id": "ophys_rig",
   "calibrations": [],
   "maintenance": [],
   "subject_id": "652567",
   "animal_weight_prior": null,
   "animal_weight_post": null,
   "weight_unit": "gram",
   "anaesthesia": null,
   "data_streams": [
      {
         "stream_start_time": "2022-07-12T07:00:00Z",
         "stream_end_time": "2022-07-12T07:00:00Z",
         "daq_names": [],
         "camera_names": [
            "Face Camera"
         ],
         "light_sources": [
            {
               "device_type": "Laser",
               "name": "Laser A",
               "wavelength": 405,
               "wavelength_unit": "nanometer",
               "excitation_power": "10",
               "excitation_power_unit": "milliwatt"
            }
         ],
         "ephys_modules": [],
         "stick_microscopes": [],
         "manipulator_modules": [],
         "detectors": [
            {
               "name": "PMT A",
               "exposure_time": "0.1",
               "exposure_time_unit": "millisecond",
               "trigger_type": "Internal"
            }
         ],
         "fiber_connections": [],
         "fiber_modules": [],
         "ophys_fovs": [
            {
               "index": 0,
               "imaging_depth": 150,
               "imaging_depth_unit": "micrometer",
               "targeted_structure": "M1",
               "fov_coordinate_ml": "1.5",
               "fov_coordinate_ap": "1.5",
               "fov_coordinate_unit": "micrometer",
               "fov_reference": "Bregma",
               "fov_width": 800,
               "fov_height": 800,
               "fov_size_unit": "pixel",
               "magnification": "1x",
               "fov_scale_factor": "1.5",
               "fov_scale_factor_unit": "um/pixel",
               "frame_rate": "20",
               "frame_rate_unit": "hertz",
               "coupled_fov_index": null,
               "power": null,
               "power_unit": "percent",
               "power_ratio": null,
               "scanfield_z": null,
               "scanfield_z_unit": "micrometer",
               "scanimage_roi_index": null,
               "notes": null
            }
         ],
         "slap_fovs": null,
         "stack_parameters": null,
         "mri_scans": [],
         "stream_modalities": [
            {
               "name": "Planar optical physiology",
               "abbreviation": "ophys"
            },
            {
               "name": "Behavior videos",
               "abbreviation": "behavior-videos"
            }
         ],
         "software": [],
         "notes": null
      }
   ],
   "stimulus_epochs": [
      {
         "stimulus_start_time": "2022-07-12T07:00:00Z",
         "stimulus_end_time": "2022-07-12T07:00:00Z",
         "stimulus_name": "PhotoStimulation",
         "session_number": null,
         "software": [],
         "script": null,
         "stimulus_modalities": [
            "Optogenetics"
         ],
         "stimulus_parameters": [
            {
               "stimulus_type": "Photo Stimulation",
               "stimulus_name": "Two group stim",
               "number_groups": 2,
               "groups": [
                  {
                     "group_index": 0,
                     "number_of_neurons": 12,
                     "stimulation_laser_power": "10",
                     "stimulation_laser_power_unit": "milliwatt",
                     "number_trials": 5,
                     "number_spirals": 3,
                     "spiral_duration": "2",
                     "spiral_duration_unit": "second",
                     "inter_spiral_interval": "1",
                     "inter_spiral_interval_unit": "second",
                     "other_parameters": {},
                     "notes": null
                  },
                  {
                     "group_index": 2,
                     "number_of_neurons": 20,
                     "stimulation_laser_power": "10",
                     "stimulation_laser_power_unit": "milliwatt",
                     "number_trials": 5,
                     "number_spirals": 3,
                     "spiral_duration": "2",
                     "spiral_duration_unit": "second",
                     "inter_spiral_interval": "1",
                     "inter_spiral_interval_unit": "second",
                     "other_parameters": {},
                     "notes": null
                  }
               ],
               "inter_trial_interval": "10",
               "inter_trial_interval_unit": "second",
               "other_parameters": {},
               "notes": null
            }
         ],
         "stimulus_device_names": [],
         "speaker_config": null,
         "light_source_config": [],
         "output_parameters": {},
         "reward_consumed_during_epoch": null,
         "reward_consumed_unit": "microliter",
         "trials_total": null,
         "trials_finished": null,
         "trials_rewarded": null,
         "notes": null
      }
   ],
   "mouse_platform_name": "Mouse tube",
   "active_mouse_platform": false,
   "headframe_registration": null,
   "reward_delivery": null,
   "reward_consumed_total": null,
   "reward_consumed_unit": "microliter",
   "notes": null
}<|MERGE_RESOLUTION|>--- conflicted
+++ resolved
@@ -1,10 +1,6 @@
 {
    "describedBy": "https://raw.githubusercontent.com/AllenNeuralDynamics/aind-data-schema/main/src/aind_data_schema/core/session.py",
-<<<<<<< HEAD
    "schema_version": "0.3.0",
-=======
-   "schema_version": "0.2.9",
->>>>>>> 700db8be
    "protocol_id": [],
    "experimenter_full_name": [
       "John Doe"
