--- conflicted
+++ resolved
@@ -2,11 +2,8 @@
 
 from datetime import datetime, timezone
 
-<<<<<<< HEAD
-=======
 from aind_data_schema_models.modalities import Modality
 
->>>>>>> 8e9e190f
 from aind_data_schema.components.stimulus import PhotoStimulation, PhotoStimulationGroup
 from aind_data_schema.core.session import (
     DetectorConfig,
@@ -17,10 +14,6 @@
     StimulusModality,
     Stream,
 )
-<<<<<<< HEAD
-from aind_data_schema.models.modalities import Modality
-=======
->>>>>>> 8e9e190f
 
 # If a timezone isn't specified, the timezone of the computer running this
 # script will be used as default
