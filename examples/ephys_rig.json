--- conflicted
+++ resolved
@@ -1,10 +1,6 @@
 {
    "describedBy": "https://raw.githubusercontent.com/AllenNeuralDynamics/aind-data-schema/main/src/aind_data_schema/ephys/ephys_rig.py",
-<<<<<<< HEAD
-   "schema_version": "0.7.6",
-=======
    "schema_version": "0.7.7",
->>>>>>> d4c422ea
    "rig_id": "323_EPHYS1",
    "ephys_assemblies": [
       {
