"""Generates an example JSON file for an ephys rig"""

from datetime import date, datetime, timezone

<<<<<<< HEAD
=======
from aind_data_schema_models.harp_types import HarpDeviceType
from aind_data_schema_models.modalities import Modality
from aind_data_schema_models.organizations import Organization

>>>>>>> 8e9e190f
from aind_data_schema.components.devices import (
    Calibration,
    Camera,
    CameraAssembly,
    CameraTarget,
    DAQChannel,
    Device,
    Disc,
    EphysAssembly,
    EphysProbe,
    Filter,
    HarpDevice,
    Laser,
    LaserAssembly,
    Lens,
    Manipulator,
    NeuropixelsBasestation,
    ProbePort,
    Patch
)
from aind_data_schema.core.rig import Rig
<<<<<<< HEAD
from aind_data_schema.models.harp_types import HarpDeviceType
from aind_data_schema.models.modalities import Modality
from aind_data_schema.models.organizations import Organization
=======
>>>>>>> 8e9e190f

# Describes a rig with running wheel, 2 behavior cameras, one Harp Behavior board,
# one dual-color laser module, one stick microscope, and 2 Neuropixels probes

behavior_computer = "W10DT72941"
ephys_computer = "W10DT72942"

running_wheel = Disc(name="Running Wheel", radius=15)

digital_out0 = DAQChannel(channel_name="DO0", device_name="Face Camera", channel_type="Digital Output")

digital_out1 = DAQChannel(channel_name="DO1", device_name="Body Camera", channel_type="Digital Output")

analog_input = DAQChannel(channel_name="AI0", device_name="Running Wheel", channel_type="Analog Input")

harp = HarpDevice(
    name="Harp Behavior",
    harp_device_type=HarpDeviceType.BEHAVIOR,
    core_version="2.1",
    computer_name=behavior_computer,
    channels=[digital_out0, digital_out1, analog_input],
    is_clock_generator=False,
)

port1 = ProbePort(index=1, probes=["Probe A"])

port2 = ProbePort(index=2, probes=["Probe B"])

basestation = NeuropixelsBasestation(
    name="Basestation Slot 3",
    basestation_firmware_version="2.019",
    bsc_firmware_version="2.199",
    slot=3,
    ports=[port1, port2],
    computer_name=ephys_computer,
)

red_laser = Laser(name="Red Laser", wavelength=473, manufacturer=Organization.OXXIUS)

blue_laser = Laser(name="Blue Laser", wavelength=638, manufacturer=Organization.OXXIUS)

laser_assembly = LaserAssembly(
    name="Laser_assemblyA",
    manipulator=Manipulator(
        name="Manipulator A", serial_number="SN2937", manufacturer=Organization.NEW_SCALE_TECHNOLOGIES
    ),
    lasers=[red_laser, blue_laser],
    collimator=Device(
        name="Collimator A",
        device_type="Collimator"
    ),
    fiber=Patch(
        name="Bundle Branching Fiber-optic Patch Cord",
        manufacturer=Organization.DORIC,
        model="BBP(4)_200/220/900-0.37_Custom_FCM-4xMF1.25",
        core_diameter=200,
        numerical_aperture=0.37,
    ),
)

probe_camera = Camera(
    name="Probe Camera",
    detector_type="Camera",
    data_interface="USB",
    manufacturer=Organization.FLIR,
    computer_name=ephys_computer,
    max_frame_rate=50,
    sensor_width=1080,
    sensor_height=570,
    sensor_format="1/2.9",
    sensor_format_unit="inches",
    chroma="Color",
)

stick_lens = Lens(name="Probe lens", manufacturer=Organization.EDMUND_OPTICS)

microscope = CameraAssembly(
    name="Stick_assembly",
    camera_target=CameraTarget.BRAIN_SURFACE,  # NEEDS TO BE FILLED OUT
    camera=probe_camera,
    lens=stick_lens,
)

probeA = EphysProbe(name="Probe A", serial_number="9291019", probe_model="Neuropixels 1.0")

probeB = EphysProbe(name="Probe B", serial_number="9291020", probe_model="Neuropixels 1.0")

ephys_assemblyA = EphysAssembly(
    name="Ephys_assemblyA",
    manipulator=Manipulator(
        name="Manipulator 1", serial_number="SN2938", manufacturer=Organization.NEW_SCALE_TECHNOLOGIES
    ),
    probes=[probeA],
)

ephys_assemblyB = EphysAssembly(
    name="Ephys_assemblyB",
    manipulator=Manipulator(
        name="Manipulator B", serial_number="SN2939", manufacturer=Organization.NEW_SCALE_TECHNOLOGIES
    ),
    probes=[probeB],
)

filt = Filter(
    name="LP filter",
    filter_type="Long pass",
    manufacturer=Organization.THORLABS,
    description="850 nm longpass filter",
)

lens = Lens(name="Camera lens", focal_length=15, manufacturer=Organization.EDMUND_OPTICS, max_aperture="f/2")

face_camera = Camera(
    name="Face Camera",
    detector_type="Camera",
    data_interface="USB",
    manufacturer=Organization.FLIR,
    computer_name=behavior_computer,
    max_frame_rate=500,
    sensor_width=1080,
    sensor_height=570,
    sensor_format="1/2.9",
    sensor_format_unit="inches",
    chroma="Monochrome",
)

camassm1 = CameraAssembly(
    name="Face Camera Assembly",
    camera=face_camera,
    camera_target="Face side left",
    filter=filt,
    lens=lens,
)

body_camera = Camera(
    name="Body Camera",
    detector_type="Camera",
    data_interface="USB",
    manufacturer=Organization.FLIR,
    computer_name=behavior_computer,
    max_frame_rate=500,
    sensor_width=1080,
    sensor_height=570,
    sensor_format="1/2.9",
    sensor_format_unit="inches",
    chroma="Monochrome",
)

camassm2 = CameraAssembly(
    name="Body Camera Assembly",
    camera=body_camera,
    camera_target="Body",
    filter=filt,
    lens=lens,
)

# If a timezone isn't specified, the timezone of the computer running this
# script will be used as default

red_laser_calibration = Calibration(
    calibration_date=datetime(2023, 10, 2, 10, 22, 13, tzinfo=timezone.utc),
    device_name="Red Laser",
    description="Laser power calibration",
    input={"power percent": [10, 20, 40]},
    output={"power mW": [1, 3, 6]},
)

blue_laser_calibration = Calibration(
    calibration_date=datetime(2023, 10, 2, 10, 22, 13, tzinfo=timezone.utc),
    device_name="Blue Laser",
    description="Laser power calibration",
    input={"power percent": [10, 20, 40]},
    output={"power mW": [1, 2, 7]},
)

rig = Rig(
    rig_id="323_EPHYS1",
    modification_date=date(2023, 10, 3),
    modalities=[Modality.ECEPHYS],
    ephys_assemblies=[ephys_assemblyA, ephys_assemblyB],
    cameras=[camassm1, camassm2],
    laser_assemblies=[laser_assembly],
    daqs=[basestation, harp],
    stick_microscopes=[microscope],
    mouse_platform=running_wheel,
    calibrations=[red_laser_calibration, blue_laser_calibration],
)
serialized = rig.model_dump_json()
deserialized = Rig.model_validate_json(serialized)
deserialized.write_standard_file(prefix="ephys")<|MERGE_RESOLUTION|>--- conflicted
+++ resolved
@@ -2,13 +2,10 @@
 
 from datetime import date, datetime, timezone
 
-<<<<<<< HEAD
-=======
 from aind_data_schema_models.harp_types import HarpDeviceType
 from aind_data_schema_models.modalities import Modality
 from aind_data_schema_models.organizations import Organization
 
->>>>>>> 8e9e190f
 from aind_data_schema.components.devices import (
     Calibration,
     Camera,
@@ -30,12 +27,6 @@
     Patch
 )
 from aind_data_schema.core.rig import Rig
-<<<<<<< HEAD
-from aind_data_schema.models.harp_types import HarpDeviceType
-from aind_data_schema.models.modalities import Modality
-from aind_data_schema.models.organizations import Organization
-=======
->>>>>>> 8e9e190f
 
 # Describes a rig with running wheel, 2 behavior cameras, one Harp Behavior board,
 # one dual-color laser module, one stick microscope, and 2 Neuropixels probes
