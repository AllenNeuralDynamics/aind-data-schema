--- conflicted
+++ resolved
@@ -23,12 +23,8 @@
     Lens,
     Manipulator,
     NeuropixelsBasestation,
+    ProbePort,
     Patch,
-    ProbePort,
-<<<<<<< HEAD
-=======
-    Patch,
->>>>>>> 10a78c78
 )
 from aind_data_schema.core.rig import Rig
 
