--- conflicted
+++ resolved
@@ -6,19 +6,11 @@
       "Max Quibble",
       "Finn Tickle"
    ],
-<<<<<<< HEAD
-   "session_start_time": "2023-04-25T02:35:00",
-   "session_end_time": "2023-04-25T03:16:00",
+   "session_start_time": "2023-04-25T02:35:00Z",
+   "session_end_time": "2023-04-25T03:16:00Z",
    "session_type": "Receptive field mapping",
    "iacuc_protocol": "2109",
    "rig_id": "323_EPHYS2-RF_2023-04-24_01",
-=======
-   "session_start_time": "2023-01-10T08:40:00Z",
-   "session_end_time": "2023-01-10T09:46:00Z",
-   "session_type": "Test",
-   "iacuc_protocol": "1294",
-   "rig_id": "323_EPHYS1",
->>>>>>> c652459f
    "calibrations": [],
    "maintenance": [],
    "subject_id": "664484",
@@ -27,13 +19,8 @@
    "weight_unit": "gram",
    "data_streams": [
       {
-<<<<<<< HEAD
-         "stream_start_time": "2023-04-25T02:45:00",
-         "stream_end_time": "2023-04-25T03:16:00",
-=======
-         "stream_start_time": "2023-01-10T08:43:00Z",
-         "stream_end_time": "2023-01-10T09:43:00Z",
->>>>>>> c652459f
+         "stream_start_time": "2023-04-25T02:45:00Z",
+         "stream_end_time": "2023-04-25T03:16:00Z",
          "daq_names": [
             "Basestation"
          ],
@@ -98,6 +85,7 @@
                   "z": "13262",
                   "unit": "micrometer"
                },
+               "implant_hole_number": null,
                "ephys_probes": []
             }
          ],
@@ -120,7 +108,6 @@
                "rotation_angle": "0",
                "coordinate_transform": null,
                "calibration_date": null,
-<<<<<<< HEAD
                "notes": "Did not record angles, did not calibrate"
             },
             {
@@ -142,18 +129,6 @@
                "coordinate_transform": null,
                "calibration_date": null,
                "notes": "Did not record angles, did not calibrate"
-=======
-               "notes": null,
-               "primary_targeted_structure": "VISp",
-               "targeted_ccf_coordinates": [],
-               "manipulator_coordinates": {
-                  "x": "1000",
-                  "y": "1000",
-                  "z": "1000",
-                  "unit": "micrometer"
-               },
-               "implant_hole_number": null
->>>>>>> c652459f
             }
          ],
          "manipulator_modules": [],
@@ -175,8 +150,8 @@
          "notes": null
       },
       {
-         "stream_start_time": "2023-04-25T02:35:00",
-         "stream_end_time": "2023-04-25T02:45:00",
+         "stream_start_time": "2023-04-25T02:35:00-07:00",
+         "stream_end_time": "2023-04-25T02:45:00-07:00",
          "daq_names": [
             "Basestation"
          ],
@@ -208,6 +183,7 @@
                   "z": "11087.5",
                   "unit": "micrometer"
                },
+               "implant_hole_number": null,
                "ephys_probes": [
                   {
                      "name": "Probe A",
@@ -240,6 +216,7 @@
                   "z": "13262",
                   "unit": "micrometer"
                },
+               "implant_hole_number": null,
                "ephys_probes": []
             }
          ],
@@ -333,8 +310,8 @@
             "stimulus_script_version": "1.0",
             "notes": null
          },
-         "stimulus_start_time": "2023-04-25T02:45:00",
-         "stimulus_end_time": "2023-04-25T03:10:00"
+         "stimulus_start_time": "2023-04-25T02:45:00Z",
+         "stimulus_end_time": "2023-04-25T03:10:00Z"
       },
       {
          "stimulus": {
@@ -353,8 +330,8 @@
             "stimulus_script_version": "1.0",
             "notes": null
          },
-         "stimulus_start_time": "2023-04-25T03:10:00",
-         "stimulus_end_time": "2023-04-25T03:16:00"
+         "stimulus_start_time": "2023-04-25T03:10:00Z",
+         "stimulus_end_time": "2023-04-25T03:16:00Z"
       }
    ],
    "reward_delivery": null,
