{
   "describedBy": "https://raw.githubusercontent.com/AllenNeuralDynamics/aind-data-schema/main/src/aind_data_schema/core/session.py",
<<<<<<< HEAD
   "schema_version": "0.1.2",
=======
   "schema_version": "0.1.1",
>>>>>>> 0f80fa87
   "experimenter_full_name": [
      "Jane Doe"
   ],
   "session_start_time": "2023-01-10T08:40:00",
   "session_end_time": "2023-01-10T09:46:00",
   "session_type": "Test",
   "iacuc_protocol": "1294",
   "rig_id": "323_EPHYS1",
   "calibrations": [],
   "maintenance": [],
   "subject_id": "100001",
   "animal_weight_prior": "21.2",
   "animal_weight_post": "21.3",
   "weight_unit": "gram",
   "data_streams": [
      {
         "stream_start_time": "2023-01-10T08:43:00",
         "stream_end_time": "2023-01-10T09:43:00",
         "daq_names": [
            "Harp Behavior",
            "Basestation Slot 3"
         ],
         "camera_names": [
            "Face Camera",
            "Body Camera"
         ],
         "light_sources": [],
         "ephys_modules": [
            {
               "assembly_name": "Ephys_assemblyA",
               "arc_angle": "14",
               "module_angle": "20",
               "angle_unit": "degrees",
               "rotation_angle": null,
               "coordinate_transform": null,
               "calibration_date": null,
               "notes": null,
               "primary_targeted_structure": "VISp",
               "targeted_ccf_coordinates": [],
               "manipulator_coordinates": {
                  "x": "1000",
                  "y": "1000",
                  "z": "1000",
                  "unit": "micrometer"
               },
               "ephys_probes": [
                  {
                     "name": "Probe A",
                     "other_targeted_structures": []
                  },
                  {
                     "name": "Probe B",
                     "other_targeted_structures": []
                  }
               ]
            }
         ],
         "stick_microscopes": [
            {
               "assembly_name": "Stick_assembly",
               "arc_angle": "24",
               "module_angle": "10",
               "angle_unit": "degrees",
               "rotation_angle": null,
               "coordinate_transform": null,
               "calibration_date": null,
               "notes": null
            }
         ],
         "manipulator_modules": [
            {
               "assembly_name": "Laser_assemblyA",
               "arc_angle": "10",
               "module_angle": "15",
               "angle_unit": "degrees",
               "rotation_angle": null,
               "coordinate_transform": null,
               "calibration_date": null,
               "notes": null,
               "primary_targeted_structure": "VISp",
               "targeted_ccf_coordinates": [],
               "manipulator_coordinates": {
                  "x": "1000",
                  "y": "1000",
                  "z": "1000",
                  "unit": "micrometer"
               }
            }
         ],
         "detectors": [],
         "fiber_connections": [],
         "fiber_modules": [],
         "ophys_fovs": [],
         "slap_fovs": null,
         "stack_parameters": null,
         "stimulus_device_names": [],
         "mouse_platform_name": "Running Wheel",
         "active_mouse_platform": false,
         "stream_modalities": [
            {
               "name": "Extracellular electrophysiology",
               "abbreviation": "ecephys"
            },
            {
               "name": "Behavior videos",
               "abbreviation": "behavior-videos"
            }
         ],
         "notes": null
      }
   ],
   "stimulus_epochs": [],
   "reward_delivery": null,
   "reward_consumed_total": null,
   "reward_consumed_unit": "microliter",
   "notes": null
}<|MERGE_RESOLUTION|>--- conflicted
+++ resolved
@@ -1,10 +1,6 @@
 {
    "describedBy": "https://raw.githubusercontent.com/AllenNeuralDynamics/aind-data-schema/main/src/aind_data_schema/core/session.py",
-<<<<<<< HEAD
    "schema_version": "0.1.2",
-=======
-   "schema_version": "0.1.1",
->>>>>>> 0f80fa87
    "experimenter_full_name": [
       "Jane Doe"
    ],
