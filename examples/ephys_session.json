{
   "describedBy": "https://raw.githubusercontent.com/AllenNeuralDynamics/aind-data-schema/main/src/aind_data_schema/core/session.py",
   "schema_version": "1.1.5",
   "protocol_id": [],
   "experimenters": [
      {
         "name": "John Smith",
         "registry": {
            "name": "Open Researcher and Contributor ID",
            "abbreviation": "ORCID"
         },
         "registry_identifier": null
      }
   ],
   "session_start_time": "2023-04-25T02:35:00Z",
   "session_end_time": "2023-04-25T03:16:00Z",
   "session_type": "Receptive field mapping",
<<<<<<< HEAD
   "iacuc_protocol": "2109",
   "instrument_id": "323_EPHYS1_20231003",
=======
   "ethics_review_id": "2109",
   "rig_id": "323_EPHYS1_20231003",
>>>>>>> de14b78f
   "calibrations": [],
   "maintenance": [],
   "subject_id": "664484",
   "animal_weight_prior": null,
   "animal_weight_post": null,
   "weight_unit": "gram",
   "anaesthesia": null,
   "data_streams": [
      {
         "stream_start_time": "2023-04-25T02:45:00Z",
         "stream_end_time": "2023-04-25T03:16:00Z",
         "daq_names": [
            "Basestation Slot 3"
         ],
         "camera_names": [],
         "light_sources": [],
         "ephys_modules": [
            {
               "assembly_name": "Ephys_assemblyA",
               "arc_angle": "5.2",
               "module_angle": "8",
               "angle_unit": "degrees",
               "rotation_angle": null,
               "coordinate_transform": "behavior/calibration_info_np2_2023_04_24.npy",
               "calibration_date": "2023-04-25T00:00:00Z",
               "notes": "Moved Y to avoid blood vessel, X to avoid edge. Mouse made some noise during the recording with a sudden shift in signals. Lots of motion. Maybe some implant motion.",
               "primary_targeted_structure": {
                  "atlas": "CCFv3",
                  "name": "Dorsal part of the lateral geniculate complex",
                  "acronym": "LGd",
                  "id": "170"
               },
               "other_targeted_structure": null,
               "targeted_ccf_coordinates": [
                  {
                     "ml": "8150",
                     "ap": "3250",
                     "dv": "7800",
                     "unit": "micrometer",
                     "ccf_version": "CCFv3"
                  }
               ],
               "manipulator_coordinates": {
                  "x": "8422",
                  "y": "4205",
                  "z": "11087.5",
                  "unit": "micrometer"
               },
               "anatomical_coordinates": null,
               "anatomical_reference": null,
               "surface_z": null,
               "surface_z_unit": null,
               "dye": null,
               "implant_hole_number": null
            },
            {
               "assembly_name": "Ephys_assemblyB",
               "arc_angle": "25",
               "module_angle": "-22",
               "angle_unit": "degrees",
               "rotation_angle": "0",
               "coordinate_transform": "behavior/calibration_info_np2_2023_04_24.py",
               "calibration_date": "2023-04-25T00:00:00Z",
               "notes": "Trouble penetrating. Lots of compression, needed to move probe. Small amount of surface bleeding/bruising. Initial Target: X;10070.3\tY:7476.6",
               "primary_targeted_structure": {
                  "atlas": "CCFv3",
                  "name": "Locus ceruleus",
                  "acronym": "LC",
                  "id": "147"
               },
               "other_targeted_structure": null,
               "targeted_ccf_coordinates": [
                  {
                     "ml": "6637.28",
                     "ap": "4265.02",
                     "dv": "10707.35",
                     "unit": "micrometer",
                     "ccf_version": "CCFv3"
                  }
               ],
               "manipulator_coordinates": {
                  "x": "9015",
                  "y": "7144",
                  "z": "13262",
                  "unit": "micrometer"
               },
               "anatomical_coordinates": null,
               "anatomical_reference": null,
               "surface_z": null,
               "surface_z_unit": null,
               "dye": null,
               "implant_hole_number": null
            }
         ],
         "stick_microscopes": [
            {
               "assembly_name": "stick microscope 1",
               "arc_angle": "-180",
               "module_angle": "-180",
               "angle_unit": "degrees",
               "rotation_angle": "0",
               "coordinate_transform": null,
               "calibration_date": null,
               "notes": "did not record angles, did not calibrate."
            },
            {
               "assembly_name": "stick microscope 2",
               "arc_angle": "-180",
               "module_angle": "-180",
               "angle_unit": "degrees",
               "rotation_angle": "0",
               "coordinate_transform": null,
               "calibration_date": null,
               "notes": "Did not record angles, did not calibrate"
            },
            {
               "assembly_name": "stick microscope 3",
               "arc_angle": "-180",
               "module_angle": "-180",
               "angle_unit": "degrees",
               "rotation_angle": "0",
               "coordinate_transform": null,
               "calibration_date": null,
               "notes": "Did not record angles, did not calibrate"
            },
            {
               "assembly_name": "stick microscope 4",
               "arc_angle": "-180",
               "module_angle": "-180",
               "angle_unit": "degrees",
               "rotation_angle": "0",
               "coordinate_transform": null,
               "calibration_date": null,
               "notes": "Did not record angles, did not calibrate"
            }
         ],
         "manipulator_modules": [],
         "detectors": [],
         "fiber_connections": [],
         "fiber_modules": [],
         "ophys_fovs": [],
         "slap_fovs": [],
         "stack_parameters": null,
         "mri_scans": [],
         "stream_modalities": [
            {
               "name": "Extracellular electrophysiology",
               "abbreviation": "ecephys"
            }
         ],
         "software": [],
         "notes": null
      },
      {
         "stream_start_time": "2023-04-25T02:35:00Z",
         "stream_end_time": "2023-04-25T02:45:00Z",
         "daq_names": [
            "Basestation Slot 3"
         ],
         "camera_names": [],
         "light_sources": [],
         "ephys_modules": [
            {
               "assembly_name": "Ephys_assemblyA",
               "arc_angle": "5.2",
               "module_angle": "8",
               "angle_unit": "degrees",
               "rotation_angle": "0",
               "coordinate_transform": "behavior/calibration_info_np2_2023_04_24.npy",
               "calibration_date": "2023-04-25T00:00:00Z",
               "notes": "Moved Y to avoid blood vessel, X to avoid edge. Mouse made some noise during the recording with a sudden shift in signals. Lots of motion. Maybe some implant motion.",
               "primary_targeted_structure": {
                  "atlas": "CCFv3",
                  "name": "Dorsal part of the lateral geniculate complex",
                  "acronym": "LGd",
                  "id": "170"
               },
               "other_targeted_structure": null,
               "targeted_ccf_coordinates": [
                  {
                     "ml": "8150",
                     "ap": "3250",
                     "dv": "7800",
                     "unit": "micrometer",
                     "ccf_version": "CCFv3"
                  }
               ],
               "manipulator_coordinates": {
                  "x": "8422",
                  "y": "4205",
                  "z": "11087.5",
                  "unit": "micrometer"
               },
               "anatomical_coordinates": null,
               "anatomical_reference": null,
               "surface_z": null,
               "surface_z_unit": null,
               "dye": null,
               "implant_hole_number": null
            },
            {
               "assembly_name": "Ephys_assemblyB",
               "arc_angle": "25",
               "module_angle": "-22",
               "angle_unit": "degrees",
               "rotation_angle": "0",
               "coordinate_transform": "behavior/calibration_info_np2_2023_04_24.py",
               "calibration_date": "2023-04-25T00:00:00Z",
               "notes": "Trouble penetrating. Lots of compression, needed to move probe. Small amount of surface bleeding/bruising. Initial Target: X;10070.3\tY:7476.6",
               "primary_targeted_structure": {
                  "atlas": "CCFv3",
                  "name": "Locus ceruleus",
                  "acronym": "LC",
                  "id": "147"
               },
               "other_targeted_structure": null,
               "targeted_ccf_coordinates": [
                  {
                     "ml": "6637.28",
                     "ap": "4265.02",
                     "dv": "10707.35",
                     "unit": "micrometer",
                     "ccf_version": "CCFv3"
                  }
               ],
               "manipulator_coordinates": {
                  "x": "9015",
                  "y": "7144",
                  "z": "13262",
                  "unit": "micrometer"
               },
               "anatomical_coordinates": null,
               "anatomical_reference": null,
               "surface_z": null,
               "surface_z_unit": null,
               "dye": null,
               "implant_hole_number": null
            }
         ],
         "stick_microscopes": [
            {
               "assembly_name": "stick microscope 1",
               "arc_angle": "-180",
               "module_angle": "-180",
               "angle_unit": "degrees",
               "rotation_angle": "0",
               "coordinate_transform": null,
               "calibration_date": null,
               "notes": "did not record angles, did not calibrate."
            }
         ],
         "manipulator_modules": [],
         "detectors": [],
         "fiber_connections": [],
         "fiber_modules": [],
         "ophys_fovs": [],
         "slap_fovs": [],
         "stack_parameters": null,
         "mri_scans": [],
         "stream_modalities": [
            {
               "name": "Extracellular electrophysiology",
               "abbreviation": "ecephys"
            }
         ],
         "software": [],
         "notes": "664484_2023-04-24_20-06-37; Surface Finding"
      }
   ],
   "stimulus_epochs": [
      {
         "stimulus_start_time": "2023-04-25T02:45:00Z",
         "stimulus_end_time": "2023-04-25T03:10:00Z",
         "stimulus_name": "Visual Stimulation",
         "session_number": null,
         "software": [
            {
               "name": "Bonsai",
               "version": "2.7",
               "url": "https://github.com/fakeorg/GratingAndFlashes/gratings_and_flashes.bonsai",
               "parameters": {}
            }
         ],
         "script": null,
         "stimulus_modalities": [
            "Visual"
         ],
         "stimulus_parameters": [
            {
               "stimulus_type": "Visual Stimulation",
               "stimulus_name": "Static Gratings",
               "stimulus_parameters": {
                  "grating_orientations": [
                     0,
                     45,
                     90,
                     135
                  ],
                  "grating_orientation_unit": "degrees",
                  "grating_spatial_frequencies": [
                     0.02,
                     0.04,
                     0.08,
                     0.16,
                     0.32
                  ],
                  "grating_spatial_frequency_unit": "cycles/degree"
               },
               "stimulus_template_name": [],
               "notes": null
            }
         ],
         "stimulus_device_names": [],
         "speaker_config": null,
         "light_source_config": [],
         "output_parameters": {},
         "objects_in_arena": null,
         "reward_consumed_during_epoch": null,
         "reward_consumed_unit": "microliter",
         "trials_total": null,
         "trials_finished": null,
         "trials_rewarded": null,
         "notes": null
      },
      {
         "stimulus_start_time": "2023-04-25T03:10:00Z",
         "stimulus_end_time": "2023-04-25T03:16:00Z",
         "stimulus_name": "Visual Stimulation",
         "session_number": null,
         "software": [
            {
               "name": "Bonsai",
               "version": "2.7",
               "url": "https://github.com/fakeorg/GratingAndFlashes/gratings_and_flashes.bonsai",
               "parameters": {}
            }
         ],
         "script": null,
         "stimulus_modalities": [
            "Visual"
         ],
         "stimulus_parameters": [
            {
               "stimulus_type": "Visual Stimulation",
               "stimulus_name": "Flashes",
               "stimulus_parameters": {
                  "flash_interval": 5.0,
                  "flash_interval_unit": "seconds",
                  "flash_duration": 0.5,
                  "flash_duration_unit": "seconds"
               },
               "stimulus_template_name": [],
               "notes": null
            }
         ],
         "stimulus_device_names": [],
         "speaker_config": null,
         "light_source_config": [],
         "output_parameters": {},
         "objects_in_arena": null,
         "reward_consumed_during_epoch": null,
         "reward_consumed_unit": "microliter",
         "trials_total": null,
         "trials_finished": null,
         "trials_rewarded": null,
         "notes": null
      }
   ],
   "mouse_platform_name": "Running Wheel",
   "active_mouse_platform": false,
   "headframe_registration": null,
   "reward_delivery": null,
   "reward_consumed_total": null,
   "reward_consumed_unit": "milliliter",
   "notes": null
}<|MERGE_RESOLUTION|>--- conflicted
+++ resolved
@@ -15,13 +15,8 @@
    "session_start_time": "2023-04-25T02:35:00Z",
    "session_end_time": "2023-04-25T03:16:00Z",
    "session_type": "Receptive field mapping",
-<<<<<<< HEAD
-   "iacuc_protocol": "2109",
    "instrument_id": "323_EPHYS1_20231003",
-=======
    "ethics_review_id": "2109",
-   "rig_id": "323_EPHYS1_20231003",
->>>>>>> de14b78f
    "calibrations": [],
    "maintenance": [],
    "subject_id": "664484",
