--- conflicted
+++ resolved
@@ -2,11 +2,8 @@
 
 from datetime import datetime, timezone
 
-<<<<<<< HEAD
-=======
 from aind_data_schema_models.modalities import Modality
 
->>>>>>> 8e9e190f
 from aind_data_schema.components.devices import Software
 from aind_data_schema.core.session import (
     CcfCoords,
@@ -20,10 +17,6 @@
     Stream,
     VisualStimulation,
 )
-<<<<<<< HEAD
-from aind_data_schema.models.modalities import Modality
-=======
->>>>>>> 8e9e190f
 
 session = Session(
     experimenter_full_name=["Max Quibble", "Finn Tickle"],
