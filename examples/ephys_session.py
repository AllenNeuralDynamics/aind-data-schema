"""Generates an example JSON file for an ephys session"""

from datetime import datetime, timezone

from aind_data_schema_models.modalities import Modality

from aind_data_schema.components.devices import Software
from aind_data_schema.components.identifiers import Person
from aind_data_schema.core.session import (
    CcfCoords,
    Coordinates3d,
    DomeModule,
    ManipulatorModule,
    Session,
    StimulusEpoch,
    StimulusModality,
    Stream,
    VisualStimulation,
)
from aind_data_schema_models.brain_atlas import CCFStructure

session = Session(
    experimenters=[Person(name="John Smith")],
    subject_id="664484",
    session_start_time=datetime(year=2023, month=4, day=25, hour=2, minute=35, second=0, tzinfo=timezone.utc),
    session_end_time=datetime(year=2023, month=4, day=25, hour=3, minute=16, second=0, tzinfo=timezone.utc),
    session_type="Receptive field mapping",
<<<<<<< HEAD
    iacuc_protocol="2109",
    instrument_id="323_EPHYS1_20231003",
=======
    ethics_review_id="2109",
    rig_id="323_EPHYS1_20231003",
>>>>>>> de14b78f
    active_mouse_platform=False,
    mouse_platform_name="Running Wheel",
    stimulus_epochs=[
        StimulusEpoch(
            stimulus_name="Visual Stimulation",
            stimulus_modalities=[StimulusModality.VISUAL],
            stimulus_start_time=datetime(year=2023, month=4, day=25, hour=2, minute=45, second=0, tzinfo=timezone.utc),
            stimulus_end_time=datetime(year=2023, month=4, day=25, hour=3, minute=10, second=0, tzinfo=timezone.utc),
            software=[
                Software(
                    name="Bonsai",
                    version="2.7",
                    url="https://github.com/fakeorg/GratingAndFlashes/gratings_and_flashes.bonsai",
                )
            ],
            stimulus_parameters=[
                VisualStimulation(
                    stimulus_name="Static Gratings",
                    stimulus_parameters={
                        "grating_orientations": [0, 45, 90, 135],
                        "grating_orientation_unit": "degrees",
                        "grating_spatial_frequencies": [0.02, 0.04, 0.08, 0.16, 0.32],
                        "grating_spatial_frequency_unit": "cycles/degree",
                    },
                )
            ],
        ),
        StimulusEpoch(
            stimulus_name="Visual Stimulation",
            stimulus_modalities=[StimulusModality.VISUAL],
            stimulus_start_time=datetime(year=2023, month=4, day=25, hour=3, minute=10, second=0, tzinfo=timezone.utc),
            stimulus_end_time=datetime(year=2023, month=4, day=25, hour=3, minute=16, second=0, tzinfo=timezone.utc),
            software=[
                Software(
                    name="Bonsai",
                    version="2.7",
                    url="https://github.com/fakeorg/GratingAndFlashes/gratings_and_flashes.bonsai",
                )
            ],
            stimulus_parameters=[
                VisualStimulation(
                    stimulus_name="Flashes",
                    stimulus_parameters={
                        "flash_interval": 5.0,
                        "flash_interval_unit": "seconds",
                        "flash_duration": 0.5,
                        "flash_duration_unit": "seconds",
                    },
                )
            ],
        ),
    ],
    data_streams=[
        Stream(
            stream_start_time=datetime(year=2023, month=4, day=25, hour=2, minute=45, second=0, tzinfo=timezone.utc),
            stream_end_time=datetime(year=2023, month=4, day=25, hour=3, minute=16, second=0, tzinfo=timezone.utc),
            stream_modalities=[Modality.ECEPHYS],
            daq_names=["Basestation Slot 3"],
            stick_microscopes=[
                DomeModule(
                    rotation_angle=0,
                    assembly_name="stick microscope 1",
                    arc_angle=-180,
                    module_angle=-180,
                    notes="did not record angles, did not calibrate.",
                ),
                DomeModule(
                    rotation_angle=0,
                    assembly_name="stick microscope 2",
                    arc_angle=-180,
                    module_angle=-180,
                    notes="Did not record angles, did not calibrate",
                ),
                DomeModule(
                    rotation_angle=0,
                    assembly_name="stick microscope 3",
                    arc_angle=-180,
                    module_angle=-180,
                    notes="Did not record angles, did not calibrate",
                ),
                DomeModule(
                    rotation_angle=0,
                    assembly_name="stick microscope 4",
                    arc_angle=-180,
                    module_angle=-180,
                    notes="Did not record angles, did not calibrate",
                ),
            ],
            ephys_modules=[
                ManipulatorModule(
                    targeted_ccf_coordinates=[
                        CcfCoords(ml=8150, ap=3250, dv=7800),
                    ],
                    assembly_name="Ephys_assemblyA",
                    arc_angle=5.2,
                    module_angle=8,
                    coordinate_transform="behavior/calibration_info_np2_2023_04_24.npy",
                    primary_targeted_structure=CCFStructure.LGD,
                    manipulator_coordinates=Coordinates3d(x=8422, y=4205, z=11087.5),
                    calibration_date=datetime(year=2023, month=4, day=25, tzinfo=timezone.utc),
                    notes=(
                        "Moved Y to avoid blood vessel, X to avoid edge. Mouse made some noise during the recording"
                        " with a sudden shift in signals. Lots of motion. Maybe some implant motion."
                    ),
                ),
                ManipulatorModule(
                    rotation_angle=0,
                    arc_angle=25,
                    module_angle=-22,
                    targeted_ccf_coordinates=[CcfCoords(ml=6637.28, ap=4265.02, dv=10707.35)],
                    assembly_name="Ephys_assemblyB",
                    coordinate_transform="behavior/calibration_info_np2_2023_04_24.py",
                    primary_targeted_structure=CCFStructure.LC,
                    manipulator_coordinates=Coordinates3d(x=9015, y=7144, z=13262),
                    calibration_date=datetime(year=2023, month=4, day=25, tzinfo=timezone.utc),
                    notes=(
                        "Trouble penetrating. Lots of compression, needed to move probe. Small amount of surface"
                        " bleeding/bruising. Initial Target: X;10070.3\tY:7476.6"
                    ),
                ),
            ],
        ),
        Stream(
            stream_start_time=datetime(year=2023, month=4, day=25, hour=2, minute=35, second=0, tzinfo=timezone.utc),
            stream_end_time=datetime(year=2023, month=4, day=25, hour=2, minute=45, second=0, tzinfo=timezone.utc),
            stream_modalities=[Modality.ECEPHYS],
            notes="664484_2023-04-24_20-06-37; Surface Finding",
            daq_names=["Basestation Slot 3"],
            stick_microscopes=[
                DomeModule(
                    rotation_angle=0,
                    assembly_name="stick microscope 1",
                    arc_angle=-180,
                    module_angle=-180,
                    notes="did not record angles, did not calibrate.",
                ),
            ],
            ephys_modules=[
                ManipulatorModule(
                    rotation_angle=0,
                    arc_angle=5.2,
                    module_angle=8,
                    targeted_ccf_coordinates=[CcfCoords(ml=8150, ap=3250, dv=7800)],
                    assembly_name="Ephys_assemblyA",
                    coordinate_transform="behavior/calibration_info_np2_2023_04_24.npy",
                    primary_targeted_structure=CCFStructure.LGD,
                    manipulator_coordinates=Coordinates3d(x=8422, y=4205, z=11087.5),
                    calibration_date=datetime(year=2023, month=4, day=25, tzinfo=timezone.utc),
                    notes=(
                        "Moved Y to avoid blood vessel, X to avoid edge. Mouse made some noise during the recording"
                        " with a sudden shift in signals. Lots of motion. Maybe some implant motion."
                    ),
                ),
                ManipulatorModule(
                    rotation_angle=0,
                    arc_angle=25,
                    module_angle=-22,
                    targeted_ccf_coordinates=[CcfCoords(ml=6637.28, ap=4265.02, dv=10707.35)],
                    assembly_name="Ephys_assemblyB",
                    coordinate_transform="behavior/calibration_info_np2_2023_04_24.py",
                    primary_targeted_structure=CCFStructure.LC,
                    manipulator_coordinates=Coordinates3d(x=9015, y=7144, z=13262),
                    calibration_date=datetime(year=2023, month=4, day=25, tzinfo=timezone.utc),
                    notes=(
                        "Trouble penetrating. Lots of compression, needed to move probe. Small amount of surface"
                        " bleeding/bruising. Initial Target: X;10070.3\tY:7476.6"
                    ),
                ),
            ],
        ),
    ],
)

serialized = session.model_dump_json()
deserialized = Session.model_validate_json(serialized)
deserialized.write_standard_file(prefix="ephys")<|MERGE_RESOLUTION|>--- conflicted
+++ resolved
@@ -25,13 +25,8 @@
     session_start_time=datetime(year=2023, month=4, day=25, hour=2, minute=35, second=0, tzinfo=timezone.utc),
     session_end_time=datetime(year=2023, month=4, day=25, hour=3, minute=16, second=0, tzinfo=timezone.utc),
     session_type="Receptive field mapping",
-<<<<<<< HEAD
-    iacuc_protocol="2109",
     instrument_id="323_EPHYS1_20231003",
-=======
     ethics_review_id="2109",
-    rig_id="323_EPHYS1_20231003",
->>>>>>> de14b78f
     active_mouse_platform=False,
     mouse_platform_name="Running Wheel",
     stimulus_epochs=[
