--- conflicted
+++ resolved
@@ -58,11 +58,7 @@
 )
 
 session = EphysSession(
-<<<<<<< HEAD
-    experimenter_full_name="Jane Doe",
-=======
-    experimenter_full_name=["Josh Siegle"],
->>>>>>> 62109e5d
+    experimenter_full_name=["Jane Doe"],
     subject_id="100001",
     session_start_time=datetime(2023, 1, 10, 8, 40, 00),
     session_end_time=datetime(2023, 1, 10, 9, 46, 00),
