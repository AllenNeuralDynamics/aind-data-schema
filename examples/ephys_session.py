--- conflicted
+++ resolved
@@ -1,10 +1,6 @@
 """Generates an example JSON file for an ephys session"""
 
-<<<<<<< HEAD
-import datetime
-=======
 from datetime import datetime, timezone
->>>>>>> c652459f
 
 from aind_data_schema.core.session import (
     CcfCoords,
@@ -21,15 +17,15 @@
 session = Session(
     experimenter_full_name=["Max Quibble", "Finn Tickle"],
     subject_id="664484",
-    session_start_time=datetime.datetime(year=2023, month=4, day=25, hour=2, minute=35, second=0),
-    session_end_time=datetime.datetime(year=2023, month=4, day=25, hour=3, minute=16, second=0),
+    session_start_time=datetime(year=2023, month=4, day=25, hour=2, minute=35, second=0, tzinfo=timezone.utc),
+    session_end_time=datetime(year=2023, month=4, day=25, hour=3, minute=16, second=0, tzinfo=timezone.utc),
     session_type="Receptive field mapping",
     iacuc_protocol="2109",
     rig_id="323_EPHYS2-RF_2023-04-24_01",
     stimulus_epochs=[
         StimulusEpoch(
-            stimulus_start_time=datetime.datetime(year=2023, month=4, day=25, hour=2, minute=45, second=0),
-            stimulus_end_time=datetime.datetime(year=2023, month=4, day=25, hour=3, minute=10, second=0),
+            stimulus_start_time=datetime(year=2023, month=4, day=25, hour=2, minute=45, second=0, tzinfo=timezone.utc),
+            stimulus_end_time=datetime(year=2023, month=4, day=25, hour=3, minute=10, second=0, tzinfo=timezone.utc),
             stimulus=VisualStimulation(
                 stimulus_name="Static Gratings",
                 stimulus_parameters={
@@ -45,8 +41,8 @@
             ),
         ),
         StimulusEpoch(
-            stimulus_start_time=datetime.datetime(year=2023, month=4, day=25, hour=3, minute=10, second=0),
-            stimulus_end_time=datetime.datetime(year=2023, month=4, day=25, hour=3, minute=16, second=0),
+            stimulus_start_time=datetime(year=2023, month=4, day=25, hour=3, minute=10, second=0, tzinfo=timezone.utc),
+            stimulus_end_time=datetime(year=2023, month=4, day=25, hour=3, minute=16, second=0, tzinfo=timezone.utc),
             stimulus=VisualStimulation(
                 stimulus_name="Flashes",
                 stimulus_parameters={
@@ -62,11 +58,10 @@
             ),
         ),
     ],
-<<<<<<< HEAD
     data_streams=[
         Stream(
-            stream_start_time=datetime.datetime(year=2023, month=4, day=25, hour=2, minute=45, second=0),
-            stream_end_time=datetime.datetime(year=2023, month=4, day=25, hour=3, minute=16, second=0),
+            stream_start_time=datetime(year=2023, month=4, day=25, hour=2, minute=45, second=0, tzinfo=timezone.utc),
+            stream_end_time=datetime(year=2023, month=4, day=25, hour=3, minute=16, second=0, tzinfo=timezone.utc),
             stream_modalities=[Modality.ECEPHYS],
             daq_names=["Basestation"],
             mouse_platform_name="mouse platform",
@@ -113,7 +108,7 @@
                     coordinate_transform="behavior/calibration_info_np2_2023_04_24.npy",
                     primary_targeted_structure="LGd",
                     manipulator_coordinates=Coordinates3d(x=8422, y=4205, z=11087.5),
-                    calibration_date=datetime.datetime(year=2023, month=4, day=25),
+                    calibration_date=datetime(year=2023, month=4, day=25),
                     notes=(
                         "Moved Y to avoid blood vessel, X to avoid edge. Mouse made some noise during the recording"
                         " with a sudden shift in signals. Lots of motion. Maybe some implant motion."
@@ -129,7 +124,7 @@
                     coordinate_transform="behavior/calibration_info_np2_2023_04_24.py",
                     primary_targeted_structure="LC",
                     manipulator_coordinates=Coordinates3d(x=9015, y=7144, z=13262),
-                    calibration_date=datetime.datetime(year=2023, month=4, day=25),
+                    calibration_date=datetime(year=2023, month=4, day=25),
                     notes=(
                         "Trouble penetrating. Lots of compression, needed to move probe. Small amount of surface"
                         " bleeding/bruising. Initial Target: X;10070.3\tY:7476.6"
@@ -138,8 +133,8 @@
             ],
         ),
         Stream(
-            stream_start_time=datetime.datetime(year=2023, month=4, day=25, hour=2, minute=35, second=0),
-            stream_end_time=datetime.datetime(year=2023, month=4, day=25, hour=2, minute=45, second=0),
+            stream_start_time=datetime(year=2023, month=4, day=25, hour=2, minute=35, second=0),
+            stream_end_time=datetime(year=2023, month=4, day=25, hour=2, minute=45, second=0),
             stream_modalities=[Modality.ECEPHYS],
             notes="664484_2023-04-24_20-06-37; Surface Finding",
             daq_names=["Basestation"],
@@ -186,7 +181,7 @@
                     coordinate_transform="behavior/calibration_info_np2_2023_04_24.npy",
                     primary_targeted_structure="LGd",
                     manipulator_coordinates=Coordinates3d(x=8422, y=4205, z=11087.5),
-                    calibration_date=datetime.datetime(year=2023, month=4, day=25),
+                    calibration_date=datetime(year=2023, month=4, day=25),
                     notes=(
                         "Moved Y to avoid blood vessel, X to avoid edge. Mouse made some noise during the recording"
                         " with a sudden shift in signals. Lots of motion. Maybe some implant motion."
@@ -202,7 +197,7 @@
                     coordinate_transform="behavior/calibration_info_np2_2023_04_24.py",
                     primary_targeted_structure="LC",
                     manipulator_coordinates=Coordinates3d(x=9015, y=7144, z=13262),
-                    calibration_date=datetime.datetime(year=2023, month=4, day=25),
+                    calibration_date=datetime(year=2023, month=4, day=25),
                     notes=(
                         "Trouble penetrating. Lots of compression, needed to move probe. Small amount of surface"
                         " bleeding/bruising. Initial Target: X;10070.3\tY:7476.6"
@@ -211,44 +206,6 @@
             ],
         ),
     ],
-=======
 )
 
-# If a timezone isn't specified, the timezone of the computer running this
-# script will be used as default
-stream = Stream(
-    stream_start_time=datetime(2023, 1, 10, 8, 43, 00, tzinfo=timezone.utc),
-    stream_end_time=datetime(2023, 1, 10, 9, 43, 00, tzinfo=timezone.utc),
-    stream_modalities=[Modality.ECEPHYS, Modality.BEHAVIOR_VIDEOS],
-    stick_microscopes=[
-        DomeModule(
-            assembly_name="Stick_assembly",
-            arc_angle=24,
-            module_angle=10,
-        )
-    ],
-    ephys_modules=[ephys_module],
-    manipulator_modules=[laser_module],
-    daq_names=["Harp Behavior", "Basestation Slot 3"],
-    camera_names=["Face Camera", "Body Camera"],
-    mouse_platform_name="Running Wheel",
-    active_mouse_platform=False,
-)
-
-# If a timezone isn't specified, the timezone of the computer running this
-# script will be used as default
-session = Session(
-    experimenter_full_name=["Jane Doe"],
-    subject_id="100001",
-    session_start_time=datetime(2023, 1, 10, 8, 40, 00, tzinfo=timezone.utc),
-    session_end_time=datetime(2023, 1, 10, 9, 46, 00, tzinfo=timezone.utc),
-    iacuc_protocol="1294",
-    session_type="Test",
-    rig_id="323_EPHYS1",
-    animal_weight_prior=21.2,
-    animal_weight_post=21.3,
-    data_streams=[stream],
->>>>>>> c652459f
-)
-
 session.write_standard_file(prefix="ephys")