--- conflicted
+++ resolved
@@ -9,10 +9,14 @@
     EphysModule,
     EphysProbeConfig,
     Session,
+    StimulusEpoch,
+    StimulusModality,
     Stream,
+    VisualStimulation,
 )
+from aind_data_schema.models.devices import Software
+
 from aind_data_schema.models.modalities import Modality
-from aind_data_schema.models.stimulus import StimulusEpoch, VisualStimulation
 
 session = Session(
     experimenter_full_name=["Max Quibble", "Finn Tickle"],
@@ -22,40 +26,56 @@
     session_type="Receptive field mapping",
     iacuc_protocol="2109",
     rig_id="323_EPHYS2-RF_2023-04-24_01",
+    active_mouse_platform=False,
+    mouse_platform_name="mouse platform",
     stimulus_epochs=[
         StimulusEpoch(
+            stimulus_name="Visual Stimulation",
+            stimulus_modalities=[StimulusModality.VISUAL],
             stimulus_start_time=datetime(year=2023, month=4, day=25, hour=2, minute=45, second=0, tzinfo=timezone.utc),
             stimulus_end_time=datetime(year=2023, month=4, day=25, hour=3, minute=10, second=0, tzinfo=timezone.utc),
-            stimulus=VisualStimulation(
-                stimulus_name="Static Gratings",
-                stimulus_parameters={
-                    "grating_orientations": [0, 45, 90, 135],
-                    "grating_orientation_unit": "degrees",
-                    "grating_spatial_frequencies": [0.02, 0.04, 0.08, 0.16, 0.32],
-                    "grating_spatial_frequency_unit": "cycles/degree",
-                },
-                stimulus_software="Bonsai",
-                stimulus_software_version="2.7",
-                stimulus_script="https://github.com/fakeorg/GratingAndFlashes/gratings_and_flashes.bonsai",
-                stimulus_script_version="1.0",
-            ),
+            software=[
+                Software(
+                    name="Bonsai",
+                    version="2.7",
+                    url="https://github.com/fakeorg/GratingAndFlashes/gratings_and_flashes.bonsai",
+                )
+            ],
+            stimulus_parameters=[
+                VisualStimulation(
+                    stimulus_name="Static Gratings",
+                    stimulus_parameters={
+                        "grating_orientations": [0, 45, 90, 135],
+                        "grating_orientation_unit": "degrees",
+                        "grating_spatial_frequencies": [0.02, 0.04, 0.08, 0.16, 0.32],
+                        "grating_spatial_frequency_unit": "cycles/degree",
+                    },
+                )
+            ],
         ),
         StimulusEpoch(
+            stimulus_name="Visual Stimulation",
+            stimulus_modalities=[StimulusModality.VISUAL],
             stimulus_start_time=datetime(year=2023, month=4, day=25, hour=3, minute=10, second=0, tzinfo=timezone.utc),
             stimulus_end_time=datetime(year=2023, month=4, day=25, hour=3, minute=16, second=0, tzinfo=timezone.utc),
-            stimulus=VisualStimulation(
-                stimulus_name="Flashes",
-                stimulus_parameters={
-                    "flash_interval": 5.0,
-                    "flash_interval_unit": "seconds",
-                    "flash_duration": 0.5,
-                    "flash_duration_unit": "seconds",
-                },
-                stimulus_software="Bonsai",
-                stimulus_software_version="2.7",
-                stimulus_script="https://github.com/fakeorg/GratingAndFlashes/gratings_and_flashes.bonsai",
-                stimulus_script_version="1.0",
-            ),
+            software=[
+                Software(
+                    name="Bonsai",
+                    version="2.7",
+                    url="https://github.com/fakeorg/GratingAndFlashes/gratings_and_flashes.bonsai",
+                )
+            ],
+            stimulus_parameters=[
+                VisualStimulation(
+                    stimulus_name="Flashes",
+                    stimulus_parameters={
+                        "flash_interval": 5.0,
+                        "flash_interval_unit": "seconds",
+                        "flash_duration": 0.5,
+                        "flash_duration_unit": "seconds",
+                    },
+                )
+            ],
         ),
     ],
     data_streams=[
@@ -64,8 +84,6 @@
             stream_end_time=datetime(year=2023, month=4, day=25, hour=3, minute=16, second=0, tzinfo=timezone.utc),
             stream_modalities=[Modality.ECEPHYS],
             daq_names=["Basestation"],
-            mouse_platform_name="mouse platform",
-            active_mouse_platform=True,
             stick_microscopes=[
                 DomeModule(
                     rotation_angle=0,
@@ -138,8 +156,6 @@
             stream_modalities=[Modality.ECEPHYS],
             notes="664484_2023-04-24_20-06-37; Surface Finding",
             daq_names=["Basestation"],
-            mouse_platform_name="mouse platform",
-            active_mouse_platform=True,
             stick_microscopes=[
                 DomeModule(
                     rotation_angle=0,
@@ -206,30 +222,6 @@
             ],
         ),
     ],
-<<<<<<< HEAD
-=======
-    ephys_modules=[ephys_module],
-    manipulator_modules=[laser_module],
-    daq_names=["Harp Behavior", "Basestation Slot 3"],
-    camera_names=["Face Camera", "Body Camera"],
 )
 
-# If a timezone isn't specified, the timezone of the computer running this
-# script will be used as default
-session = Session(
-    experimenter_full_name=["Jane Doe"],
-    subject_id="100001",
-    session_start_time=datetime(2023, 1, 10, 8, 40, 00, tzinfo=timezone.utc),
-    session_end_time=datetime(2023, 1, 10, 9, 46, 00, tzinfo=timezone.utc),
-    iacuc_protocol="1294",
-    session_type="Test",
-    rig_id="323_EPHYS1",
-    animal_weight_prior=21.2,
-    animal_weight_post=21.3,
-    data_streams=[stream],
-    mouse_platform_name="Running Wheel",
-    active_mouse_platform=False,
->>>>>>> 9367225a
-)
-
 session.write_standard_file(prefix="ephys")