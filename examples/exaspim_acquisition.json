--- conflicted
+++ resolved
@@ -1,10 +1,6 @@
 {
    "describedBy": "https://raw.githubusercontent.com/AllenNeuralDynamics/aind-data-schema/main/src/aind_data_schema/imaging/acquisition.py",
-<<<<<<< HEAD
-   "schema_version": "0.4.7",
-=======
    "schema_version": "0.4.8",
->>>>>>> d4c422ea
    "experimenter_full_name": [
       "###"
    ],
