""" example ExaSPIM acquisition """

from datetime import datetime, timezone

from aind_data_schema_models.organizations import Organization
from aind_data_schema_models.pid_names import PIDName
from aind_data_schema_models.registries import Registry
from aind_data_schema_models.units import PowerUnit, SizeUnit
from aind_data_schema_models.modalities import Modality

from aind_data_schema.components.configs import (
    Channel,
    DeviceConfig,
    LaserConfig,
    ImageSPIM,
    Immersion,
    ImagingConfig,
    DetectorConfig,
    SampleChamberConfig,
)
<<<<<<< HEAD
from aind_data_schema.components.coordinates import CoordinateSystemLibrary, Scale
=======
from aind_data_schema.components.coordinates import CoordinateSystemLibrary, Scale, Translation
>>>>>>> 47b364b3
from aind_data_schema.components.identifiers import Person
from aind_data_schema.components.wrappers import AssetPath
from aind_data_schema.core.acquisition import Acquisition, DataStream
from aind_data_schema.core.procedures import Reagent
from aind_data_schema.components.measurements import Calibration, Maintenance

# If a timezone isn't specified, the timezone of the computer running this
# script will be used as default
t = datetime(2022, 11, 22, 8, 43, 00, tzinfo=timezone.utc)

tile_scale = Scale(
    scale=[0.748, 0.748, 1],
)
<<<<<<< HEAD
=======
tile_translation0 = Translation(
    translation=[0, 1, 2],
)
>>>>>>> 47b364b3

image0 = ImageSPIM(
    channel_name="488",
    file_name=AssetPath("tile_X_0000_Y_0000_Z_0000_CH_488.ims"),
    dimensions=Scale(scale=[512, 512, 256]),
<<<<<<< HEAD
    image_to_acquisition_transform=[tile_scale],
=======
    image_to_acquisition_transform=[tile_scale, tile_translation0],
>>>>>>> 47b364b3
)
image1 = ImageSPIM(
    channel_name="561",
    file_name=AssetPath("tile_X_0000_Y_0000_Z_0000_CH_561.ims"),
    dimensions=Scale(scale=[512, 512, 256]),
<<<<<<< HEAD
    image_to_acquisition_transform=[tile_scale],
)

imaging_config = ImagingConfig(
    device_name="ExaSPIM",
    channels=[
        Channel(
            channel_name="488",
            intended_measurement="GFP signal",
            light_sources=[
                LaserConfig(
                    device_name="LAS_08308",
                    wavelength=488,
                    wavelength_unit=SizeUnit.NM,
                    power=200,
                    power_unit=PowerUnit.MW,
                ),
            ],
            emission_filters=[
                DeviceConfig(
                    device_name="Multiband filter",
                ),
            ],
            detector=DetectorConfig(
                device_name="PMT_1",
                exposure_time=1,
                trigger_type="Internal",
            ),
        ),
        Channel(
            channel_name="561",
            intended_measurement="TdTomato signal",
            light_sources=[
                LaserConfig(
                    device_name="539251",
                    wavelength=561,
                    wavelength_unit=SizeUnit.NM,
                    power=200,
                    power_unit=PowerUnit.MW,
                ),
            ],
            emission_filters=[
                DeviceConfig(
                    device_name="Multiband filter",
                )
            ],
            detector=DetectorConfig(
                device_name="PMT_1",
                exposure_time=1,
                trigger_type="Internal",
            ),
        ),
    ],
    images=[image0, image1],
    coordinate_system=CoordinateSystemLibrary.SPIM_RPI,
)

=======
    image_to_acquisition_transform=[tile_scale, tile_translation0],
)

imaging_config = ImagingConfig(
    device_name="ExaSPIM",
    channels=[
        Channel(
            channel_name="488",
            intended_measurement="GFP signal",
            light_sources=[
                LaserConfig(
                    device_name="LAS_08308",
                    wavelength=488,
                    wavelength_unit=SizeUnit.NM,
                    power=200,
                    power_unit=PowerUnit.MW,
                ),
            ],
            emission_filters=[
                DeviceConfig(
                    device_name="Multiband filter",
                ),
            ],
            detector=DetectorConfig(
                device_name="PMT_1",
                exposure_time=1,
                trigger_type="Internal",
            ),
        ),
        Channel(
            channel_name="561",
            intended_measurement="TdTomato signal",
            light_sources=[
                LaserConfig(
                    device_name="539251",
                    wavelength=561,
                    wavelength_unit=SizeUnit.NM,
                    power=200,
                    power_unit=PowerUnit.MW,
                ),
            ],
            emission_filters=[
                DeviceConfig(
                    device_name="Multiband filter",
                )
            ],
            detector=DetectorConfig(
                device_name="PMT_1",
                exposure_time=1,
                trigger_type="Internal",
            ),
        ),
    ],
    images=[image0, image1],
    coordinate_system=CoordinateSystemLibrary.SPIM_RPI,
)

>>>>>>> 47b364b3
chamber_config = SampleChamberConfig(
    device_name="Sample chamber",
    chamber_immersion=Immersion(
        medium="PBS",
        refractive_index=1.33,
    ),
)


acq = Acquisition(
    experimenters=[Person(name="John Smith")],
    specimen_id="123456-123",
    subject_id="123456",
    instrument_id="###",
    maintenance=[
        Maintenance(
            maintenance_date=t,
            device_name="Chamber",
            description="Clean chamber",
            reagents=[
                Reagent(
                    name="reagent1",
                    source=Organization.OTHER,
                    rrid=PIDName(name="xxx", abbreviation="xx", registry=Registry.RRID, registry_identifier="100"),
                    lot_number="xxx",
                    expiration_date=t.date(),
                ),
            ],
        )
    ],
    calibrations=[
        Calibration(
            calibration_date=t,
            device_name="Laser_1",
            description="Laser power calibration",
            input=[100],
            input_unit=PowerUnit.PERCENT,
            output=[50],
            output_unit=PowerUnit.MW,
        )
    ],
    data_streams=[
        DataStream(
            stream_start_time=t,
            stream_end_time=t,
            modalities=[Modality.SPIM],
            active_devices=[
                "LAS_08308",
                "539251",
            ],
            configurations=[
                imaging_config,
                chamber_config,
            ],
        )
    ],
    acquisition_start_time=t,
    acquisition_end_time=t,
    acquisition_type="ExaSPIM",
)

if __name__ == "__main__":
    serialized = acq.model_dump_json()
    deserialized = Acquisition.model_validate_json(serialized)
    deserialized.write_standard_file(prefix="exaspim")<|MERGE_RESOLUTION|>--- conflicted
+++ resolved
@@ -18,11 +18,7 @@
     DetectorConfig,
     SampleChamberConfig,
 )
-<<<<<<< HEAD
-from aind_data_schema.components.coordinates import CoordinateSystemLibrary, Scale
-=======
 from aind_data_schema.components.coordinates import CoordinateSystemLibrary, Scale, Translation
->>>>>>> 47b364b3
 from aind_data_schema.components.identifiers import Person
 from aind_data_schema.components.wrappers import AssetPath
 from aind_data_schema.core.acquisition import Acquisition, DataStream
@@ -36,86 +32,20 @@
 tile_scale = Scale(
     scale=[0.748, 0.748, 1],
 )
-<<<<<<< HEAD
-=======
 tile_translation0 = Translation(
     translation=[0, 1, 2],
 )
->>>>>>> 47b364b3
 
 image0 = ImageSPIM(
     channel_name="488",
     file_name=AssetPath("tile_X_0000_Y_0000_Z_0000_CH_488.ims"),
     dimensions=Scale(scale=[512, 512, 256]),
-<<<<<<< HEAD
-    image_to_acquisition_transform=[tile_scale],
-=======
     image_to_acquisition_transform=[tile_scale, tile_translation0],
->>>>>>> 47b364b3
 )
 image1 = ImageSPIM(
     channel_name="561",
     file_name=AssetPath("tile_X_0000_Y_0000_Z_0000_CH_561.ims"),
     dimensions=Scale(scale=[512, 512, 256]),
-<<<<<<< HEAD
-    image_to_acquisition_transform=[tile_scale],
-)
-
-imaging_config = ImagingConfig(
-    device_name="ExaSPIM",
-    channels=[
-        Channel(
-            channel_name="488",
-            intended_measurement="GFP signal",
-            light_sources=[
-                LaserConfig(
-                    device_name="LAS_08308",
-                    wavelength=488,
-                    wavelength_unit=SizeUnit.NM,
-                    power=200,
-                    power_unit=PowerUnit.MW,
-                ),
-            ],
-            emission_filters=[
-                DeviceConfig(
-                    device_name="Multiband filter",
-                ),
-            ],
-            detector=DetectorConfig(
-                device_name="PMT_1",
-                exposure_time=1,
-                trigger_type="Internal",
-            ),
-        ),
-        Channel(
-            channel_name="561",
-            intended_measurement="TdTomato signal",
-            light_sources=[
-                LaserConfig(
-                    device_name="539251",
-                    wavelength=561,
-                    wavelength_unit=SizeUnit.NM,
-                    power=200,
-                    power_unit=PowerUnit.MW,
-                ),
-            ],
-            emission_filters=[
-                DeviceConfig(
-                    device_name="Multiband filter",
-                )
-            ],
-            detector=DetectorConfig(
-                device_name="PMT_1",
-                exposure_time=1,
-                trigger_type="Internal",
-            ),
-        ),
-    ],
-    images=[image0, image1],
-    coordinate_system=CoordinateSystemLibrary.SPIM_RPI,
-)
-
-=======
     image_to_acquisition_transform=[tile_scale, tile_translation0],
 )
 
@@ -173,7 +103,6 @@
     coordinate_system=CoordinateSystemLibrary.SPIM_RPI,
 )
 
->>>>>>> 47b364b3
 chamber_config = SampleChamberConfig(
     device_name="Sample chamber",
     chamber_immersion=Immersion(
