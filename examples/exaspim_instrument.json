{
   "describedBy": "https://raw.githubusercontent.com/AllenNeuralDynamics/aind-data-schema/main/src/aind_data_schema/imaging/instrument.py",
<<<<<<< HEAD
   "schema_version": "0.10.0",
=======
   "schema_version": "0.9.5",
>>>>>>> e92f039d
   "instrument_id": "exaSPIM1-1",
   "modification_date": "2023-10-04",
   "instrument_type": "exaSPIM",
   "manufacturer": {
      "name": "Custom",
      "abbreviation": null,
      "registry": null,
      "registry_identifier": null
   },
   "temperature_control": false,
   "humidity_control": false,
   "optical_tables": [
      {
         "device_type": "OpticalTable",
         "name": null,
         "serial_number": "Unknown",
         "manufacturer": {
            "name": "MKS Newport",
            "abbreviation": null,
            "registry": {
               "name": "Research Organization Registry",
               "abbreviation": "ROR"
            },
            "registry_identifier": "00k17f049"
         },
         "model": "VIS3648-PG2-325A",
         "path_to_cad": null,
         "notes": null,
         "length": "36",
         "width": "48",
         "table_size_unit": "inch",
         "vibration_control": true
      }
   ],
   "enclosure": null,
   "objectives": [
      {
         "device_type": "Objective",
         "name": null,
         "serial_number": "Unknown",
         "manufacturer": {
            "name": "Other",
            "abbreviation": null,
            "registry": null,
            "registry_identifier": null
         },
         "model": "JM_DIAMOND 5.0X/1.3",
         "path_to_cad": null,
         "notes": "manufacturer collaboration between Schneider-Kreuznach and Vieworks",
         "numerical_aperture": "0.305",
         "magnification": "5",
         "immersion": "air",
         "objective_type": null
      }
   ],
   "detectors": [
      {
         "device_type": "Detector",
         "name": null,
         "serial_number": "MB151BAY001",
         "manufacturer": {
            "name": "Vieworks",
            "abbreviation": null,
            "registry": null,
            "registry_identifier": null
         },
         "model": "VNP-604MX",
         "path_to_cad": null,
         "notes": null,
         "detector_type": "Camera",
         "data_interface": "Coax",
         "cooling": "air",
         "immersion": null,
         "chroma": null,
         "sensor_width": null,
         "sensor_height": null,
         "size_unit": "pixel",
         "bit_depth": null,
         "bin_mode": "none",
         "bin_width": null,
         "bin_height": null,
         "bin_unit": "pixel",
         "gain": null,
         "crop_width": null,
         "crop_height": null,
         "crop_unit": "pixel"
      }
   ],
   "light_sources": [
      {
         "device_type": "Laser",
         "name": "LAS-08307",
         "serial_number": "LAS-08307",
         "manufacturer": {
            "name": "Oxxius",
            "abbreviation": null,
            "registry": null,
            "registry_identifier": null
         },
         "model": null,
         "path_to_cad": null,
         "notes": "Housed in commercial laser combiner",
         "wavelength": 405,
         "wavelength_unit": "nanometer",
         "maximum_power": "200",
         "power_unit": "milliwatt",
         "coupling": "Single-mode fiber",
         "coupling_efficiency": null,
         "coupling_efficiency_unit": "percent",
         "item_number": null
      },
      {
         "device_type": "Laser",
         "name": "LAS-08308",
         "serial_number": "LAS-08308",
         "manufacturer": {
            "name": "Oxxius",
            "abbreviation": null,
            "registry": null,
            "registry_identifier": null
         },
         "model": null,
         "path_to_cad": null,
         "notes": "Housed in commercial laser combiner",
         "wavelength": 488,
         "wavelength_unit": "nanometer",
         "maximum_power": "200",
         "power_unit": "milliwatt",
         "coupling": "Single-mode fiber",
         "coupling_efficiency": null,
         "coupling_efficiency_unit": "percent",
         "item_number": null
      },
      {
         "device_type": "Laser",
         "name": "539251",
         "serial_number": "539251",
         "manufacturer": {
            "name": "Oxxius",
            "abbreviation": null,
            "registry": null,
            "registry_identifier": null
         },
         "model": null,
         "path_to_cad": null,
         "notes": "Housed in commercial laser combiner",
         "wavelength": 561,
         "wavelength_unit": "nanometer",
         "maximum_power": "200",
         "power_unit": "milliwatt",
         "coupling": "Single-mode fiber",
         "coupling_efficiency": null,
         "coupling_efficiency_unit": "percent",
         "item_number": null
      },
      {
         "device_type": "Laser",
         "name": "LAS-08309",
         "serial_number": "LAS-08309",
         "manufacturer": {
            "name": "Oxxius",
            "abbreviation": null,
            "registry": null,
            "registry_identifier": null
         },
         "model": null,
         "path_to_cad": null,
         "notes": "Housed in commercial laser combiner",
         "wavelength": 638,
         "wavelength_unit": "nanometer",
         "maximum_power": "200",
         "power_unit": "milliwatt",
         "coupling": "Single-mode fiber",
         "coupling_efficiency": null,
         "coupling_efficiency_unit": "percent",
         "item_number": null
      }
   ],
   "lenses": [],
   "fluorescence_filters": [
      {
         "device_type": "Filter",
         "name": null,
         "serial_number": "Unknown-0",
         "manufacturer": {
            "name": "Chroma",
            "abbreviation": null,
            "registry": null,
            "registry_identifier": null
         },
         "model": "ZET405/488/561/640mv2",
         "path_to_cad": null,
         "notes": "Custom made filter",
         "filter_type": "Multiband",
         "diameter": "44.05",
         "width": null,
         "height": null,
         "size_unit": "millimeter",
         "thickness": "1",
         "thickness_unit": "millimeter",
         "filter_wheel_index": 0,
         "cut_off_wavelength": null,
         "cut_on_wavelength": null,
         "center_wavelength": null,
         "wavelength_unit": "nanometer",
         "description": null
      }
   ],
   "motorized_stages": [],
   "scanning_stages": [
      {
         "device_type": "Motorized stage",
         "name": "stage-x",
         "serial_number": "Unknown",
         "manufacturer": {
            "name": "Applied Scientific Instrumentation",
            "abbreviation": "ASI",
            "registry": null,
            "registry_identifier": null
         },
         "model": "MS-8000",
         "path_to_cad": null,
         "notes": null,
         "travel": "1000",
         "travel_unit": "millimeter",
         "firmware": null,
         "stage_axis_direction": "Detection axis",
         "stage_axis_name": "X"
      },
      {
         "device_type": "Motorized stage",
         "name": null,
         "serial_number": "Unknown",
         "manufacturer": {
            "name": "Applied Scientific Instrumentation",
            "abbreviation": "ASI",
            "registry": null,
            "registry_identifier": null
         },
         "model": "MS-8000",
         "path_to_cad": null,
         "notes": null,
         "travel": "1000",
         "travel_unit": "millimeter",
         "firmware": null,
         "stage_axis_direction": "Perpendicular axis",
         "stage_axis_name": "Y"
      },
      {
         "device_type": "Motorized stage",
         "name": null,
         "serial_number": "Unknown",
         "manufacturer": {
            "name": "Applied Scientific Instrumentation",
            "abbreviation": "ASI",
            "registry": null,
            "registry_identifier": null
         },
         "model": "LS-100",
         "path_to_cad": null,
         "notes": null,
         "travel": "100",
         "travel_unit": "millimeter",
         "firmware": null,
         "stage_axis_direction": "Illumination axis",
         "stage_axis_name": "Z"
      }
   ],
   "daqs": [
      {
         "device_type": "DAQ Device",
         "name": "Dev2",
         "serial_number": "Unknown",
         "manufacturer": {
            "name": "National Instruments",
            "abbreviation": null,
            "registry": {
               "name": "Research Organization Registry",
               "abbreviation": "ROR"
            },
            "registry_identifier": "026exqw73"
         },
         "model": "PCIe-6738",
         "path_to_cad": null,
         "notes": null,
         "data_interface": "USB",
         "computer_name": "Dev2",
         "channels": [
            {
               "channel_name": "3",
               "device_name": "LAS-08308",
               "channel_type": "Analog Output",
               "port": null,
               "channel_index": null,
               "sample_rate": "10000",
               "sample_rate_unit": "hertz",
               "event_based_sampling": false
            },
            {
               "channel_name": "5",
               "device_name": "539251",
               "channel_type": "Analog Output",
               "port": null,
               "channel_index": null,
               "sample_rate": "10000",
               "sample_rate_unit": "hertz",
               "event_based_sampling": false
            },
            {
               "channel_name": "4",
               "device_name": "LAS-08309",
               "channel_type": "Analog Output",
               "port": null,
               "channel_index": null,
               "sample_rate": "10000",
               "sample_rate_unit": "hertz",
               "event_based_sampling": false
            },
            {
               "channel_name": "2",
               "device_name": "stage-x",
               "channel_type": "Analog Output",
               "port": null,
               "channel_index": null,
               "sample_rate": "10000",
               "sample_rate_unit": "hertz",
               "event_based_sampling": false
            },
            {
               "channel_name": "0",
               "device_name": "TL-1",
               "channel_type": "Analog Output",
               "port": null,
               "channel_index": null,
               "sample_rate": "10000",
               "sample_rate_unit": "hertz",
               "event_based_sampling": false
            },
            {
               "channel_name": "6",
               "device_name": "LAS-08307",
               "channel_type": "Analog Output",
               "port": null,
               "channel_index": null,
               "sample_rate": "10000",
               "sample_rate_unit": "hertz",
               "event_based_sampling": false
            }
         ]
      }
   ],
   "additional_devices": [
      {
         "device_type": "AdditionalImagingDevice",
         "name": "TL-1",
         "serial_number": "01",
         "manufacturer": {
            "name": "Optotune",
            "abbreviation": null,
            "registry": null,
            "registry_identifier": null
         },
         "model": "EL-16-40-TC-VIS-20D-C",
         "path_to_cad": null,
         "notes": null,
         "type": "Tunable lens"
      },
      {
         "device_type": "AdditionalImagingDevice",
         "name": null,
         "serial_number": "01",
         "manufacturer": {
            "name": "Thorlabs",
            "abbreviation": null,
            "registry": {
               "name": "Research Organization Registry",
               "abbreviation": "ROR"
            },
            "registry_identifier": "04gsnvb07"
         },
         "model": "K10CR1",
         "path_to_cad": null,
         "notes": null,
         "type": "Rotation mount"
      },
      {
         "device_type": "AdditionalImagingDevice",
         "name": null,
         "serial_number": "L6CC-00513",
         "manufacturer": {
            "name": "Oxxius",
            "abbreviation": null,
            "registry": null,
            "registry_identifier": null
         },
         "model": "L6Cc",
         "path_to_cad": null,
         "notes": null,
         "type": "Laser combiner"
      }
   ],
   "calibration_date": null,
   "calibration_data": null,
   "com_ports": [
      {
         "hardware_name": "Laser Launch",
         "com_port": "COM2"
      },
      {
         "hardware_name": "ASI Tiger",
         "com_port": "COM5"
      }
   ],
   "notes": null,
   "enclosure": null
}<|MERGE_RESOLUTION|>--- conflicted
+++ resolved
@@ -1,10 +1,6 @@
 {
    "describedBy": "https://raw.githubusercontent.com/AllenNeuralDynamics/aind-data-schema/main/src/aind_data_schema/imaging/instrument.py",
-<<<<<<< HEAD
    "schema_version": "0.10.0",
-=======
-   "schema_version": "0.9.5",
->>>>>>> e92f039d
    "instrument_id": "exaSPIM1-1",
    "modification_date": "2023-10-04",
    "instrument_type": "exaSPIM",
@@ -39,7 +35,6 @@
          "vibration_control": true
       }
    ],
-   "enclosure": null,
    "objectives": [
       {
          "device_type": "Objective",
