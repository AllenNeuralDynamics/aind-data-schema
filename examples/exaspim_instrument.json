{
   "describedBy": "https://raw.githubusercontent.com/AllenNeuralDynamics/aind-data-schema/main/src/aind_data_schema/imaging/instrument.py",
<<<<<<< HEAD
   "schema_version": "0.7.5",
=======
   "schema_version": "0.7.7",
>>>>>>> d4c422ea
   "instrument_id": "exaSPIM1-1",
   "instrument_type": "exaSPIM",
   "manufacturer": {
      "name": "Custom",
      "abbreviation": null,
      "registry": null,
      "registry_identifier": null
   },
   "temperature_control": false,
   "humidity_control": false,
   "optical_tables": [
      {
         "name": null,
         "serial_number": "Unknown",
         "manufacturer": {
            "name": "MKS Newport",
            "abbreviation": null,
            "registry": {
               "name": "Research Organization Registry",
               "abbreviation": "ROR"
            },
            "registry_identifier": "00k17f049"
         },
         "model": "VIS3648-PG2-325A",
         "notes": null,
         "length": 36,
         "width": 48,
         "table_size_unit": "inch",
         "vibration_control": true
      }
   ],
   "objectives": [
      {
         "name": null,
         "serial_number": "Unknown",
         "manufacturer": {
            "name": "Other",
            "abbreviation": null,
            "registry": null,
            "registry_identifier": null
         },
         "model": "JM_DIAMOND 5.0X/1.3",
         "notes": "manufacturer collaboration between Schneider-Kreuznach and Vieworks",
         "numerical_aperture": 0.305,
         "magnification": 5,
         "immersion": "air"
      }
   ],
   "detectors": [
      {
         "name": null,
         "serial_number": "MB151BAY001",
         "manufacturer": {
            "name": "Vieworks",
            "abbreviation": null,
            "registry": null,
            "registry_identifier": null
         },
         "model": "VNP-604MX",
         "notes": null,
         "type": "Camera",
         "data_interface": "Coax",
         "cooling": "air"
      }
   ],
   "light_sources": [
      {
         "name": null,
         "serial_number": "LAS-08307",
         "manufacturer": {
            "name": "Oxxius",
            "abbreviation": null,
            "registry": null,
            "registry_identifier": null
         },
         "model": null,
         "notes": "Housed in commercial laser combiner",
         "type": "laser",
         "coupling": "Single-mode fiber",
         "wavelength": 405,
         "wavelength_unit": "nanometer",
         "max_power": 200,
         "power_unit": "milliwatt"
      },
      {
         "name": null,
         "serial_number": "LAS-08308",
         "manufacturer": {
            "name": "Oxxius",
            "abbreviation": null,
            "registry": null,
            "registry_identifier": null
         },
         "model": null,
         "notes": "Housed in commercial laser combiner",
         "type": "laser",
         "coupling": "Single-mode fiber",
         "wavelength": 488,
         "wavelength_unit": "nanometer",
         "max_power": 200,
         "power_unit": "milliwatt"
      },
      {
         "name": null,
         "serial_number": "539251",
         "manufacturer": {
            "name": "Oxxius",
            "abbreviation": null,
            "registry": null,
            "registry_identifier": null
         },
         "model": null,
         "notes": "Housed in commercial laser combiner",
         "type": "laser",
         "coupling": "Single-mode fiber",
         "wavelength": 561,
         "wavelength_unit": "nanometer",
         "max_power": 200,
         "power_unit": "milliwatt"
      },
      {
         "name": null,
         "serial_number": "LAS-08309",
         "manufacturer": {
            "name": "Oxxius",
            "abbreviation": null,
            "registry": null,
            "registry_identifier": null
         },
         "model": null,
         "notes": "Housed in commercial laser combiner",
         "type": "laser",
         "coupling": "Single-mode fiber",
         "wavelength": 638,
         "wavelength_unit": "nanometer",
         "max_power": 200,
         "power_unit": "milliwatt"
      }
   ],
   "fluorescence_filters": [
      {
         "name": null,
         "serial_number": "Unknown-0",
         "manufacturer": {
            "name": "Chroma",
            "abbreviation": null,
            "registry": null,
            "registry_identifier": null
         },
         "model": "ZET405/488/561/640mv2",
         "notes": "Custom made filter",
         "filter_type": "Multiband",
         "diameter": 44.05,
         "width": null,
         "height": null,
         "size_unit": "millimeter",
         "thickness": 1,
         "thickness_unit": "millimeter",
         "filter_wheel_index": 0,
         "cut_off_wavelength": null,
         "cut_on_wavelength": null,
         "center_wavelength": null,
         "wavelength_unit": "nanometer",
         "description": null
      }
   ],
   "motorized_stages": null,
   "scanning_stages": [
      {
         "name": null,
         "serial_number": "Unknown",
         "manufacturer": {
            "name": "Applied Scientific Instrumentation",
            "abbreviation": "ASI",
            "registry": null,
            "registry_identifier": null
         },
         "model": "MS-8000",
         "notes": null,
         "travel": 1000,
         "travel_unit": "millimeter",
         "firmware": null,
         "stage_axis_direction": "Detection axis",
         "stage_axis_name": "X"
      },
      {
         "name": null,
         "serial_number": "Unknown",
         "manufacturer": {
            "name": "Applied Scientific Instrumentation",
            "abbreviation": "ASI",
            "registry": null,
            "registry_identifier": null
         },
         "model": "MS-8000",
         "notes": null,
         "travel": 1000,
         "travel_unit": "millimeter",
         "firmware": null,
         "stage_axis_direction": "Perpendicular axis",
         "stage_axis_name": "Y"
      },
      {
         "name": null,
         "serial_number": "Unknown",
         "manufacturer": {
            "name": "Applied Scientific Instrumentation",
            "abbreviation": "ASI",
            "registry": null,
            "registry_identifier": null
         },
         "model": "LS-100",
         "notes": null,
         "travel": 100,
         "travel_unit": "millimeter",
         "firmware": null,
         "stage_axis_direction": "Illumination axis",
         "stage_axis_name": "Z"
      }
   ],
   "daqs": [
      {
         "name": "Dev2",
         "serial_number": "Unknown",
         "manufacturer": {
            "name": "National Instruments",
            "abbreviation": null,
            "registry": {
               "name": "Research Organization Registry",
               "abbreviation": "ROR"
            },
            "registry_identifier": "026exqw73"
         },
         "model": "PCIe-6738",
         "notes": null,
         "data_interface": "USB",
         "computer_name": "Dev2",
         "channels": [
            {
               "channel_name": "3",
               "device_name": "LAS-08308",
               "channel_type": "Analog Output",
               "port": null,
               "channel_index": null,
               "sample_rate": 10000,
               "sample_rate_unit": "hertz",
               "event_based_sampling": false
            },
            {
               "channel_name": "5",
               "device_name": "539251",
               "channel_type": "Analog Output",
               "port": null,
               "channel_index": null,
               "sample_rate": 10000,
               "sample_rate_unit": "hertz",
               "event_based_sampling": false
            },
            {
               "channel_name": "4",
               "device_name": "LAS-08309",
               "channel_type": "Analog Output",
               "port": null,
               "channel_index": null,
               "sample_rate": 10000,
               "sample_rate_unit": "hertz",
               "event_based_sampling": false
            },
            {
               "channel_name": "2",
               "device_name": "stage-x",
               "channel_type": "Analog Output",
               "port": null,
               "channel_index": null,
               "sample_rate": 10000,
               "sample_rate_unit": "hertz",
               "event_based_sampling": false
            },
            {
               "channel_name": "0",
               "device_name": "TL-1",
               "channel_type": "Analog Output",
               "port": null,
               "channel_index": null,
               "sample_rate": 10000,
               "sample_rate_unit": "hertz",
               "event_based_sampling": false
            },
            {
               "channel_name": "6",
               "device_name": "LAS-08307",
               "channel_type": "Analog Output",
               "port": null,
               "channel_index": null,
               "sample_rate": 10000,
               "sample_rate_unit": "hertz",
               "event_based_sampling": false
            }
         ]
      }
   ],
   "additional_devices": [
      {
         "name": null,
         "serial_number": "01",
         "manufacturer": {
            "name": "Optotune",
            "abbreviation": null,
            "registry": null,
            "registry_identifier": null
         },
         "model": "EL-16-40-TC-VIS-20D-C",
         "notes": null,
         "type": "Tunable lens"
      },
      {
         "name": null,
         "serial_number": "01",
         "manufacturer": {
            "name": "Thorlabs",
            "abbreviation": null,
            "registry": {
               "name": "Research Organization Registry",
               "abbreviation": "ROR"
            },
            "registry_identifier": "04gsnvb07"
         },
         "model": "K10CR1",
         "notes": null,
         "type": "Rotation mount"
      },
      {
         "name": null,
         "serial_number": "L6CC-00513",
         "manufacturer": {
            "name": "Oxxius",
            "abbreviation": null,
            "registry": null,
            "registry_identifier": null
         },
         "model": "L6Cc",
         "notes": null,
         "type": "Laser combiner"
      }
   ],
   "calibration_date": null,
   "calibration_data": null,
   "com_ports": [
      {
         "hardware_name": "Laser Launch",
         "com_port": "COM2"
      },
      {
         "hardware_name": "ASI Tiger",
         "com_port": "COM5"
      }
   ],
   "notes": null
}<|MERGE_RESOLUTION|>--- conflicted
+++ resolved
@@ -1,10 +1,6 @@
 {
    "describedBy": "https://raw.githubusercontent.com/AllenNeuralDynamics/aind-data-schema/main/src/aind_data_schema/imaging/instrument.py",
-<<<<<<< HEAD
-   "schema_version": "0.7.5",
-=======
    "schema_version": "0.7.7",
->>>>>>> d4c422ea
    "instrument_id": "exaSPIM1-1",
    "instrument_type": "exaSPIM",
    "manufacturer": {
