--- conflicted
+++ resolved
@@ -153,19 +153,6 @@
          "model": "ZET405/488/561/640mv2",
          "notes": "Custom made filter",
          "filter_type": "Multiband",
-<<<<<<< HEAD
-         "diameter": {
-            "value": 44.05,
-            "unit": "millimeter"
-         },
-         "thickness": {
-            "value": 1.0,
-            "unit": "millimeter"
-         },
-         "filter_wheel_index": 0,
-         "cut_off_frequency": null,
-         "cut_on_frequency": null,
-=======
          "diameter": 44.05,
          "width": null,
          "height": null,
@@ -177,7 +164,6 @@
          "cut_on_wavelength": null,
          "center_wavelength": null,
          "wavelength_unit": "nanometer",
->>>>>>> 24d38998
          "description": null
       }
    ],
@@ -194,16 +180,11 @@
          },
          "model": "MS-8000",
          "notes": null,
-<<<<<<< HEAD
          "travel": {
-            "value": 1000.0,
+            "value": 1000,
             "unit": "millimeter"
          },
-=======
-         "travel": 1000,
-         "travel_unit": "millimeter",
          "firmware": null,
->>>>>>> 24d38998
          "stage_axis_direction": "Detection axis",
          "stage_axis_name": "X"
       },
@@ -218,16 +199,11 @@
          },
          "model": "MS-8000",
          "notes": null,
-<<<<<<< HEAD
          "travel": {
-            "value": 1000.0,
+            "value": 1000,
             "unit": "millimeter"
          },
-=======
-         "travel": 1000,
-         "travel_unit": "millimeter",
          "firmware": null,
->>>>>>> 24d38998
          "stage_axis_direction": "Perpendicular axis",
          "stage_axis_name": "Y"
       },
@@ -242,16 +218,11 @@
          },
          "model": "LS-100",
          "notes": null,
-<<<<<<< HEAD
          "travel": {
-            "value": 100.0,
+            "value": 100,
             "unit": "millimeter"
          },
-=======
-         "travel": 100,
-         "travel_unit": "millimeter",
          "firmware": null,
->>>>>>> 24d38998
          "stage_axis_direction": "Illumination axis",
          "stage_axis_name": "Z"
       }
