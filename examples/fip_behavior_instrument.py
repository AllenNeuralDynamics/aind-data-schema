--- conflicted
+++ resolved
@@ -71,10 +71,6 @@
         name="Xenocam 1",
         model="XC0922LENS",
         manufacturer=Organization.OTHER,
-<<<<<<< HEAD
-        max_aperture="f/1.4",
-=======
->>>>>>> 314ef2b3
         notes='Focal Length 9-22mm 1/3" IR F1.4, manufacturer Xenocam',
     ),
 )
@@ -103,10 +99,6 @@
         name="Xenocam 2",
         model="XC0922LENS",
         manufacturer=Organization.OTHER,
-<<<<<<< HEAD
-        max_aperture="f/1.4",
-=======
->>>>>>> 314ef2b3
         notes='Focal Length 9-22mm 1/3" IR F1.4, manufacturer Xenocam',
     ),
 )
