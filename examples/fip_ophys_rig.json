{
   "describedBy": "https://raw.githubusercontent.com/AllenNeuralDynamics/aind-data-schema/main/src/aind_data_schema/core/rig.py",
<<<<<<< HEAD
   "schema_version": "0.4.0",
=======
   "schema_version": "0.3.11",
>>>>>>> b49b32ce
   "rig_id": "428_FIP1_2",
   "modification_date": "2023-10-03",
   "mouse_platform": {
      "device_type": "Disc",
      "name": "mouse_disc",
      "serial_number": null,
      "manufacturer": null,
      "model": null,
      "path_to_cad": null,
      "port_index": null,
      "additional_settings": {},
      "notes": null,
      "surface_material": null,
      "date_surface_replaced": null,
      "radius": "8.5",
      "radius_unit": "centimeter",
      "output": null,
      "encoder": null,
      "decoder": null,
      "encoder_firmware": null
   },
   "stimulus_devices": [
      {
         "device_type": "Reward delivery",
         "stage_type": null,
         "reward_spouts": [
            {
               "device_type": "Reward spout",
               "name": "Lick-o-meter Left",
               "serial_number": null,
               "manufacturer": null,
               "model": null,
               "path_to_cad": null,
               "port_index": null,
               "additional_settings": {},
               "notes": null,
               "side": "Left",
               "spout_diameter": "1.2",
               "spout_diameter_unit": "millimeter",
               "spout_position": null,
               "solenoid_valve": {
                  "device_type": "Solenoid",
                  "name": "Solenoid Left",
                  "serial_number": null,
                  "manufacturer": null,
                  "model": null,
                  "path_to_cad": null,
                  "port_index": null,
                  "additional_settings": {},
                  "notes": null
               },
               "lick_sensor": null,
               "lick_sensor_type": null
            },
            {
               "device_type": "Reward spout",
               "name": "Lick-o-meter Right",
               "serial_number": null,
               "manufacturer": null,
               "model": null,
               "path_to_cad": null,
               "port_index": null,
               "additional_settings": {},
               "notes": null,
               "side": "Right",
               "spout_diameter": "1.2",
               "spout_diameter_unit": "millimeter",
               "spout_position": null,
               "solenoid_valve": {
                  "device_type": "Solenoid",
                  "name": "Solenoid Right",
                  "serial_number": null,
                  "manufacturer": null,
                  "model": null,
                  "path_to_cad": null,
                  "port_index": null,
                  "additional_settings": {},
                  "notes": null
               },
               "lick_sensor": null,
               "lick_sensor_type": null
            }
         ]
      }
   ],
   "cameras": [
      {
         "name": "BehaviorVideography_FaceSide",
         "camera_target": "Face side left",
         "camera": {
            "device_type": "Detector",
            "name": "Side face camera",
            "serial_number": "TBD",
            "manufacturer": {
               "name": "Ailipu Technology Co",
               "abbreviation": null,
               "registry": null,
               "registry_identifier": null
            },
            "model": "ELP-USBFHD05MT-KL170IR",
            "path_to_cad": null,
            "port_index": null,
            "additional_settings": {},
            "notes": "The light intensity sensor was removed; IR illumination is constantly on",
            "detector_type": "Camera",
            "data_interface": "USB",
            "cooling": "Air",
            "computer_name": "W10DTJK7N0M3",
            "max_frame_rate": "120",
            "frame_rate_unit": "hertz",
            "immersion": null,
            "chroma": "Color",
            "sensor_width": 640,
            "sensor_height": 480,
            "size_unit": "pixel",
            "sensor_format": null,
            "sensor_format_unit": null,
            "bit_depth": null,
            "bin_mode": "Additive",
            "bin_width": null,
            "bin_height": null,
            "bin_unit": "pixel",
            "gain": null,
            "crop_width": null,
            "crop_height": null,
            "crop_unit": "pixel",
            "recording_software": {
               "name": "Bonsai",
               "version": "2.5",
               "url": null,
               "parameters": {}
            },
            "driver": null,
            "driver_version": null
         },
         "lens": {
            "device_type": "Lens",
            "name": "Xenocam 1",
            "serial_number": "unknown",
            "manufacturer": {
               "name": "Other",
               "abbreviation": null,
               "registry": null,
               "registry_identifier": null
            },
            "model": "XC0922LENS",
            "path_to_cad": null,
            "port_index": null,
            "additional_settings": {},
            "notes": "Focal Length 9-22mm 1/3\" IR F1.4",
            "focal_length": null,
            "focal_length_unit": "millimeter",
            "size": null,
            "lens_size_unit": "inch",
            "optimized_wavelength_range": null,
            "wavelength_unit": "nanometer",
            "max_aperture": "f/1.4"
         },
         "filter": null,
         "position": null
      },
      {
         "name": "BehaviorVideography_FaceBottom",
         "camera_target": "Face bottom",
         "camera": {
            "device_type": "Detector",
            "name": "Bottom face Camera",
            "serial_number": "TBD",
            "manufacturer": {
               "name": "Ailipu Technology Co",
               "abbreviation": null,
               "registry": null,
               "registry_identifier": null
            },
            "model": "ELP-USBFHD05MT-KL170IR",
            "path_to_cad": null,
            "port_index": null,
            "additional_settings": {},
            "notes": "The light intensity sensor was removed; IR illumination is constantly on",
            "detector_type": "Camera",
            "data_interface": "USB",
            "cooling": "Air",
            "computer_name": "W10DTJK7N0M3",
            "max_frame_rate": "120",
            "frame_rate_unit": "hertz",
            "immersion": null,
            "chroma": "Color",
            "sensor_width": 640,
            "sensor_height": 480,
            "size_unit": "pixel",
            "sensor_format": null,
            "sensor_format_unit": null,
            "bit_depth": null,
            "bin_mode": "Additive",
            "bin_width": null,
            "bin_height": null,
            "bin_unit": "pixel",
            "gain": null,
            "crop_width": null,
            "crop_height": null,
            "crop_unit": "pixel",
            "recording_software": {
               "name": "Bonsai",
               "version": "2.5",
               "url": null,
               "parameters": {}
            },
            "driver": null,
            "driver_version": null
         },
         "lens": {
            "device_type": "Lens",
            "name": "Xenocam 2",
            "serial_number": "unknown",
            "manufacturer": {
               "name": "Other",
               "abbreviation": null,
               "registry": null,
               "registry_identifier": null
            },
            "model": "XC0922LENS",
            "path_to_cad": null,
            "port_index": null,
            "additional_settings": {},
            "notes": "Focal Length 9-22mm 1/3\" IR F1.4",
            "focal_length": null,
            "focal_length_unit": "millimeter",
            "size": null,
            "lens_size_unit": "inch",
            "optimized_wavelength_range": null,
            "wavelength_unit": "nanometer",
            "max_aperture": "f/1.4"
         },
         "filter": null,
         "position": null
      }
   ],
   "enclosure": null,
   "ephys_assemblies": [],
   "fiber_assemblies": [],
   "stick_microscopes": [],
   "laser_assemblies": [],
   "patch_cords": [
      {
         "device_type": "Patch",
         "name": "Bundle Branching Fiber-optic Patch Cord",
         "serial_number": null,
         "manufacturer": {
            "name": "Doric",
            "abbreviation": null,
            "registry": {
               "name": "Research Organization Registry",
               "abbreviation": "ROR"
            },
            "registry_identifier": "059n53q30"
         },
         "model": "BBP(4)_200/220/900-0.37_Custom_FCM-4xMF1.25",
         "path_to_cad": null,
         "port_index": null,
         "additional_settings": {},
         "notes": null,
         "core_diameter": "200",
         "numerical_aperture": "0.37",
         "photobleaching_date": null
      }
   ],
   "light_sources": [
      {
         "device_type": "Light emitting diode",
         "name": "470nm LED",
         "serial_number": null,
         "manufacturer": {
            "name": "Thorlabs",
            "abbreviation": null,
            "registry": {
               "name": "Research Organization Registry",
               "abbreviation": "ROR"
            },
            "registry_identifier": "04gsnvb07"
         },
         "model": "M470F3",
         "path_to_cad": null,
         "port_index": null,
         "additional_settings": {},
         "notes": null,
         "wavelength": 470,
         "wavelength_unit": "nanometer",
         "bandwidth": null,
         "bandwidth_unit": "nanometer"
      },
      {
         "device_type": "Light emitting diode",
         "name": "415nm LED",
         "serial_number": null,
         "manufacturer": {
            "name": "Thorlabs",
            "abbreviation": null,
            "registry": {
               "name": "Research Organization Registry",
               "abbreviation": "ROR"
            },
            "registry_identifier": "04gsnvb07"
         },
         "model": "M415F3",
         "path_to_cad": null,
         "port_index": null,
         "additional_settings": {},
         "notes": null,
         "wavelength": 415,
         "wavelength_unit": "nanometer",
         "bandwidth": null,
         "bandwidth_unit": "nanometer"
      },
      {
         "device_type": "Light emitting diode",
         "name": "565nm LED",
         "serial_number": null,
         "manufacturer": {
            "name": "Thorlabs",
            "abbreviation": null,
            "registry": {
               "name": "Research Organization Registry",
               "abbreviation": "ROR"
            },
            "registry_identifier": "04gsnvb07"
         },
         "model": "M565F3",
         "path_to_cad": null,
         "port_index": null,
         "additional_settings": {},
         "notes": null,
         "wavelength": 565,
         "wavelength_unit": "nanometer",
         "bandwidth": null,
         "bandwidth_unit": "nanometer"
      }
   ],
   "detectors": [
      {
         "device_type": "Detector",
         "name": "Green CMOS",
         "serial_number": "21396991",
         "manufacturer": {
            "name": "Teledyne FLIR",
            "abbreviation": "FLIR",
            "registry": {
               "name": "Research Organization Registry",
               "abbreviation": "ROR"
            },
            "registry_identifier": "01j1gwp17"
         },
         "model": "BFS-U3-20S40M",
         "path_to_cad": null,
         "port_index": null,
         "additional_settings": {},
         "notes": null,
         "detector_type": "Camera",
         "data_interface": "USB",
         "cooling": "Air",
         "computer_name": null,
         "max_frame_rate": null,
         "frame_rate_unit": "hertz",
         "immersion": "air",
         "chroma": "Monochrome",
         "sensor_width": null,
         "sensor_height": null,
         "size_unit": "pixel",
         "sensor_format": null,
         "sensor_format_unit": null,
         "bit_depth": 16,
         "bin_mode": "Additive",
         "bin_width": 4,
         "bin_height": 4,
         "bin_unit": "pixel",
         "gain": "2",
         "crop_width": 200,
         "crop_height": 200,
         "crop_unit": "pixel",
         "recording_software": null,
         "driver": null,
         "driver_version": null
      },
      {
         "device_type": "Detector",
         "name": "Red CMOS",
         "serial_number": "21396991",
         "manufacturer": {
            "name": "Teledyne FLIR",
            "abbreviation": "FLIR",
            "registry": {
               "name": "Research Organization Registry",
               "abbreviation": "ROR"
            },
            "registry_identifier": "01j1gwp17"
         },
         "model": "BFS-U3-20S40M",
         "path_to_cad": null,
         "port_index": null,
         "additional_settings": {},
         "notes": null,
         "detector_type": "Camera",
         "data_interface": "USB",
         "cooling": "Air",
         "computer_name": null,
         "max_frame_rate": null,
         "frame_rate_unit": "hertz",
         "immersion": "air",
         "chroma": "Monochrome",
         "sensor_width": null,
         "sensor_height": null,
         "size_unit": "pixel",
         "sensor_format": null,
         "sensor_format_unit": null,
         "bit_depth": 16,
         "bin_mode": "Additive",
         "bin_width": 4,
         "bin_height": 4,
         "bin_unit": "pixel",
         "gain": "2",
         "crop_width": 200,
         "crop_height": 200,
         "crop_unit": "pixel",
         "recording_software": null,
         "driver": null,
         "driver_version": null
      }
   ],
   "objectives": [
      {
         "device_type": "Objective",
         "name": "Objective",
         "serial_number": "128022336",
         "manufacturer": {
            "name": "Nikon",
            "abbreviation": null,
            "registry": {
               "name": "Research Organization Registry",
               "abbreviation": "ROR"
            },
            "registry_identifier": "0280y9h11"
         },
         "model": "CFI Plan Apochromat Lambda D 10x",
         "path_to_cad": null,
         "port_index": null,
         "additional_settings": {},
         "notes": null,
         "numerical_aperture": "0.45",
         "magnification": "10",
         "immersion": "air",
         "objective_type": null
      }
   ],
   "filters": [
      {
         "device_type": "Filter",
         "name": "Green emission filter",
         "serial_number": null,
         "manufacturer": {
            "name": "Semrock",
            "abbreviation": null,
            "registry": null,
            "registry_identifier": null
         },
         "model": "FF01-520/35-25",
         "path_to_cad": null,
         "port_index": null,
         "additional_settings": {},
         "notes": null,
         "filter_type": "Band pass",
         "diameter": "25",
         "width": null,
         "height": null,
         "size_unit": "millimeter",
         "thickness": null,
         "thickness_unit": "millimeter",
         "filter_wheel_index": null,
         "cut_off_wavelength": null,
         "cut_on_wavelength": null,
         "center_wavelength": 520,
         "wavelength_unit": "nanometer",
         "description": null
      },
      {
         "device_type": "Filter",
         "name": "Red emission filter",
         "serial_number": null,
         "manufacturer": {
            "name": "Semrock",
            "abbreviation": null,
            "registry": null,
            "registry_identifier": null
         },
         "model": "FF01-600/37-25",
         "path_to_cad": null,
         "port_index": null,
         "additional_settings": {},
         "notes": null,
         "filter_type": "Band pass",
         "diameter": "25",
         "width": null,
         "height": null,
         "size_unit": "millimeter",
         "thickness": null,
         "thickness_unit": "millimeter",
         "filter_wheel_index": null,
         "cut_off_wavelength": null,
         "cut_on_wavelength": null,
         "center_wavelength": 600,
         "wavelength_unit": "nanometer",
         "description": null
      },
      {
         "device_type": "Filter",
         "name": "Emission Dichroic",
         "serial_number": null,
         "manufacturer": {
            "name": "Semrock",
            "abbreviation": null,
            "registry": null,
            "registry_identifier": null
         },
         "model": "FF562-Di03-25x36",
         "path_to_cad": null,
         "port_index": null,
         "additional_settings": {},
         "notes": null,
         "filter_type": "Dichroic",
         "diameter": null,
         "width": "36",
         "height": "25",
         "size_unit": "millimeter",
         "thickness": null,
         "thickness_unit": "millimeter",
         "filter_wheel_index": null,
         "cut_off_wavelength": 562,
         "cut_on_wavelength": null,
         "center_wavelength": null,
         "wavelength_unit": "nanometer",
         "description": null
      },
      {
         "device_type": "Filter",
         "name": "dual-edge standard epi-fluorescence dichroic beamsplitter",
         "serial_number": null,
         "manufacturer": {
            "name": "Semrock",
            "abbreviation": null,
            "registry": null,
            "registry_identifier": null
         },
         "model": "FF493/574-Di01-25x36",
         "path_to_cad": null,
         "port_index": null,
         "additional_settings": {},
         "notes": "493/574 nm BrightLine dual-edge standard epi-fluorescence dichroic beamsplitter",
         "filter_type": "Multiband",
         "diameter": null,
         "width": "36",
         "height": "24",
         "size_unit": "millimeter",
         "thickness": null,
         "thickness_unit": "millimeter",
         "filter_wheel_index": null,
         "cut_off_wavelength": null,
         "cut_on_wavelength": null,
         "center_wavelength": null,
         "wavelength_unit": "nanometer",
         "description": null
      },
      {
         "device_type": "Filter",
         "name": "Excitation filter 410nm",
         "serial_number": null,
         "manufacturer": {
            "name": "Thorlabs",
            "abbreviation": null,
            "registry": {
               "name": "Research Organization Registry",
               "abbreviation": "ROR"
            },
            "registry_identifier": "04gsnvb07"
         },
         "model": "FB410-10",
         "path_to_cad": null,
         "port_index": null,
         "additional_settings": {},
         "notes": null,
         "filter_type": "Band pass",
         "diameter": "25",
         "width": null,
         "height": null,
         "size_unit": "millimeter",
         "thickness": null,
         "thickness_unit": "millimeter",
         "filter_wheel_index": null,
         "cut_off_wavelength": null,
         "cut_on_wavelength": null,
         "center_wavelength": 410,
         "wavelength_unit": "nanometer",
         "description": null
      },
      {
         "device_type": "Filter",
         "name": "Excitation filter 470nm",
         "serial_number": null,
         "manufacturer": {
            "name": "Thorlabs",
            "abbreviation": null,
            "registry": {
               "name": "Research Organization Registry",
               "abbreviation": "ROR"
            },
            "registry_identifier": "04gsnvb07"
         },
         "model": "FB470-10",
         "path_to_cad": null,
         "port_index": null,
         "additional_settings": {},
         "notes": null,
         "filter_type": "Band pass",
         "diameter": "25",
         "width": null,
         "height": null,
         "size_unit": "millimeter",
         "thickness": null,
         "thickness_unit": "millimeter",
         "filter_wheel_index": null,
         "cut_off_wavelength": null,
         "cut_on_wavelength": null,
         "center_wavelength": 470,
         "wavelength_unit": "nanometer",
         "description": null
      },
      {
         "device_type": "Filter",
         "name": "Excitation filter 560nm",
         "serial_number": null,
         "manufacturer": {
            "name": "Thorlabs",
            "abbreviation": null,
            "registry": {
               "name": "Research Organization Registry",
               "abbreviation": "ROR"
            },
            "registry_identifier": "04gsnvb07"
         },
         "model": "FB560-10",
         "path_to_cad": null,
         "port_index": null,
         "additional_settings": {},
         "notes": null,
         "filter_type": "Band pass",
         "diameter": "25",
         "width": null,
         "height": null,
         "size_unit": "millimeter",
         "thickness": null,
         "thickness_unit": "millimeter",
         "filter_wheel_index": null,
         "cut_off_wavelength": null,
         "cut_on_wavelength": null,
         "center_wavelength": 560,
         "wavelength_unit": "nanometer",
         "description": null
      },
      {
         "device_type": "Filter",
         "name": "450 Dichroic Longpass Filter",
         "serial_number": null,
         "manufacturer": {
            "name": "Edmund Optics",
            "abbreviation": null,
            "registry": {
               "name": "Research Organization Registry",
               "abbreviation": "ROR"
            },
            "registry_identifier": "01j1gwp17"
         },
         "model": "#69-898",
         "path_to_cad": null,
         "port_index": null,
         "additional_settings": {},
         "notes": null,
         "filter_type": "Dichroic",
         "diameter": null,
         "width": "35.6",
         "height": "25.2",
         "size_unit": "millimeter",
         "thickness": null,
         "thickness_unit": "millimeter",
         "filter_wheel_index": null,
         "cut_off_wavelength": 450,
         "cut_on_wavelength": null,
         "center_wavelength": null,
         "wavelength_unit": "nanometer",
         "description": null
      },
      {
         "device_type": "Filter",
         "name": "500 Dichroic Longpass Filter",
         "serial_number": null,
         "manufacturer": {
            "name": "Edmund Optics",
            "abbreviation": null,
            "registry": {
               "name": "Research Organization Registry",
               "abbreviation": "ROR"
            },
            "registry_identifier": "01j1gwp17"
         },
         "model": "#69-899",
         "path_to_cad": null,
         "port_index": null,
         "additional_settings": {},
         "notes": null,
         "filter_type": "Dichroic",
         "diameter": null,
         "width": "35.6",
         "height": "23.2",
         "size_unit": "millimeter",
         "thickness": null,
         "thickness_unit": "millimeter",
         "filter_wheel_index": null,
         "cut_off_wavelength": 500,
         "cut_on_wavelength": null,
         "center_wavelength": null,
         "wavelength_unit": "nanometer",
         "description": null
      }
   ],
   "lenses": [
      {
         "device_type": "Lens",
         "name": "Image focusing lens",
         "serial_number": null,
         "manufacturer": {
            "name": "Thorlabs",
            "abbreviation": null,
            "registry": {
               "name": "Research Organization Registry",
               "abbreviation": "ROR"
            },
            "registry_identifier": "04gsnvb07"
         },
         "model": "AC254-080-A-ML",
         "path_to_cad": null,
         "port_index": null,
         "additional_settings": {},
         "notes": null,
         "focal_length": "80",
         "focal_length_unit": "millimeter",
         "size": 1,
         "lens_size_unit": "inch",
         "optimized_wavelength_range": null,
         "wavelength_unit": "nanometer",
         "max_aperture": null
      }
   ],
   "digital_micromirror_devices": [],
   "polygonal_scanners": [],
   "pockels_cells": [],
   "additional_devices": [
      {
         "device_type": "Photometry Clock",
         "name": "Photometry Clock",
         "serial_number": null,
         "manufacturer": null,
         "model": null,
         "path_to_cad": null,
         "port_index": null,
         "additional_settings": {},
         "notes": null
      }
   ],
   "daqs": [
      {
         "device_type": "Harp device",
         "name": "Harp Behavior",
         "serial_number": null,
         "manufacturer": {
            "name": "Open Ephys Production Site",
            "abbreviation": "OEPS",
            "registry": {
               "name": "Research Organization Registry",
               "abbreviation": "ROR"
            },
            "registry_identifier": "007rkz355"
         },
         "model": null,
         "path_to_cad": null,
         "port_index": null,
         "additional_settings": {},
         "notes": null,
         "data_interface": "USB",
         "computer_name": "behavior_computer",
         "channels": [
            {
               "channel_name": "DO0",
               "device_name": "Solenoid Left",
               "channel_type": "Digital Output",
               "port": null,
               "channel_index": null,
               "sample_rate": null,
               "sample_rate_unit": "hertz",
               "event_based_sampling": null
            },
            {
               "channel_name": "DO1",
               "device_name": "Solenoid Right",
               "channel_type": "Digital Output",
               "port": null,
               "channel_index": null,
               "sample_rate": null,
               "sample_rate_unit": "hertz",
               "event_based_sampling": null
            },
            {
               "channel_name": "DI0",
               "device_name": "Lick-o-meter Left",
               "channel_type": "Digital Input",
               "port": null,
               "channel_index": null,
               "sample_rate": null,
               "sample_rate_unit": "hertz",
               "event_based_sampling": null
            },
            {
               "channel_name": "DI1",
               "device_name": "Lick-o-meter Right",
               "channel_type": "Digital Input",
               "port": null,
               "channel_index": null,
               "sample_rate": null,
               "sample_rate_unit": "hertz",
               "event_based_sampling": null
            },
            {
               "channel_name": "DI3",
               "device_name": "Photometry Clock",
               "channel_type": "Digital Input",
               "port": null,
               "channel_index": null,
               "sample_rate": null,
               "sample_rate_unit": "hertz",
               "event_based_sampling": null
            }
         ],
         "firmware_version": null,
         "hardware_version": null,
         "harp_device_type": {
            "name": "Behavior",
            "whoami": 1216
         },
         "core_version": "2.1",
         "tag_version": null,
         "is_clock_generator": false
      }
   ],
   "calibrations": [
      {
         "calibration_date": "2023-10-02T03:15:22Z",
         "device_name": "470nm LED",
         "description": "LED calibration",
         "input": {
            "Power setting": [
               1,
               2,
               3
            ]
         },
         "output": {
            "Power mW": [
               5,
               10,
               13
            ]
         },
         "notes": null
      }
   ],
   "ccf_coordinate_transform": null,
   "origin": null,
   "rig_axes": null,
   "modalities": [
      {
         "name": "Fiber photometry",
         "abbreviation": "fib"
      }
   ],
   "notes": null
}<|MERGE_RESOLUTION|>--- conflicted
+++ resolved
@@ -1,10 +1,6 @@
 {
    "describedBy": "https://raw.githubusercontent.com/AllenNeuralDynamics/aind-data-schema/main/src/aind_data_schema/core/rig.py",
-<<<<<<< HEAD
    "schema_version": "0.4.0",
-=======
-   "schema_version": "0.3.11",
->>>>>>> b49b32ce
    "rig_id": "428_FIP1_2",
    "modification_date": "2023-10-03",
    "mouse_platform": {
