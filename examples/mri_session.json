--- conflicted
+++ resolved
@@ -17,13 +17,8 @@
    "session_start_time": "2024-03-12T16:27:55.584892Z",
    "session_end_time": "2024-03-12T16:27:55.584892Z",
    "session_type": "3D MRI Volume",
-<<<<<<< HEAD
-   "iacuc_protocol": "1234",
    "instrument_id": "NA",
-=======
    "ethics_review_id": "1234",
-   "rig_id": "NA",
->>>>>>> de14b78f
    "calibrations": [],
    "maintenance": [],
    "subject_id": "123456",
