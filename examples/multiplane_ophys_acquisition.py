--- conflicted
+++ resolved
@@ -86,10 +86,7 @@
                             ),
                             planes=[
                                 CoupledPlane(
-<<<<<<< HEAD
-=======
                                     plane_index=0,
->>>>>>> 314ef2b3
                                     depth=190,
                                     depth_unit=SizeUnit.UM,
                                     power=5,
@@ -99,10 +96,7 @@
                                     power_ratio=0.12,
                                 ),
                                 CoupledPlane(
-<<<<<<< HEAD
-=======
                                     plane_index=1,
->>>>>>> 314ef2b3
                                     depth=232,
                                     depth_unit=SizeUnit.UM,
                                     power=42,
@@ -112,10 +106,7 @@
                                     power_ratio=8.4,
                                 ),
                                 CoupledPlane(
-<<<<<<< HEAD
-=======
                                     plane_index=2,
->>>>>>> 314ef2b3
                                     depth=136,
                                     depth_unit=SizeUnit.UM,
                                     power=28,
@@ -125,10 +116,7 @@
                                     power_ratio=1.0,
                                 ),
                                 CoupledPlane(
-<<<<<<< HEAD
-=======
                                     plane_index=3,
->>>>>>> 314ef2b3
                                     depth=282,
                                     depth_unit=SizeUnit.UM,
                                     power=28,
@@ -138,10 +126,7 @@
                                     power_ratio=1.0,
                                 ),
                                 CoupledPlane(
-<<<<<<< HEAD
-=======
                                     plane_index=4,
->>>>>>> 314ef2b3
                                     depth=72,
                                     depth_unit=SizeUnit.UM,
                                     power=12,
@@ -151,10 +136,7 @@
                                     power_ratio=1.0,
                                 ),
                                 CoupledPlane(
-<<<<<<< HEAD
-=======
                                     plane_index=5,
->>>>>>> 314ef2b3
                                     depth=326,
                                     depth_unit=SizeUnit.UM,
                                     power=12,
@@ -164,10 +146,7 @@
                                     power_ratio=1.0,
                                 ),
                                 CoupledPlane(
-<<<<<<< HEAD
-=======
                                     plane_index=6,
->>>>>>> 314ef2b3
                                     depth=30,
                                     depth_unit=SizeUnit.UM,
                                     power=5,
@@ -177,10 +156,7 @@
                                     power_ratio=1.0,
                                 ),
                                 CoupledPlane(
-<<<<<<< HEAD
-=======
                                     plane_index=7,
->>>>>>> 314ef2b3
                                     depth=364,
                                     depth_unit=SizeUnit.UM,
                                     power=5,
