--- conflicted
+++ resolved
@@ -82,18 +82,11 @@
                                 ),
                             ],
                             dimensions=Scale(
-<<<<<<< HEAD
-                                scale=[800, 800],
-                            ),
-                            planes=[
-                                CoupledPlane(
-=======
                                 scale=[512, 512],
                             ),
                             planes=[
                                 CoupledPlane(
                                     plane_index=0,
->>>>>>> 47b364b3
                                     depth=190,
                                     depth_unit=SizeUnit.UM,
                                     power=5,
@@ -103,10 +96,7 @@
                                     power_ratio=0.12,
                                 ),
                                 CoupledPlane(
-<<<<<<< HEAD
-=======
                                     plane_index=1,
->>>>>>> 47b364b3
                                     depth=232,
                                     depth_unit=SizeUnit.UM,
                                     power=42,
@@ -116,10 +106,7 @@
                                     power_ratio=8.4,
                                 ),
                                 CoupledPlane(
-<<<<<<< HEAD
-=======
                                     plane_index=2,
->>>>>>> 47b364b3
                                     depth=136,
                                     depth_unit=SizeUnit.UM,
                                     power=28,
@@ -129,10 +116,7 @@
                                     power_ratio=1.0,
                                 ),
                                 CoupledPlane(
-<<<<<<< HEAD
-=======
                                     plane_index=3,
->>>>>>> 47b364b3
                                     depth=282,
                                     depth_unit=SizeUnit.UM,
                                     power=28,
@@ -142,10 +126,7 @@
                                     power_ratio=1.0,
                                 ),
                                 CoupledPlane(
-<<<<<<< HEAD
-=======
                                     plane_index=4,
->>>>>>> 47b364b3
                                     depth=72,
                                     depth_unit=SizeUnit.UM,
                                     power=12,
@@ -155,10 +136,7 @@
                                     power_ratio=1.0,
                                 ),
                                 CoupledPlane(
-<<<<<<< HEAD
-=======
                                     plane_index=5,
->>>>>>> 47b364b3
                                     depth=326,
                                     depth_unit=SizeUnit.UM,
                                     power=12,
@@ -168,10 +146,7 @@
                                     power_ratio=1.0,
                                 ),
                                 CoupledPlane(
-<<<<<<< HEAD
-=======
                                     plane_index=6,
->>>>>>> 47b364b3
                                     depth=30,
                                     depth_unit=SizeUnit.UM,
                                     power=5,
@@ -181,10 +156,7 @@
                                     power_ratio=1.0,
                                 ),
                                 CoupledPlane(
-<<<<<<< HEAD
-=======
                                     plane_index=7,
->>>>>>> 47b364b3
                                     depth=364,
                                     depth_unit=SizeUnit.UM,
                                     power=5,
