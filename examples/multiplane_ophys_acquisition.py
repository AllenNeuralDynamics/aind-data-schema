""" example fiber photometry acquisition """

from datetime import datetime, timezone

from aind_data_schema_models.modalities import Modality
from aind_data_schema_models.units import PowerUnit, SizeUnit, FrequencyUnit

from aind_data_schema.components.identifiers import Person
from aind_data_schema.core.acquisition import (
    Acquisition,
    DataStream,
    AcquisitionSubjectDetails,
)
<<<<<<< HEAD
from aind_data_schema.components.configs import (
    Channel,
    DetectorConfig,
    FieldOfView,
    LaserConfig,
    MultiPlaneConfig,
    TriggerType,
    TwoPhotonImagingConfig,
)
=======
from aind_data_schema.components.acquisition_configs import FieldOfView, LaserConfig
>>>>>>> e1b829ca
from aind_data_schema_models.brain_atlas import CCFStructure

# If a timezone isn't specified, the timezone of the computer running this
# script will be used as default
t = datetime(2022, 7, 12, 7, 00, 00, tzinfo=timezone.utc)

a = Acquisition(
    experimenters=[Person(name="John Smith")],
    acquisition_start_time=t,
    acquisition_end_time=t,
    subject_id="12345",
    acquisition_type="Mesoscope",
    instrument_id="MESO.1",
    ethics_review_id=["1234"],
    subject_details=AcquisitionSubjectDetails(
        mouse_platform_name="disc",
    ),
    data_streams=[
        DataStream(
            stream_start_time=t,
            stream_end_time=t,
            modalities=[Modality.POPHYS, Modality.BEHAVIOR_VIDEOS],
            active_devices=["Mesoscope", "Eye", "Face", "Behavior", "Vasculature", "Laser A", "PMT 1"],
            configurations=[
                TwoPhotonImagingConfig(
                    channels=[
                        Channel(
                            channel_name="Green channel",
                            intended_measurement="GCaMP",
                            detector_configuration=DetectorConfig(
                                device_name="PMT 1", exposure_time=0.1, trigger_type=TriggerType.INTERNAL
                            ),
                            light_source_configurations=[
                                LaserConfig(
                                    device_name="Laser A",
                                    wavelength=920,
                                    wavelength_unit="nanometer",
                                    excitation_power=10,
                                    excitation_power_unit=PowerUnit.MW,
                                ),
                            ],
                        ),
                    ],
                    fields_of_view=[
                        FieldOfView(
                            channel_name="Green channel",
                            targeted_structure=CCFStructure.VISP,
                            fov_coordinate_ml=1.5,
                            fov_coordinate_ap=1.5,
                            fov_coordinate_unit=SizeUnit.UM,
                            fov_reference="Bregma",
                            fov_width=512,
                            fov_height=512,
                            fov_size_unit=SizeUnit.UM,
                            magnification="10x",
                            fov_scale_factor=0.78,
                            frame_rate=9.48,
                            frame_rate_unit=FrequencyUnit.HZ,
                            planes=[
                                MultiPlaneConfig(
                                    index=0,
                                    power=5,
                                    power_unit=PowerUnit.PERCENT,
                                    scanimage_roi_index=0,
                                    imaging_depth=190,
                                    targeted_structure=CCFStructure.VISP,
                                    scanfield_z=230,
                                    scanfield_z_unit=SizeUnit.UM,
                                    coupled_plane_index=1,
                                ),
                                MultiPlaneConfig(
                                    index=1,
                                    power=42,
                                    power_unit=PowerUnit.PERCENT,
                                    scanimage_roi_index=0,
                                    imaging_depth=232,
                                    targeted_structure=CCFStructure.VISP,
                                    scanfield_z=257,
                                    scanfield_z_unit=SizeUnit.UM,
                                    coupled_plane_index=0,
                                ),
                                MultiPlaneConfig(
                                    index=2,
                                    power=28,
                                    power_unit=PowerUnit.PERCENT,
                                    scanimage_roi_index=0,
                                    imaging_depth=136,
                                    targeted_structure=CCFStructure.VISP,
                                    scanfield_z=176,
                                    scanfield_z_unit=SizeUnit.UM,
                                    coupled_plane_index=3,
                                ),
                                MultiPlaneConfig(
                                    index=3,
                                    power=28,
                                    power_unit=PowerUnit.PERCENT,
                                    scanimage_roi_index=0,
                                    imaging_depth=282,
                                    targeted_structure=CCFStructure.VISP,
                                    scanfield_z=307,
                                    scanfield_z_unit=SizeUnit.UM,
                                    coupled_plane_index=2,
                                ),
                                MultiPlaneConfig(
                                    index=4,
                                    power=12,
                                    power_unit=PowerUnit.PERCENT,
                                    scanimage_roi_index=0,
                                    imaging_depth=72,
                                    targeted_structure=CCFStructure.VISP,
                                    scanfield_z=112,
                                    scanfield_z_unit=SizeUnit.UM,
                                    coupled_plane_index=5,
                                ),
                                MultiPlaneConfig(
                                    index=5,
                                    power=12,
                                    power_unit=PowerUnit.PERCENT,
                                    scanimage_roi_index=0,
                                    imaging_depth=326,
                                    targeted_structure=CCFStructure.VISP,
                                    scanfield_z=351,
                                    scanfield_z_unit=SizeUnit.UM,
                                    coupled_plane_index=4,
                                ),
                                MultiPlaneConfig(
                                    index=6,
                                    power=5,
                                    power_unit=PowerUnit.PERCENT,
                                    scanimage_roi_index=0,
                                    imaging_depth=30,
                                    targeted_structure=CCFStructure.VISP,
                                    scanfield_z=70,
                                    scanfield_z_unit=SizeUnit.UM,
                                    coupled_plane_index=7,
                                ),
                                MultiPlaneConfig(
                                    index=7,
                                    power=5,
                                    power_unit=PowerUnit.PERCENT,
                                    scanimage_roi_index=0,
                                    imaging_depth=364,
                                    targeted_structure=CCFStructure.VISP,
                                    scanfield_z=389,
                                    scanfield_z_unit=SizeUnit.UM,
                                    coupled_plane_index=6,
                                ),
                            ],
                        ),
                    ],
                ),
            ],
        )
    ],
)

serialized = a.model_dump_json()
deserialized = Acquisition.model_validate_json(serialized)
deserialized.write_standard_file(prefix="multiplane_ophys")<|MERGE_RESOLUTION|>--- conflicted
+++ resolved
@@ -11,8 +11,7 @@
     DataStream,
     AcquisitionSubjectDetails,
 )
-<<<<<<< HEAD
-from aind_data_schema.components.configs import (
+from aind_data_schema.components.acquisition_configs import (
     Channel,
     DetectorConfig,
     FieldOfView,
@@ -21,9 +20,6 @@
     TriggerType,
     TwoPhotonImagingConfig,
 )
-=======
-from aind_data_schema.components.acquisition_configs import FieldOfView, LaserConfig
->>>>>>> e1b829ca
 from aind_data_schema_models.brain_atlas import CCFStructure
 
 # If a timezone isn't specified, the timezone of the computer running this
