""" example fiber photometry acquisition """

from datetime import datetime, timezone

from aind_data_schema_models.modalities import Modality

from aind_data_schema.components.identifiers import Person
from aind_data_schema.core.acquisition import (
    Acquisition,
    DataStream,
    AcquisitionSubjectDetails,
)
<<<<<<< HEAD
from aind_data_schema.components.acquisition_configs import DetectorConfig, PatchCordConfig, LaserConfig
=======
from aind_data_schema.components.configs import DetectorConfig, PatchCordConfig, LaserConfig
from aind_data_schema.components.tile import Channel
>>>>>>> 4c8eea78

t = datetime(2022, 7, 12, 7, 00, 00, tzinfo=timezone.utc)

a = Acquisition(
    experimenters=[Person(name="Scientist Smith")],
    acquisition_start_time=t,
    acquisition_end_time=t,
    subject_id="652567",
    acquisition_type="Parameter Testing",
    instrument_id="ophys_inst",
    ethics_review_id="2115",
    subject_details=AcquisitionSubjectDetails(
        mouse_platform_name="Disc",
    ),
    data_streams=[
        DataStream(
            stream_start_time=t,
            stream_end_time=t,
            modalities=[Modality.FIB],
            active_devices=[
                "Laser A",
                "Laser B",
                "Hamamatsu Camera",
                "Patch Cord A",
                "Patch Cord B",
            ],
            configurations=[
                LaserConfig(
                    device_name="Laser A",
                    wavelength=405,
                    wavelength_unit="nanometer",
                    excitation_power=10,
                    excitation_power_unit="milliwatt",
                ),
                LaserConfig(
                    device_name="Laser B",
                    wavelength=473,
                    wavelength_unit="nanometer",
                    excitation_power=7,
                    excitation_power_unit="milliwatt",
                ),
                DetectorConfig(device_name="Hamamatsu Camera", exposure_time=10, trigger_type="Internal"),
                PatchCordConfig(
                    device_name="Patch Cord A",
                    output_power=40,
                    output_power_unit="microwatt",
                    fiber_name="Fiber A",
                    channel=Channel(
                        channel_name="Channel A",
                        intended_measurement="Dopamine",
                        light_source_name="Laser A",
                        filter_names=["Excitation filter 410nm"],
                        detector_name="Green CMOS",
                        excitation_wavelength=410,
                        excitation_power=10,
                        emission_wavelength=600,
                    )
                ),
                PatchCordConfig(
                    device_name="Patch Cord B",
                    output_power=43,
                    output_power_unit="microwatt",
                    fiber_name="Fiber B",
                    channel=Channel(
                        channel_name="Channel B",
                        intended_measurement="Dopamine",
                        light_source_name="Laser B",
                        filter_names=["Excitation filter 560nm"],
                        detector_name="Red CMOS",
                        excitation_wavelength=560,
                        excitation_power=7,
                        emission_wavelength=700,
                    )
                ),
            ],
            notes="Internal trigger.",
        )
    ],
)
serialized = a.model_dump_json()
deserialized = Acquisition.model_validate_json(serialized)
deserialized.write_standard_file(prefix="ophys")<|MERGE_RESOLUTION|>--- conflicted
+++ resolved
@@ -10,12 +10,8 @@
     DataStream,
     AcquisitionSubjectDetails,
 )
-<<<<<<< HEAD
 from aind_data_schema.components.acquisition_configs import DetectorConfig, PatchCordConfig, LaserConfig
-=======
-from aind_data_schema.components.configs import DetectorConfig, PatchCordConfig, LaserConfig
 from aind_data_schema.components.tile import Channel
->>>>>>> 4c8eea78
 
 t = datetime(2022, 7, 12, 7, 00, 00, tzinfo=timezone.utc)
 
