--- conflicted
+++ resolved
@@ -10,12 +10,7 @@
     DataStream,
     AcquisitionSubjectDetails,
 )
-<<<<<<< HEAD
-from aind_data_schema.components.configs import Channel, DetectorConfig, PatchCordConfig, LaserConfig
-=======
-from aind_data_schema.components.acquisition_configs import DetectorConfig, PatchCordConfig, LaserConfig
-from aind_data_schema.components.tile import Channel
->>>>>>> e1b829ca
+from aind_data_schema.components.acquisition_configs import Channel, DetectorConfig, PatchCordConfig, LaserConfig
 
 t = datetime(2022, 7, 12, 7, 00, 00, tzinfo=timezone.utc)
 
@@ -48,7 +43,6 @@
                     output_power=40,
                     output_power_unit="microwatt",
                     fiber_name="Fiber A",
-<<<<<<< HEAD
                     channels=[
                         Channel(
                             channel_name="Channel A",
@@ -67,25 +61,12 @@
                             ],
                         ),
                     ],
-=======
-                    channel=Channel(
-                        channel_name="Channel A",
-                        intended_measurement="Dopamine",
-                        light_source_name="Laser A",
-                        filter_names=["Excitation filter 410nm"],
-                        detector_name="Green CMOS",
-                        excitation_wavelength=410,
-                        excitation_power=10,
-                        emission_wavelength=600,
-                    ),
->>>>>>> e1b829ca
                 ),
                 PatchCordConfig(
                     device_name="Patch Cord B",
                     output_power=43,
                     output_power_unit="microwatt",
                     fiber_name="Fiber B",
-<<<<<<< HEAD
                     channels=[
                         Channel(
                             channel_name="Channel B",
@@ -104,18 +85,6 @@
                             ],
                         )
                     ],
-=======
-                    channel=Channel(
-                        channel_name="Channel B",
-                        intended_measurement="Dopamine",
-                        light_source_name="Laser B",
-                        filter_names=["Excitation filter 560nm"],
-                        detector_name="Red CMOS",
-                        excitation_wavelength=560,
-                        excitation_power=7,
-                        emission_wavelength=700,
-                    ),
->>>>>>> e1b829ca
                 ),
             ],
         )
