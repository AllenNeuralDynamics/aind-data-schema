--- conflicted
+++ resolved
@@ -193,20 +193,11 @@
                "fluorophore": null,
                "degree_of_labeling": null,
                "degree_of_labeling_unit": "Fluorophore per antibody",
-<<<<<<< HEAD
                "conjugation_protocol": null,
                "concentration": "10",
                "concentration_unit": "ug/ml"
             }
          ],
-=======
-               "conjugation_protocol": null
-            },
-            "concentration": "10",
-            "concentration_unit": "ug/ml"
-         },
-         "sectioning": null,
->>>>>>> a4902ff6
          "notes": "Primary dilution factor 1:1000 ---final concentration is 10ug/ml"
       },
       {
@@ -248,20 +239,11 @@
                "fluorophore": "Alexa Fluor 488",
                "degree_of_labeling": null,
                "degree_of_labeling_unit": "Fluorophore per antibody",
-<<<<<<< HEAD
                "conjugation_protocol": null,
                "concentration": "4",
                "concentration_unit": "ug/ml"
             }
          ],
-=======
-               "conjugation_protocol": null
-            },
-            "concentration": "4",
-            "concentration_unit": "ug/ml"
-         },
-         "sectioning": null,
->>>>>>> a4902ff6
          "notes": "Secondary dilution factor 1:500 - final concentration 4ug/ml"
       }
    ],
