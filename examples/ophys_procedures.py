""" 0phys procedure mouse 625100 """

import datetime

from aind_data_schema_models.organizations import Organization
from aind_data_schema_models.pid_names import PIDName
from aind_data_schema_models.registries import Registry

from aind_data_schema.components.identifiers import Person
from aind_data_schema.core.procedures import (
    Anaesthetic,
    Antibody,
    Headframe,
    BrainInjection,
    ProbeImplant,
    Perfusion,
    Procedures,
    SpecimenProcedure,
    Surgery,
    ViralMaterial,
    WaterRestriction,
    InjectionDynamics,
    InjectionProfile,
)
from aind_data_schema.components.configs import ProbeConfig
from aind_data_schema.components.devices import FiberProbe
from aind_data_schema_models.units import VolumeUnit
from aind_data_schema_models.brain_atlas import CCFStructure
from aind_data_schema.components.coordinates import CoordinateSystemLibrary, Translation

t = datetime.datetime(2022, 7, 12, 7, 00, 00)
t2 = datetime.datetime(2022, 9, 23, 10, 22, 00)

implanted_devices = [
    FiberProbe(
        name="Probe A",
        core_diameter=200,
        numerical_aperture=0.37,
        ferrule_material="Ceramic",
        total_length=0.5,
    )
]

p = Procedures(
    subject_id="625100",
    implanted_devices=implanted_devices,
    configurations=[
        ProbeConfig(
            primary_targeted_structure=CCFStructure.VTA,
            device_name="Probe A",
            coordinate_system=CoordinateSystemLibrary.MPM_MANIP_RFB,
            transform=[
                Translation(
                    translation=[-600, -3050, 0, 4200],
                ),
            ],
        ),
    ],
    subject_procedures=[
        Surgery(
            start_date=t.date(),
            experimenters=[Person(name="Scientist Smith")],
            ethics_review_id="2109",
            animal_weight_prior=22.6,
            animal_weight_post=22.3,
            anaesthesia=Anaesthetic(anaesthetic_type="Isoflurane", duration=180, level=1.5),
            workstation_id="SWS 3",
            protocol_id="doi",
            coordinate_system=CoordinateSystemLibrary.BREGMA_ARID,
            procedures=[
                Headframe(
                    protocol_id="2109",
                    headframe_type="AI straight",
                    headframe_part_number="TO ENTER",
                    headframe_material="Titanium",
                ),
                BrainInjection(
                    protocol_id="5678",
                    injection_materials=[
                        ViralMaterial(
                            material_type="Virus",
                            name="AAV2/1-Syn-Flex-ChrimsonR-tdT",
                            addgene_id=PIDName(
                                registry=Registry.ADDGENE,
                                name="62723-AAV5",
                                registry_identifier="v122159",
                            ),
                            titer=20000000000000,
                        )
                    ],
<<<<<<< HEAD
                    system_name=CoordinateSystemLibrary.BREGMA_ARID.name,
=======
                    coordinate_system_name=CoordinateSystemLibrary.BREGMA_ARID.name,
>>>>>>> 47b364b3
                    coordinates=[
                        [
                            Translation(
                                translation=[-600, -3050, 0, 4200],
                            ),
                        ],
                    ],
                    dynamics=[
                        InjectionDynamics(
                            volume=400,
                            volume_unit=VolumeUnit.NL,
                            profile=InjectionProfile.BOLUS,
                        )
                    ],
                    targeted_structure=CCFStructure.VTA,
                ),
                ProbeImplant(
                    protocol_id="TO ENTER",
                    implanted_device_names=["Probe A"],
                ),
            ],
        ),
        WaterRestriction(
            start_date="2023-05-15",
            ethics_review_id="1234",
            target_fraction_weight=25,
            minimum_water_per_day=1.5,
            baseline_weight=20.4,
            end_date="2023-05-23",
        ),
        Surgery(
            start_date="2023-05-31",
            experimenters=[Person(name="Scientist Smith")],
            ethics_review_id="2109",
            anaesthesia=Anaesthetic(anaesthetic_type="Isoflurane", duration=30, level=3),
            workstation_id="SWS 3",
            protocol_id="doi",
            procedures=[
                Perfusion(protocol_id="dx.doi.org/10.17504/protocols.io.bg5vjy66", output_specimen_ids={"672640"})
            ],
        ),
    ],
    specimen_procedures=[
        SpecimenProcedure(
            procedure_type="Immunolabeling",
            specimen_id="625100_001",
            start_date="2023-06-09",
            end_date="2023-06-12",
            experimenters=[Person(name="Scientist Smith")],
            protocol_id=["TO ENTER"],
            procedure_details=[
                Antibody(
                    name="Chicken polyclonal",
                    source=Organization.ABCAM,
                    rrid=PIDName(
                        name="Chicken polyclonal to GFP", registry=Registry.RRID, registry_identifier="ab13970"
                    ),
                    lot_number="GR3361051-16",
                    immunolabel_class="Primary",
                    fluorophore=None,
                    mass=10,
                ),
            ],
            notes="Primary dilution factor 1:1000 ---final concentration is 10ug/ml",
        ),
        SpecimenProcedure(
            procedure_type="Immunolabeling",
            specimen_id="625100_001",
            start_date="2023-06-12",
            end_date="2023-06-13",
            experimenters=[Person(name="Scientist Smith")],
            protocol_id=["TO ENTER"],
            procedure_details=[
                Antibody(
                    name="Alexa Fluor 488 goat anti-chicken IgY (H+L)",
                    source=Organization.THERMO_FISHER_SCIENTIFIC,
                    rrid=PIDName(
                        name="Alexa Fluor 488 goat anti-chicken IgY (H+L)",
                        registry=Registry.RRID,
                        registry_identifier="A11039",
                    ),
                    lot_number="2420700",
                    immunolabel_class="Secondary",
                    fluorophore="Alexa Fluor 488",
                    mass=4,
                ),
            ],
            notes="Secondary dilution factor 1:500 - final concentration 4ug/ml",
        ),
    ],
)

if __name__ == "__main__":
    serialized = p.model_dump_json()
    deserialized = Procedures.model_validate_json(serialized)
    deserialized.write_standard_file(prefix="ophys")<|MERGE_RESOLUTION|>--- conflicted
+++ resolved
@@ -88,11 +88,7 @@
                             titer=20000000000000,
                         )
                     ],
-<<<<<<< HEAD
-                    system_name=CoordinateSystemLibrary.BREGMA_ARID.name,
-=======
                     coordinate_system_name=CoordinateSystemLibrary.BREGMA_ARID.name,
->>>>>>> 47b364b3
                     coordinates=[
                         [
                             Translation(
