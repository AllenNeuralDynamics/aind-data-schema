--- conflicted
+++ resolved
@@ -1,10 +1,6 @@
 {
    "describedBy": "https://raw.githubusercontent.com/AllenNeuralDynamics/aind-data-schema/main/src/aind_data_schema/core/session.py",
-<<<<<<< HEAD
-   "schema_version": "1.0.4",
-=======
    "schema_version": "1.1.1",
->>>>>>> 0dfb05f4
    "protocol_id": [],
    "experimenter_full_name": [
       "John Doe"
