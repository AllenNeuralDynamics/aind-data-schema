--- conflicted
+++ resolved
@@ -1,10 +1,6 @@
 {
    "describedBy": "https://raw.githubusercontent.com/AllenNeuralDynamics/aind-data-schema/main/src/aind_data_schema/ophys/ophys_session.py",
-<<<<<<< HEAD
-   "schema_version": "0.2.4",
-=======
    "schema_version": "0.2.6",
->>>>>>> d4c422ea
    "experimenter_full_name": [
       "John Doe"
    ],
