{
   "describedBy": "https://raw.githubusercontent.com/AllenNeuralDynamics/aind-data-schema/main/src/aind_data_schema/core/procedures.py",
<<<<<<< HEAD
   "schema_version": "0.10.2",
=======
   "schema_version": "0.10.4",
>>>>>>> 0f80fa87
   "subject_id": "625100",
   "subject_procedures": [
      {
         "procedure_type": "Craniotomy",
         "start_date": "2022-07-12",
         "end_date": "2022-07-12",
         "experimenter_full_name": "n/a",
         "protocol_id": "null",
         "iacuc_protocol": "2109",
         "animal_weight_prior": "22.6",
         "animal_weight_post": "22.3",
         "weight_unit": "gram",
         "anaesthesia": {
            "type": "Isoflurane",
            "duration": "1",
            "duration_unit": "minute",
            "level": "1.5"
         },
         "notes": null,
         "craniotomy_type": "Visual Cortex",
         "craniotomy_hemisphere": null,
         "craniotomy_coordinates_ml": null,
         "craniotomy_coordinates_ap": null,
         "craniotomy_coordinates_unit": "millimeter",
         "craniotomy_coordinates_reference": "Lambda",
         "bregma_to_lambda_distance": "4.1",
         "bregma_to_lambda_unit": "millimeter",
         "craniotomy_size": "5",
         "craniotomy_size_unit": "millimeter",
         "implant_part_number": null,
         "dura_removed": null,
         "protective_material": null,
         "workstation_id": "SWS 3",
         "recovery_time": null,
         "recovery_time_unit": "minute"
      },
      {
         "procedure_type": "Nanoject injection",
         "start_date": "2022-07-12",
         "end_date": "2022-07-12",
         "experimenter_full_name": "n/a",
         "protocol_id": "null",
         "iacuc_protocol": "2109",
         "animal_weight_prior": "22.6",
         "animal_weight_post": "22.7",
         "weight_unit": "gram",
         "anaesthesia": {
            "type": "Isoflurane",
            "duration": "1",
            "duration_unit": "minute",
            "level": "1.5"
         },
         "notes": null,
         "injection_materials": [
            {
               "material_type": "Virus",
               "name": "AAV2-Flex-ChrimsonR",
               "tars_identifiers": {
                  "virus_tars_id": "AiV222",
                  "plasmid_tars_alias": "AiP222",
                  "prep_lot_number": "VT222",
                  "prep_date": null,
                  "prep_type": null,
                  "prep_protocol": null
               },
               "addgene_id": null,
               "genome_copy": null,
               "titer": 2300000000,
               "titer_unit": "gc/mL"
            }
         ],
         "recovery_time": "0",
         "recovery_time_unit": "minute",
         "injection_duration": null,
         "injection_duration_unit": "minute",
         "workstation_id": "SWS 3",
         "instrument_id": null,
         "injection_coordinate_ml": "-0.87",
         "injection_coordinate_ap": "-3.8",
         "injection_coordinate_depth": [
            "-3.3"
         ],
         "injection_coordinate_unit": "millimeter",
         "injection_coordinate_reference": "Lambda",
         "bregma_to_lambda_distance": "4.1",
         "bregma_to_lambda_unit": "millimeter",
         "injection_angle": "10",
         "injection_angle_unit": "degrees",
         "targeted_structure": "VISp",
         "injection_hemisphere": "Left",
         "injection_volume": [
            "200"
         ],
         "injection_volume_unit": "nanoliter"
      },
      {
         "procedure_type": "Perfusion",
         "start_date": "2022-07-12",
         "end_date": "2022-07-12",
         "experimenter_full_name": "n/a",
         "protocol_id": "null",
         "iacuc_protocol": null,
         "animal_weight_prior": null,
         "animal_weight_post": null,
         "weight_unit": "gram",
         "anaesthesia": null,
         "notes": null,
<<<<<<< HEAD
         "procedure_type": "Perfusion",
=======
>>>>>>> 0f80fa87
         "output_specimen_ids": [
            "1"
         ]
      }
   ],
   "specimen_procedures": [],
   "notes": null
}<|MERGE_RESOLUTION|>--- conflicted
+++ resolved
@@ -1,10 +1,7 @@
 {
    "describedBy": "https://raw.githubusercontent.com/AllenNeuralDynamics/aind-data-schema/main/src/aind_data_schema/core/procedures.py",
-<<<<<<< HEAD
-   "schema_version": "0.10.2",
-=======
+
    "schema_version": "0.10.4",
->>>>>>> 0f80fa87
    "subject_id": "625100",
    "subject_procedures": [
       {
@@ -112,10 +109,6 @@
          "weight_unit": "gram",
          "anaesthesia": null,
          "notes": null,
-<<<<<<< HEAD
-         "procedure_type": "Perfusion",
-=======
->>>>>>> 0f80fa87
          "output_specimen_ids": [
             "1"
          ]
