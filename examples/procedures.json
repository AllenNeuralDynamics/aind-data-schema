{
   "describedBy": "https://raw.githubusercontent.com/AllenNeuralDynamics/aind-data-schema/main/src/aind_data_schema/procedures.py",
<<<<<<< HEAD
   "schema_version": "0.9.0",
=======
   "schema_version": "0.8.7",
>>>>>>> 8f0d7d00
   "subject_id": "625100",
   "subject_procedures": [
      {
         "start_date": "2022-07-12",
         "end_date": "2022-07-12",
         "experimenter_full_name": "n/a",
         "protocol_id": "null",
         "iacuc_protocol": "2109",
         "animal_weight_prior": 22.6,
         "animal_weight_post": 22.3,
         "weight_unit": "gram",
         "anaesthesia": {
            "type": "Isoflurane",
            "duration": 1,
            "duration_unit": "minute",
            "level": 1.5
         },
         "notes": null,
         "procedure_type": "Craniotomy",
         "craniotomy_type": "Visual Cortex",
         "craniotomy_hemisphere": null,
         "craniotomy_coordinates_ml": null,
         "craniotomy_coordinates_ap": null,
         "craniotomy_coordinates_unit": "millimeter",
         "craniotomy_coordinates_reference": "Lambda",
         "bregma_to_lambda_distance": 4.1,
         "bregma_to_lambda_unit": "millimeter",
         "craniotomy_size": 5,
         "craniotomy_size_unit": "millimeter",
         "implant_part_number": null,
         "dura_removed": null,
         "protective_material": null,
         "workstation_id": "SWS 3",
         "recovery_time": null,
         "recovery_time_unit": "minute"
      },
      {
         "start_date": "2022-07-12",
         "end_date": "2022-07-12",
         "experimenter_full_name": "n/a",
         "protocol_id": "null",
         "iacuc_protocol": "2109",
         "animal_weight_prior": 22.6,
         "animal_weight_post": 22.7,
         "weight_unit": "gram",
         "anaesthesia": {
            "type": "Isoflurane",
            "duration": 1,
            "duration_unit": "minute",
            "level": 1.5
         },
         "notes": null,
         "injection_materials": [
            {
               "name": "AAV2-Flex-ChrimsonR",
               "material_id": null,
               "full_genome_name": null,
               "plasmid_name": null,
               "genome_copy": null,
               "titer": null,
               "titer_unit": "gc/mL",
               "prep_lot_number": null,
               "prep_date": null,
               "prep_type": null,
               "prep_protocol": null
            }
         ],
         "recovery_time": 0,
         "recovery_time_unit": "minute",
         "injection_duration": null,
         "injection_duration_unit": "minute",
         "workstation_id": "SWS 3",
         "instrument_id": null,
         "injection_coordinate_ml": -0.87,
         "injection_coordinate_ap": -3.8,
         "injection_coordinate_depth": [
            -3.3
         ],
         "injection_coordinate_unit": "millimeter",
         "injection_coordinate_reference": "Lambda",
         "bregma_to_lambda_distance": 4.1,
         "bregma_to_lambda_unit": "millimeter",
         "injection_angle": 10,
         "injection_angle_unit": "degrees",
         "targeted_structure": "VISp",
         "injection_hemisphere": "Left",
         "procedure_type": "Nanoject injection",
         "injection_volume": [
            200
         ],
         "injection_volume_unit": "nanoliter"
      }
   ],
   "specimen_procedures": [],
   "notes": null
}<|MERGE_RESOLUTION|>--- conflicted
+++ resolved
@@ -1,10 +1,6 @@
 {
    "describedBy": "https://raw.githubusercontent.com/AllenNeuralDynamics/aind-data-schema/main/src/aind_data_schema/procedures.py",
-<<<<<<< HEAD
    "schema_version": "0.9.0",
-=======
-   "schema_version": "0.8.7",
->>>>>>> 8f0d7d00
    "subject_id": "625100",
    "subject_procedures": [
       {
