""" ephys procedure mouse 625100 """

from datetime import datetime, timezone

from aind_data_schema.core.procedures import (
    Anaesthetic,
    Craniotomy,
    NanojectInjection,
    Perfusion,
    Procedures,
    Surgery,
    TarsVirusIdentifiers,
    ViralMaterial,
)

# If a timezone isn't specified, the timezone of the computer running this
# script will be used as default
t = datetime(2022, 7, 12, 7, 00, 00, tzinfo=timezone.utc)
t2 = datetime(2022, 9, 23, 10, 22, 00, tzinfo=timezone.utc)

p = Procedures(
    subject_id="625100",
    subject_procedures=[
        Surgery(
            start_date=t.date(),
            protocol_id="doi",
            experimenter_full_name="John Apple",
            iacuc_protocol="2109",
            animal_weight_prior=22.6,
            animal_weight_post=22.3,
            anaesthesia=Anaesthetic(type="Isoflurane", duration=1, level=1.5),
            workstation_id="SWS 3",
            procedures=[
                Craniotomy(
                    craniotomy_type="Visual Cortex",
                    protocol_id="1234",
                    craniotomy_hemisphere="Left",
                    bregma_to_lambda_distance=4.1,
                ),
                NanojectInjection(
                    protocol_id="5678",
                    injection_materials=[
                        ViralMaterial(
                            material_type="Virus",
                            name="AAV2-Flex-ChrimsonR",
                            tars_identifiers=TarsVirusIdentifiers(
                                virus_tars_id="AiV222", plasmid_tars_alias="AiP222", prep_lot_number="VT222",
                            ),
                            titer=2300000000,
                        )
                    ],
                    recovery_time=0,
                    instrument_id=None,
                    injection_hemisphere="Left",
                    injection_coordinate_ml=-0.87,
                    injection_coordinate_ap=-3.8,
                    injection_coordinate_depth=[-3.3],
                    injection_coordinate_reference="Lambda",
                    bregma_to_lambda_distance=4.1,
                    injection_angle=10,
                    injection_volume=[200],
                    targeted_structure="VISp",
                ),
            ],
        ),
        Surgery(
            start_date=t2.date(),
            experimenter_full_name="Frank Lee",
            iacuc_protocol="2109",
            protocol_id="doi",
<<<<<<< HEAD
            procedures=[Perfusion(protocol_id="doi_of_protocol", output_specimen_ids=["1"],)],
=======
            procedures=[
                Perfusion(
                    protocol_id="doi_of_protocol",
                    output_specimen_ids=["2", "1"],
                )
            ],
>>>>>>> 068c311e
        ),
    ],
)
serialized = p.model_dump_json()
deserialized = Procedures.model_validate_json(serialized)
deserialized.write_standard_file()<|MERGE_RESOLUTION|>--- conflicted
+++ resolved
@@ -44,7 +44,9 @@
                             material_type="Virus",
                             name="AAV2-Flex-ChrimsonR",
                             tars_identifiers=TarsVirusIdentifiers(
-                                virus_tars_id="AiV222", plasmid_tars_alias="AiP222", prep_lot_number="VT222",
+                                virus_tars_id="AiV222",
+                                plasmid_tars_alias="AiP222",
+                                prep_lot_number="VT222",
                             ),
                             titer=2300000000,
                         )
@@ -68,16 +70,12 @@
             experimenter_full_name="Frank Lee",
             iacuc_protocol="2109",
             protocol_id="doi",
-<<<<<<< HEAD
-            procedures=[Perfusion(protocol_id="doi_of_protocol", output_specimen_ids=["1"],)],
-=======
             procedures=[
                 Perfusion(
                     protocol_id="doi_of_protocol",
                     output_specimen_ids=["2", "1"],
                 )
             ],
->>>>>>> 068c311e
         ),
     ],
 )
