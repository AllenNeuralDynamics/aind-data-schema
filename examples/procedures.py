""" ephys procedure mouse 625100 """

from datetime import datetime, timezone

from aind_data_schema.components.identifiers import Person
from aind_data_schema.core.procedures import (
    Anaesthetic,
    Craniotomy,
    CraniotomyType,
    BrainInjection,
    Perfusion,
    Procedures,
    Surgery,
    TarsVirusIdentifiers,
    ViralMaterial,
    InjectionDynamics,
    InjectionProfile,
)
from aind_data_schema.components.devices import EphysProbe
from aind_data_schema.components.configs import ProbeConfig
from aind_data_schema_models.brain_atlas import CCFStructure
from aind_data_schema_models.units import VolumeUnit, SizeUnit
from aind_data_schema.components.coordinates import (
    Translation,
    Rotation,
    Origin,
    CoordinateSystemLibrary,
)

# If a timezone isn't specified, the timezone of the computer running this
# script will be used as default
t = datetime(2022, 7, 12, 7, 00, 00, tzinfo=timezone.utc)
t2 = datetime(2022, 9, 23, 10, 22, 00, tzinfo=timezone.utc)

coordinate_system = CoordinateSystemLibrary.BREGMA_RASD
coordinate_system.name = "LAMBDA_RASD"
coordinate_system.origin = Origin.LAMBDA

surgery1 = Surgery(
    start_date=t.date(),
    protocol_id="doi",
    experimenters=[Person(name="Scientist Smith")],
    ethics_review_id="2109",
    animal_weight_prior=22.6,
    animal_weight_post=22.3,
    anaesthesia=Anaesthetic(anaesthetic_type="Isoflurane", duration=1, level=1.5),
    coordinate_system=coordinate_system,
    workstation_id="SWS 3",
    procedures=[
        Craniotomy(
            craniotomy_type=CraniotomyType.CIRCLE,
            protocol_id="1234",
<<<<<<< HEAD
            system_name="LAMBDA_RASD",
=======
            coordinate_system_name="LAMBDA_RASD",
>>>>>>> 47b364b3
            position=Translation(translation=[-2, 2, 0, 0]),
            size=1,
            size_unit=SizeUnit.MM,
        ),
        BrainInjection(
            protocol_id="5678",
            injection_materials=[
                ViralMaterial(
                    material_type="Virus",
                    name="AAV2-Flex-ChrimsonR",
                    tars_identifiers=TarsVirusIdentifiers(
                        virus_tars_id="AiV222",
                        plasmid_tars_alias=["AiP222"],
                        prep_lot_number="VT222",
                    ),
                    titer=2300000000,
                )
            ],
<<<<<<< HEAD
            system_name=coordinate_system.name,
=======
            coordinate_system_name=coordinate_system.name,
>>>>>>> 47b364b3
            coordinates=[
                [
                    Translation(translation=[-0.85, -3.8, 0, 3.3]),
                    Rotation(
                        angles=[0, 10, 0],
                    ),
                ],
            ],
            dynamics=[
                InjectionDynamics(
                    volume=200,
                    volume_unit=VolumeUnit.NL,
                    profile=InjectionProfile.BOLUS,
                )
            ],
            targeted_structure=CCFStructure.VISP,
        ),
    ],
)

probe = EphysProbe(
    name="Probe A",
    probe_model="Neuropixels UHD (Fixed)",
)

p = Procedures(
    subject_id="625100",
    implanted_devices=[probe],
    configurations=[
        ProbeConfig(
            primary_targeted_structure=CCFStructure.VTA,
            device_name="Probe A",
            coordinate_system=CoordinateSystemLibrary.MPM_MANIP_RFB,
            transform=[
                Translation(
                    translation=[-600, -3050, 0, 4200],
                ),
            ],
        ),
    ],
    subject_procedures=[
        surgery1,
        Surgery(
            start_date=t2.date(),
            experimenters=[Person(name="Scientist Smith")],
            ethics_review_id="2109",
            protocol_id="doi",
            coordinate_system=CoordinateSystemLibrary.BREGMA_ARI,
            procedures=[
                Perfusion(
                    protocol_id="doi_of_protocol",
                    output_specimen_ids=["2", "1"],
                )
            ],
        ),
    ],
)

if __name__ == "__main__":
    serialized = p.model_dump_json()
    deserialized = Procedures.model_validate_json(serialized)
    deserialized.write_standard_file()<|MERGE_RESOLUTION|>--- conflicted
+++ resolved
@@ -50,11 +50,7 @@
         Craniotomy(
             craniotomy_type=CraniotomyType.CIRCLE,
             protocol_id="1234",
-<<<<<<< HEAD
-            system_name="LAMBDA_RASD",
-=======
             coordinate_system_name="LAMBDA_RASD",
->>>>>>> 47b364b3
             position=Translation(translation=[-2, 2, 0, 0]),
             size=1,
             size_unit=SizeUnit.MM,
@@ -73,11 +69,7 @@
                     titer=2300000000,
                 )
             ],
-<<<<<<< HEAD
-            system_name=coordinate_system.name,
-=======
             coordinate_system_name=coordinate_system.name,
->>>>>>> 47b364b3
             coordinates=[
                 [
                     Translation(translation=[-0.85, -3.8, 0, 3.3]),
