""" ephys procedure mouse 625100 """
<<<<<<< HEAD

import datetime
=======
from datetime import datetime, timezone
>>>>>>> c652459f

from aind_data_schema.core.procedures import (
    Anaesthetic,
    Craniotomy,
    NanojectInjection,
    Perfusion,
    Procedures,
    Surgery,
    TarsVirusIdentifiers,
    ViralMaterial,
)

# If a timezone isn't specified, the timezone of the computer running this
# script will be used as default
t = datetime(2022, 7, 12, 7, 00, 00, tzinfo=timezone.utc)
t2 = datetime(2022, 9, 23, 10, 22, 00, tzinfo=timezone.utc)

p = Procedures(
    subject_id="625100",
    subject_procedures=[
        Surgery(
            start_date=t.date(),
            experimenter_full_name="John Apple",
            iacuc_protocol="2109",
            animal_weight_prior=22.6,
            animal_weight_post=22.3,
            anaesthesia=Anaesthetic(type="Isoflurane", duration=1, level=1.5),
            workstation_id="SWS 3",
            procedures=[
                Craniotomy(
                    craniotomy_type="Visual Cortex",
                    protocol_id="1234",
                    craniotomy_hemisphere="Left",
                    bregma_to_lambda_distance=4.1,
                ),
                NanojectInjection(
                    protocol_id="5678",
                    injection_materials=[
                        ViralMaterial(
                            material_type="Virus",
                            name="AAV2-Flex-ChrimsonR",
                            tars_identifiers=TarsVirusIdentifiers(
                                virus_tars_id="AiV222",
                                plasmid_tars_alias="AiP222",
                                prep_lot_number="VT222",
                            ),
                            titer=2300000000,
                        )
                    ],
                    recovery_time=0,
                    instrument_id=None,
                    injection_hemisphere="Left",
                    injection_coordinate_ml=-0.87,
                    injection_coordinate_ap=-3.8,
                    injection_coordinate_depth=[-3.3],
                    injection_coordinate_reference="Lambda",
                    bregma_to_lambda_distance=4.1,
                    injection_angle=10,
                    injection_volume=[200],
                    targeted_structure="VISp",
                ),
            ],
        ),
        Surgery(
            start_date=t2.date(),
            experimenter_full_name="Frank Lee",
            iacuc_protocol="2109",
            procedures=[
                Perfusion(
                    protocol_id="doi_of_protocol",
                    output_specimen_ids=["1"],
                )
            ],
        ),
    ],
)

p.write_standard_file()<|MERGE_RESOLUTION|>--- conflicted
+++ resolved
@@ -1,10 +1,5 @@
 """ ephys procedure mouse 625100 """
-<<<<<<< HEAD
-
-import datetime
-=======
 from datetime import datetime, timezone
->>>>>>> c652459f
 
 from aind_data_schema.core.procedures import (
     Anaesthetic,
