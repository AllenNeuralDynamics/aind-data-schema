--- conflicted
+++ resolved
@@ -1,10 +1,6 @@
 {
    "describedBy": "https://raw.githubusercontent.com/AllenNeuralDynamics/aind-data-schema/main/src/aind_data_schema/core/processing.py",
-<<<<<<< HEAD
-   "schema_version": "1.1.2",
-=======
    "schema_version": "1.1.4",
->>>>>>> 0dfb05f4
    "processing_pipeline": {
       "data_processes": [
          {
