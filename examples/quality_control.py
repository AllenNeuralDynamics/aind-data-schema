--- conflicted
+++ resolved
@@ -21,14 +21,6 @@
         )
     ],
     qc_metrics=[
-<<<<<<< HEAD
-        QCMetric(name="Probe A drift", value="High"),
-        QCMetric(name="Probe B drift", value="Low"),
-        QCMetric(name="Probe C drift", value="Low"),
-    ],
-    stage_status=Status.FAIL,
-    notes="Manually annotated: failed due to high drift on probe A",
-=======
         QCMetric(
             name="Probe A drift",
             value="High",
@@ -46,20 +38,12 @@
         )
     ],
     notes="Manually annotated: failed due to high drift on probe A"
->>>>>>> 6cfd0eac
 )
 
 eval1 = QCEvaluation(
     evaluation_name="Video frame count check",
     evaluation_modality=Modality.BEHAVIOR_VIDEOS,
     evaluation_stage=Stage.RAW,
-<<<<<<< HEAD
-    evaluator="Fred Flinstone",
-    evaluation_date=t,
-    qc_metrics=[QCMetric(name="video_1_num_frames", value=662), QCMetric(name="video_2_num_frames", value=662)],
-    stage_status=Status.PASS,
-    notes="Pass when video_1_num_frames==video_2_num_frames",
-=======
     evaluation_status=[
         QCStatus(
             evaluator="Fred Flintstone",
@@ -78,7 +62,6 @@
         )
     ],
     notes="Pass when video_1_num_frames==video_2_num_frames"
->>>>>>> 6cfd0eac
 )
 
 eval2 = QCEvaluation(
@@ -93,15 +76,21 @@
         )
     ],
     qc_metrics=[
-        QCMetric(name="ProbeA_success", value=True),
-        QCMetric(name="ProbeB_success", value=True),
-        QCMetric(name="ProbeC_success", value=True),
+        QCMetric(
+            name="ProbeA_success",
+            value=True
+        ),
+        QCMetric(
+            name="ProbeB_success",
+            value=True
+        ),
+        QCMetric(
+            name="ProbeC_success",
+            value=True
+        )
     ],
 )
 
-<<<<<<< HEAD
-q = QualityControl(overall_status="Pass", overall_status_date=t, evaluations=[eval0, eval1, eval2])
-=======
 q = QualityControl(
     overall_status=[
         QCStatus(
@@ -112,7 +101,6 @@
     ],
     evaluations=[eval0, eval1, eval2]
 )
->>>>>>> 6cfd0eac
 
 serialized = q.model_dump_json()
 deserialized = QualityControl.model_validate_json(serialized)
