[build-system]
requires = ["setuptools", "setuptools-scm"]
build-backend = "setuptools.build_meta"

[project]
name = "aind-data-schema"
description = "A library that defines AIND data schema and validates JSON files."
license = {text = "MIT"}
requires-python = ">=3.10"
classifiers = [
    "Programming Language :: Python :: 3"
]
readme = "README.md"
dynamic = ["version"]

dependencies = [
<<<<<<< HEAD
    'aind-data-schema-models>=2.7',
=======
    'aind-data-schema-models>=2.6.0',
>>>>>>> ae2b87fb
    'dictdiffer',
    'pydantic>=2.7',
    'inflection',
    'jsonschema',
    'semver'
]

[project.optional-dependencies]
dev = [
    'aind_data_schema[linters]',
    'pydantic>=2.7, !=2.9.0, !=2.9.1',
    'scipy',
]

linters = [
    'codespell',
    'black',
    'coverage',
    'flake8',
    'interrogate',
    'isort',
    'aind-flake8-extensions>=0.6,<0.7'
]

docs = [
    'Sphinx',
    'sphinx-jinja',
    'furo',
    'erdantic>=0.7.0,<1.0',
    'autodoc_pydantic',
    'myst-parser'
]

transforms = [
    'scipy',
]

viz = [
    'matplotlib'
]

[tool.setuptools.packages.find]
where = ["src"]

[tool.setuptools.dynamic]
version = {attr = "aind_data_schema.__version__"}
readme = {file = ["README.md"]}

[tool.black]
line-length = 120
exclude = '''

(
  /(
      \.eggs         # exclude a few common directories in the
    | \.git          # root of the project
    | \.hg
    | \.mypy_cache
    | \.tox
    | \.venv
    | _build
    | build
    | dist
  )/
  | .gitignore
)
'''

[tool.coverage.run]
omit = [
    "*__init__*",
    "*/aind_data_schema/utils/diagrams.py",
    "*/aind_data_schema/visualizations/*",
    "*/tests/test_diagram_builder.py"
]
source = ["aind_data_schema", "tests"]

[tool.coverage.report]
exclude_lines = ["if __name__ == .__main__.:", "pragma: no cover"]
fail_under = 100

[tool.isort]
line_length = 120
profile = "black"

[tool.interrogate]
exclude = ["setup.py", "docs", "build"]
fail-under = 100

[tool.codespell]
skip = '.git,*.pdf,*.svg'
ignore-words-list = 'nd,assertIn'<|MERGE_RESOLUTION|>--- conflicted
+++ resolved
@@ -14,11 +14,7 @@
 dynamic = ["version"]
 
 dependencies = [
-<<<<<<< HEAD
     'aind-data-schema-models>=2.7',
-=======
-    'aind-data-schema-models>=2.6.0',
->>>>>>> ae2b87fb
     'dictdiffer',
     'pydantic>=2.7',
     'inflection',
