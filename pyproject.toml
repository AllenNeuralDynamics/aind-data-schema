[build-system]
requires = ["setuptools", "setuptools-scm"]
build-backend = "setuptools.build_meta"

[project]
name = "aind-data-schema"
description = "A library that defines AIND data schema and validates JSON files."
license = {text = "MIT"}
requires-python = ">=3.10"
classifiers = [
    "Programming Language :: Python :: 3"
]
readme = "README.md"
dynamic = ["version"]

dependencies = [
<<<<<<< HEAD
    'aind-data-schema-models>=4.2.6',
=======
    'aind-data-schema-models>=4.2.7',
>>>>>>> cedf388d
    'pydantic>=2.7',
    'semver'
]

[project.optional-dependencies]
dev = [
    'aind_data_schema[linters]',
    'pydantic>=2.7, !=2.9.0, !=2.9.1',
    'scipy',
    'dictdiffer',
]

linters = [
    'codespell',
    'black',
    'coverage',
    'flake8',
    'interrogate',
    'isort',
    'aind-flake8-extensions>=0.6,<0.7'
]

docs = [
    'sphinx',
    'sphinx-jinja',
    'furo',
    'autodoc_pydantic',
    'myst-parser',
    'openpyxl',
]

transforms = [
    'scipy',
]

viz = [
    'matplotlib'
]

[tool.setuptools.packages.find]
where = ["src"]

[tool.setuptools.dynamic]
version = {attr = "aind_data_schema.__version__"}
readme = {file = ["README.md"]}

[tool.black]
line-length = 120
exclude = '''

(
  /(
      \.eggs         # exclude a few common directories in the
    | \.git          # root of the project
    | \.hg
    | \.mypy_cache
    | \.tox
    | \.venv
    | _build
    | build
    | dist
  )/
  | .gitignore
)
'''

[tool.coverage.run]
omit = [
    "*__init__*",
    "*/aind_data_schema/visualizations/*",
    "*/tests/test_diagram_builder.py"
]
source = ["aind_data_schema", "tests"]

[tool.coverage.report]
exclude_lines = ["if __name__ == .__main__.:", "pragma: no cover"]
fail_under = 100

[tool.isort]
line_length = 120
profile = "black"

[tool.interrogate]
exclude = ["setup.py", "docs", "build"]
fail-under = 100

[tool.codespell]
skip = '.git,*.pdf,*.svg'
ignore-words-list = 'nd,assertIn'<|MERGE_RESOLUTION|>--- conflicted
+++ resolved
@@ -14,11 +14,7 @@
 dynamic = ["version"]
 
 dependencies = [
-<<<<<<< HEAD
-    'aind-data-schema-models>=4.2.6',
-=======
     'aind-data-schema-models>=4.2.7',
->>>>>>> cedf388d
     'pydantic>=2.7',
     'semver'
 ]
