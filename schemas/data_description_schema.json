--- conflicted
+++ resolved
@@ -1972,13 +1972,8 @@
          "type": "string"
       },
       "schema_version": {
-<<<<<<< HEAD
-         "const": "1.0.3",
-         "default": "1.0.3",
-=======
          "const": "1.0.4",
          "default": "1.0.4",
->>>>>>> 0dfb05f4
          "title": "Schema Version",
          "type": "string"
       },
