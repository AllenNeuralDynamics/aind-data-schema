{
   "$defs": {
      "AindGeneric": {
         "additionalProperties": true,
         "description": "Base class for generic types that can be used in AIND schema",
         "properties": {},
         "title": "AindGeneric",
         "type": "object"
      },
      "AnalysisProcess": {
         "additionalProperties": false,
         "description": "Description of an Analysis",
         "properties": {
            "name": {
               "$ref": "#/$defs/ProcessName",
               "default": "Analysis",
               "title": "Process name"
            },
            "software_version": {
               "anyOf": [
                  {
                     "type": "string"
                  },
                  {
                     "type": "null"
                  }
               ],
               "default": null,
               "description": "Version of the software used",
               "title": "Version"
            },
            "start_date_time": {
               "format": "date-time",
               "title": "Start date time",
               "type": "string"
            },
            "end_date_time": {
               "format": "date-time",
               "title": "End date time",
               "type": "string"
            },
            "input_location": {
               "anyOf": [
                  {
                     "type": "string"
                  },
                  {
                     "items": {
                        "type": "string"
                     },
                     "type": "array"
                  }
               ],
               "description": "Path(s) to data inputs",
               "title": "Input location"
            },
            "output_location": {
               "description": "Path to data outputs",
               "title": "Output location",
               "type": "string"
            },
            "code_url": {
               "description": "Path to code repository",
               "title": "Code URL",
               "type": "string"
            },
            "code_version": {
               "anyOf": [
                  {
                     "type": "string"
                  },
                  {
                     "type": "null"
                  }
               ],
               "default": null,
               "description": "Version of the code",
               "title": "Code version"
            },
            "parameters": {
               "$ref": "#/$defs/AindGeneric",
               "default": {},
               "title": "Parameters"
            },
            "outputs": {
               "$ref": "#/$defs/AindGeneric",
               "default": {},
               "description": "Output parameters",
               "title": "Outputs"
            },
            "notes": {
               "anyOf": [
                  {
                     "type": "string"
                  },
                  {
                     "type": "null"
                  }
               ],
               "default": null,
               "title": "Notes"
            },
            "resources": {
               "anyOf": [
                  {
                     "$ref": "#/$defs/ResourceUsage"
                  },
                  {
                     "type": "null"
                  }
               ],
               "default": null,
               "title": "Process resource usage"
            },
            "analyst_full_name": {
               "description": "Name of person responsible for running analysis",
               "title": "Analyst Full Name",
               "type": "string"
            },
            "description": {
               "title": "Analysis Description",
               "type": "string"
            }
         },
         "required": [
            "start_date_time",
            "end_date_time",
            "input_location",
            "output_location",
            "code_url",
            "analyst_full_name",
            "description"
         ],
         "title": "AnalysisProcess",
         "type": "object"
      },
      "DataProcess": {
         "additionalProperties": false,
         "description": "Description of a single processing step",
         "properties": {
            "name": {
               "$ref": "#/$defs/ProcessName",
               "title": "Name"
            },
            "software_version": {
               "anyOf": [
                  {
                     "type": "string"
                  },
                  {
                     "type": "null"
                  }
               ],
               "default": null,
               "description": "Version of the software used",
               "title": "Version"
            },
            "start_date_time": {
               "format": "date-time",
               "title": "Start date time",
               "type": "string"
            },
            "end_date_time": {
               "format": "date-time",
               "title": "End date time",
               "type": "string"
            },
            "input_location": {
               "anyOf": [
                  {
                     "type": "string"
                  },
                  {
                     "items": {
                        "type": "string"
                     },
                     "type": "array"
                  }
               ],
               "description": "Path(s) to data inputs",
               "title": "Input location"
            },
            "output_location": {
               "description": "Path to data outputs",
               "title": "Output location",
               "type": "string"
            },
            "code_url": {
               "description": "Path to code repository",
               "title": "Code URL",
               "type": "string"
            },
            "code_version": {
               "anyOf": [
                  {
                     "type": "string"
                  },
                  {
                     "type": "null"
                  }
               ],
               "default": null,
               "description": "Version of the code",
               "title": "Code version"
            },
            "parameters": {
               "$ref": "#/$defs/AindGeneric",
               "default": {},
               "title": "Parameters"
            },
            "outputs": {
               "$ref": "#/$defs/AindGeneric",
               "default": {},
               "description": "Output parameters",
               "title": "Outputs"
            },
            "notes": {
               "anyOf": [
                  {
                     "type": "string"
                  },
                  {
                     "type": "null"
                  }
               ],
               "default": null,
               "title": "Notes"
            },
            "resources": {
               "anyOf": [
                  {
                     "$ref": "#/$defs/ResourceUsage"
                  },
                  {
                     "type": "null"
                  }
               ],
               "default": null,
               "title": "Process resource usage"
            }
         },
         "required": [
            "name",
            "start_date_time",
            "end_date_time",
            "input_location",
            "output_location",
            "code_url"
         ],
         "title": "DataProcess",
         "type": "object"
      },
      "MemoryUnit": {
         "description": "Computer memory units",
         "enum": [
            "Byte",
            "Kilobyte",
            "Megabyte",
            "Gigabyte",
            "Terabyte",
            "Petabyte",
            "Exabyte"
         ],
         "title": "MemoryUnit",
         "type": "string"
      },
      "PipelineProcess": {
         "additionalProperties": false,
         "description": "Description of a Processing Pipeline",
         "properties": {
            "data_processes": {
               "items": {
                  "$ref": "#/$defs/DataProcess"
               },
               "title": "Data processing",
               "type": "array"
            },
            "processor_full_name": {
               "description": "Name of person responsible for processing pipeline",
               "title": "Processor Full Name",
               "type": "string"
            },
            "pipeline_version": {
               "anyOf": [
                  {
                     "type": "string"
                  },
                  {
                     "type": "null"
                  }
               ],
               "default": null,
               "description": "Version of the pipeline",
               "title": "Pipeline version"
            },
            "pipeline_url": {
               "anyOf": [
                  {
                     "type": "string"
                  },
                  {
                     "type": "null"
                  }
               ],
               "default": null,
               "description": "URL to the pipeline code",
               "title": "Pipeline URL"
            },
            "note": {
               "anyOf": [
                  {
                     "type": "string"
                  },
                  {
                     "type": "null"
                  }
               ],
               "default": null,
               "title": "Notes"
            }
         },
         "required": [
            "data_processes",
            "processor_full_name"
         ],
         "title": "PipelineProcess",
         "type": "object"
      },
      "ProcessName": {
         "description": "Process names",
         "enum": [
            "Analysis",
            "Compression",
            "Denoising",
            "dF/F estimation",
            "Ephys curation",
            "Ephys postprocessing",
            "Ephys preprocessing",
            "Ephys visualization",
            "Fiducial segmentation",
            "File format conversion",
            "Fluorescence event detection",
            "Image atlas alignment",
            "Image background subtraction",
            "Image cell classification",
            "Image cell quantification",
            "Image cell segmentation",
            "Image cross-image alignment",
            "Image destriping",
            "Image flat-field correction",
            "Image importing",
            "Image mip visualization",
            "Image thresholding",
            "Image tile alignment",
            "Image tile fusing",
            "Image tile projection",
            "Image spot detection",
            "Image spot spectral unmixing",
            "Model evaluation",
            "Model training",
            "Neuropil subtraction",
            "Other",
            "Simulation",
            "Skull stripping",
            "Spatial timeseries demixing",
            "Spike sorting",
            "Video motion correction",
            "Video plane decrosstalk",
            "Video ROI classification",
            "Video ROI cross session matching",
            "Video ROI segmentation",
            "Video ROI timeseries extraction"
         ],
         "title": "ProcessName",
         "type": "string"
      },
      "ResourceTimestamped": {
         "additionalProperties": false,
         "description": "Description of resource usage at a moment in time",
         "properties": {
            "timestamp": {
               "format": "date-time",
               "title": "Timestamp",
               "type": "string"
            },
            "usage": {
               "title": "Usage",
               "type": "number"
            }
         },
         "required": [
            "timestamp",
            "usage"
         ],
         "title": "ResourceTimestamped",
         "type": "object"
      },
      "ResourceUsage": {
         "additionalProperties": false,
         "description": "Description of resources used by a process",
         "properties": {
            "os": {
               "title": "Operating system",
               "type": "string"
            },
            "architecture": {
               "title": "Architecture",
               "type": "string"
            },
            "cpu": {
               "anyOf": [
                  {
                     "type": "string"
                  },
                  {
                     "type": "null"
                  }
               ],
               "default": null,
               "title": "CPU name"
            },
            "cpu_cores": {
               "anyOf": [
                  {
                     "type": "integer"
                  },
                  {
                     "type": "null"
                  }
               ],
               "default": null,
               "title": "CPU cores"
            },
            "gpu": {
               "anyOf": [
                  {
                     "type": "string"
                  },
                  {
                     "type": "null"
                  }
               ],
               "default": null,
               "title": "GPU name"
            },
            "system_memory": {
               "anyOf": [
                  {
                     "type": "number"
                  },
                  {
                     "type": "null"
                  }
               ],
               "default": null,
               "title": "System memory"
            },
            "system_memory_unit": {
               "anyOf": [
                  {
                     "$ref": "#/$defs/MemoryUnit"
                  },
                  {
                     "type": "null"
                  }
               ],
               "default": null,
               "title": "System memory unit"
            },
            "ram": {
               "anyOf": [
                  {
                     "type": "number"
                  },
                  {
                     "type": "null"
                  }
               ],
               "default": null,
               "title": "System RAM"
            },
            "ram_unit": {
               "anyOf": [
                  {
                     "$ref": "#/$defs/MemoryUnit"
                  },
                  {
                     "type": "null"
                  }
               ],
               "default": null,
               "title": "Ram unit"
            },
            "cpu_usage": {
               "anyOf": [
                  {
                     "items": {
                        "$ref": "#/$defs/ResourceTimestamped"
                     },
                     "type": "array"
                  },
                  {
                     "type": "null"
                  }
               ],
               "default": null,
               "title": "CPU usage"
            },
            "gpu_usage": {
               "anyOf": [
                  {
                     "items": {
                        "$ref": "#/$defs/ResourceTimestamped"
                     },
                     "type": "array"
                  },
                  {
                     "type": "null"
                  }
               ],
               "default": null,
               "title": "GPU usage"
            },
            "ram_usage": {
               "anyOf": [
                  {
                     "items": {
                        "$ref": "#/$defs/ResourceTimestamped"
                     },
                     "type": "array"
                  },
                  {
                     "type": "null"
                  }
               ],
               "default": null,
               "title": "RAM usage"
            },
            "usage_unit": {
               "default": "percent",
               "title": "Usage unit",
               "type": "string"
            }
         },
         "required": [
            "os",
            "architecture"
         ],
         "title": "ResourceUsage",
         "type": "object"
      }
   },
   "additionalProperties": false,
   "description": "Description of all processes run on data",
   "properties": {
      "describedBy": {
         "const": "https://raw.githubusercontent.com/AllenNeuralDynamics/aind-data-schema/main/src/aind_data_schema/core/processing.py",
         "default": "https://raw.githubusercontent.com/AllenNeuralDynamics/aind-data-schema/main/src/aind_data_schema/core/processing.py",
         "title": "Describedby",
         "type": "string"
      },
      "schema_version": {
<<<<<<< HEAD
         "const": "1.1.2",
         "default": "1.1.2",
=======
         "const": "1.1.4",
         "default": "1.1.4",
>>>>>>> 0dfb05f4
         "title": "Schema Version",
         "type": "string"
      },
      "processing_pipeline": {
         "$ref": "#/$defs/PipelineProcess",
         "description": "Pipeline used to process data",
         "title": "Processing Pipeline"
      },
      "analyses": {
         "default": [],
         "description": "Analysis steps taken after processing",
         "items": {
            "$ref": "#/$defs/AnalysisProcess"
         },
         "title": "Analysis Steps",
         "type": "array"
      },
      "notes": {
         "anyOf": [
            {
               "type": "string"
            },
            {
               "type": "null"
            }
         ],
         "default": null,
         "title": "Notes"
      }
   },
   "required": [
      "processing_pipeline"
   ],
   "title": "Processing",
   "type": "object"
}<|MERGE_RESOLUTION|>--- conflicted
+++ resolved
@@ -560,13 +560,8 @@
          "type": "string"
       },
       "schema_version": {
-<<<<<<< HEAD
-         "const": "1.1.2",
-         "default": "1.1.2",
-=======
          "const": "1.1.4",
          "default": "1.1.4",
->>>>>>> 0dfb05f4
          "title": "Schema Version",
          "type": "string"
       },
