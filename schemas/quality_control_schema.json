{
   "$defs": {
      "QCEvaluation": {
<<<<<<< HEAD
         "additionalProperties": false,
         "description": "Description of one evaluation stage, with one or more metrics",
         "properties": {
            "modality": {
               "discriminator": {
                  "mapping": {
                     "EMG": "#/$defs/_Emg",
                     "ISI": "#/$defs/_Isi",
                     "MRI": "#/$defs/_Mri",
                     "SPIM": "#/$defs/_Spim",
                     "behavior": "#/$defs/_Behavior",
                     "behavior-videos": "#/$defs/_Behavior_Videos",
                     "confocal": "#/$defs/_Confocal",
                     "ecephys": "#/$defs/_Ecephys",
                     "fMOST": "#/$defs/_Fmost",
                     "fib": "#/$defs/_Fib",
                     "icephys": "#/$defs/_Icephys",
                     "merfish": "#/$defs/_Merfish",
                     "pophys": "#/$defs/_Pophys",
                     "slap": "#/$defs/_Slap"
                  },
                  "propertyName": "abbreviation"
               },
               "oneOf": [
                  {
                     "$ref": "#/$defs/_Behavior"
                  },
                  {
                     "$ref": "#/$defs/_Behavior_Videos"
                  },
                  {
                     "$ref": "#/$defs/_Confocal"
                  },
                  {
                     "$ref": "#/$defs/_Emg"
                  },
                  {
                     "$ref": "#/$defs/_Ecephys"
                  },
                  {
                     "$ref": "#/$defs/_Fib"
                  },
                  {
                     "$ref": "#/$defs/_Fmost"
                  },
                  {
                     "$ref": "#/$defs/_Icephys"
                  },
                  {
                     "$ref": "#/$defs/_Isi"
                  },
                  {
                     "$ref": "#/$defs/_Mri"
                  },
                  {
                     "$ref": "#/$defs/_Merfish"
                  },
                  {
                     "$ref": "#/$defs/_Pophys"
                  },
                  {
                     "$ref": "#/$defs/_Slap"
                  },
                  {
                     "$ref": "#/$defs/_Spim"
                  }
               ],
               "title": "Modality"
            },
            "stage": {
               "$ref": "#/$defs/Stage",
               "title": "Evaluation stage"
            },
            "name": {
               "title": "Evaluation name",
               "type": "string"
            },
            "description": {
               "anyOf": [
                  {
                     "type": "string"
                  },
                  {
                     "type": "null"
                  }
               ],
               "default": null,
               "title": "Evaluation description"
            },
            "metrics": {
               "items": {
                  "$ref": "#/$defs/QCMetric"
               },
               "title": "QC metrics",
               "type": "array"
            },
            "tags": {
               "anyOf": [
                  {
                     "items": {
                        "type": "string"
                     },
                     "type": "array"
                  },
                  {
                     "type": "null"
                  }
               ],
               "default": null,
               "description": "Tags can be used to group QCEvaluation objects into groups",
               "title": "Tags"
            },
            "notes": {
               "anyOf": [
                  {
                     "type": "string"
                  },
                  {
                     "type": "null"
                  }
               ],
               "default": null,
               "title": "Notes"
            },
            "allow_failed_metrics": {
               "default": false,
               "description": "Set to true for evaluations that are not critical to the overall state of QC for a data asset, this will allow individual metrics to fail while still passing the evaluation.",
               "title": "Allow metrics to fail",
               "type": "boolean"
            }
         },
         "required": [
            "modality",
            "stage",
            "name",
            "metrics"
         ],
         "title": "QCEvaluation",
         "type": "object"
      },
      "QCMetric": {
         "description": "Description of a single quality control metric",
         "properties": {
            "name": {
               "title": "Metric name",
               "type": "string"
            },
            "value": {
               "title": "Metric value"
            },
            "status_history": {
               "default": [],
               "items": {
                  "$ref": "#/$defs/QCStatus"
               },
               "title": "Metric status history",
               "type": "array"
            },
            "description": {
               "anyOf": [
                  {
                     "type": "string"
                  },
                  {
                     "type": "null"
                  }
               ],
               "default": null,
               "title": "Metric description"
            },
            "reference": {
               "anyOf": [
                  {
                     "type": "string"
                  },
                  {
                     "type": "null"
                  }
               ],
               "default": null,
               "title": "Metric reference image URL or plot type"
            },
            "evaluated_assets": {
               "anyOf": [
                  {
                     "items": {
                        "type": "string"
                     },
                     "type": "array"
                  },
                  {
                     "type": "null"
                  }
               ],
               "default": null,
               "description": "Set to None except when a metric's calculation required data coming from a different data asset.",
               "title": "List of asset names that this metric depends on"
            }
         },
         "required": [
            "name",
            "value"
         ],
         "title": "QCMetric",
         "type": "object"
      },
      "QCStatus": {
         "description": "Description of a QC status, set by an evaluator",
         "properties": {
            "evaluator": {
               "title": "Status evaluator full name",
               "type": "string"
            },
            "status": {
               "$ref": "#/$defs/Status"
            },
            "timestamp": {
               "format": "date-time",
               "title": "Status date",
               "type": "string"
            }
         },
         "required": [
            "evaluator",
            "status",
            "timestamp"
         ],
         "title": "QCStatus",
         "type": "object"
      },
      "Stage": {
         "description": "QCEvaluation Stage\n\nWhen during data processing the QC metrics were derived.",
         "enum": [
            "Raw data",
            "Processing",
            "Analysis",
            "Multi-asset"
         ],
         "title": "Stage",
         "type": "string"
      },
      "Status": {
         "description": "QC Status",
         "enum": [
            "Fail",
            "Pass",
            "Pending"
         ],
         "title": "Status",
         "type": "string"
      },
      "_Behavior": {
         "additionalProperties": false,
=======
         "additionalProperties": false,
         "description": "Description of one evaluation stage, with one or more metrics",
         "properties": {
            "modality": {
               "discriminator": {
                  "mapping": {
                     "EMG": "#/$defs/_Emg",
                     "ISI": "#/$defs/_Isi",
                     "MRI": "#/$defs/_Mri",
                     "SPIM": "#/$defs/_Spim",
                     "behavior": "#/$defs/_Behavior",
                     "behavior-videos": "#/$defs/_Behavior_Videos",
                     "confocal": "#/$defs/_Confocal",
                     "ecephys": "#/$defs/_Ecephys",
                     "fMOST": "#/$defs/_Fmost",
                     "fib": "#/$defs/_Fib",
                     "icephys": "#/$defs/_Icephys",
                     "merfish": "#/$defs/_Merfish",
                     "pophys": "#/$defs/_Pophys",
                     "slap": "#/$defs/_Slap"
                  },
                  "propertyName": "abbreviation"
               },
               "oneOf": [
                  {
                     "$ref": "#/$defs/_Behavior"
                  },
                  {
                     "$ref": "#/$defs/_Behavior_Videos"
                  },
                  {
                     "$ref": "#/$defs/_Confocal"
                  },
                  {
                     "$ref": "#/$defs/_Emg"
                  },
                  {
                     "$ref": "#/$defs/_Ecephys"
                  },
                  {
                     "$ref": "#/$defs/_Fib"
                  },
                  {
                     "$ref": "#/$defs/_Fmost"
                  },
                  {
                     "$ref": "#/$defs/_Icephys"
                  },
                  {
                     "$ref": "#/$defs/_Isi"
                  },
                  {
                     "$ref": "#/$defs/_Mri"
                  },
                  {
                     "$ref": "#/$defs/_Merfish"
                  },
                  {
                     "$ref": "#/$defs/_Pophys"
                  },
                  {
                     "$ref": "#/$defs/_Slap"
                  },
                  {
                     "$ref": "#/$defs/_Spim"
                  }
               ],
               "title": "Modality"
            },
            "stage": {
               "$ref": "#/$defs/Stage",
               "title": "Evaluation stage"
            },
            "name": {
               "title": "Evaluation name",
               "type": "string"
            },
            "description": {
               "anyOf": [
                  {
                     "type": "string"
                  },
                  {
                     "type": "null"
                  }
               ],
               "default": null,
               "title": "Evaluation description"
            },
            "metrics": {
               "items": {
                  "$ref": "#/$defs/QCMetric"
               },
               "title": "QC metrics",
               "type": "array"
            },
            "tags": {
               "anyOf": [
                  {
                     "items": {
                        "type": "string"
                     },
                     "type": "array"
                  },
                  {
                     "type": "null"
                  }
               ],
               "default": null,
               "description": "Tags can be used to group QCEvaluation objects into groups",
               "title": "Tags"
            },
            "notes": {
               "anyOf": [
                  {
                     "type": "string"
                  },
                  {
                     "type": "null"
                  }
               ],
               "default": null,
               "title": "Notes"
            },
            "allow_failed_metrics": {
               "default": false,
               "description": "Set to true for evaluations that are not critical to the overall state of QC for a data asset, this will allow individual metrics to fail while still passing the evaluation.",
               "title": "Allow metrics to fail",
               "type": "boolean"
            },
            "latest_status": {
               "$ref": "#/$defs/Status",
               "default": null,
               "title": "Evaluation status"
            },
            "created": {
               "format": "date-time",
               "title": "Evaluation creation date",
               "type": "string"
            }
         },
         "required": [
            "modality",
            "stage",
            "name",
            "metrics"
         ],
         "title": "QCEvaluation",
         "type": "object"
      },
      "QCMetric": {
         "description": "Description of a single quality control metric",
         "properties": {
            "name": {
               "title": "Metric name",
               "type": "string"
            },
            "value": {
               "title": "Metric value"
            },
            "status_history": {
               "default": [],
               "items": {
                  "$ref": "#/$defs/QCStatus"
               },
               "title": "Metric status history",
               "type": "array"
            },
            "description": {
               "anyOf": [
                  {
                     "type": "string"
                  },
                  {
                     "type": "null"
                  }
               ],
               "default": null,
               "title": "Metric description"
            },
            "reference": {
               "anyOf": [
                  {
                     "type": "string"
                  },
                  {
                     "type": "null"
                  }
               ],
               "default": null,
               "title": "Metric reference image URL or plot type"
            },
            "evaluated_assets": {
               "anyOf": [
                  {
                     "items": {
                        "type": "string"
                     },
                     "type": "array"
                  },
                  {
                     "type": "null"
                  }
               ],
               "default": null,
               "description": "Set to None except when a metric's calculation required data coming from a different data asset.",
               "title": "List of asset names that this metric depends on"
            }
         },
         "required": [
            "name",
            "value"
         ],
         "title": "QCMetric",
         "type": "object"
      },
      "QCStatus": {
         "description": "Description of a QC status, set by an evaluator",
         "properties": {
            "evaluator": {
               "title": "Status evaluator full name",
               "type": "string"
            },
            "status": {
               "$ref": "#/$defs/Status"
            },
            "timestamp": {
               "format": "date-time",
               "title": "Status date",
               "type": "string"
            }
         },
         "required": [
            "evaluator",
            "status",
            "timestamp"
         ],
         "title": "QCStatus",
         "type": "object"
      },
      "Stage": {
         "description": "QCEvaluation Stage\n\nWhen during data processing the QC metrics were derived.",
         "enum": [
            "Raw data",
            "Processing",
            "Analysis",
            "Multi-asset"
         ],
         "title": "Stage",
         "type": "string"
      },
      "Status": {
         "description": "QC Status",
         "enum": [
            "Fail",
            "Pass",
            "Pending"
         ],
         "title": "Status",
         "type": "string"
      },
      "_Behavior": {
         "additionalProperties": false,
>>>>>>> 0dfb05f4
         "description": "Model behavior",
         "properties": {
            "name": {
               "const": "Behavior",
               "default": "Behavior",
               "title": "Name",
               "type": "string"
            },
            "abbreviation": {
               "const": "behavior",
               "default": "behavior",
               "title": "Abbreviation",
               "type": "string"
            }
         },
         "title": "_Behavior",
         "type": "object"
      },
      "_Behavior_Videos": {
         "additionalProperties": false,
         "description": "Model behavior-videos",
         "properties": {
            "name": {
               "const": "Behavior videos",
               "default": "Behavior videos",
               "title": "Name",
               "type": "string"
            },
            "abbreviation": {
               "const": "behavior-videos",
               "default": "behavior-videos",
               "title": "Abbreviation",
               "type": "string"
            }
         },
         "title": "_Behavior_Videos",
         "type": "object"
      },
      "_Confocal": {
         "additionalProperties": false,
         "description": "Model confocal",
         "properties": {
            "name": {
               "const": "Confocal microscopy",
               "default": "Confocal microscopy",
               "title": "Name",
               "type": "string"
            },
            "abbreviation": {
               "const": "confocal",
               "default": "confocal",
               "title": "Abbreviation",
               "type": "string"
            }
         },
         "title": "_Confocal",
         "type": "object"
      },
      "_Ecephys": {
         "additionalProperties": false,
         "description": "Model ecephys",
         "properties": {
            "name": {
               "const": "Extracellular electrophysiology",
               "default": "Extracellular electrophysiology",
               "title": "Name",
               "type": "string"
            },
            "abbreviation": {
               "const": "ecephys",
               "default": "ecephys",
               "title": "Abbreviation",
               "type": "string"
            }
         },
         "title": "_Ecephys",
         "type": "object"
      },
      "_Emg": {
         "additionalProperties": false,
         "description": "Model EMG",
         "properties": {
            "name": {
               "const": "Electromyography",
               "default": "Electromyography",
               "title": "Name",
               "type": "string"
            },
            "abbreviation": {
               "const": "EMG",
               "default": "EMG",
               "title": "Abbreviation",
               "type": "string"
            }
         },
         "title": "_Emg",
         "type": "object"
      },
      "_Fib": {
         "additionalProperties": false,
         "description": "Model fib",
         "properties": {
            "name": {
               "const": "Fiber photometry",
               "default": "Fiber photometry",
               "title": "Name",
               "type": "string"
            },
            "abbreviation": {
               "const": "fib",
               "default": "fib",
               "title": "Abbreviation",
               "type": "string"
            }
         },
         "title": "_Fib",
         "type": "object"
      },
      "_Fmost": {
         "additionalProperties": false,
         "description": "Model fMOST",
         "properties": {
            "name": {
               "const": "Fluorescence micro-optical sectioning tomography",
               "default": "Fluorescence micro-optical sectioning tomography",
               "title": "Name",
               "type": "string"
            },
            "abbreviation": {
               "const": "fMOST",
               "default": "fMOST",
               "title": "Abbreviation",
               "type": "string"
            }
         },
         "title": "_Fmost",
         "type": "object"
      },
      "_Icephys": {
         "additionalProperties": false,
         "description": "Model icephys",
         "properties": {
            "name": {
               "const": "Intracellular electrophysiology",
               "default": "Intracellular electrophysiology",
               "title": "Name",
               "type": "string"
            },
            "abbreviation": {
               "const": "icephys",
               "default": "icephys",
               "title": "Abbreviation",
               "type": "string"
            }
         },
         "title": "_Icephys",
         "type": "object"
      },
      "_Isi": {
         "additionalProperties": false,
         "description": "Model ISI",
         "properties": {
            "name": {
               "const": "Intrinsic signal imaging",
               "default": "Intrinsic signal imaging",
               "title": "Name",
               "type": "string"
            },
            "abbreviation": {
               "const": "ISI",
               "default": "ISI",
               "title": "Abbreviation",
               "type": "string"
            }
         },
         "title": "_Isi",
         "type": "object"
      },
      "_Merfish": {
         "additionalProperties": false,
         "description": "Model merfish",
         "properties": {
            "name": {
               "const": "Multiplexed error-robust fluorescence in situ hybridization",
               "default": "Multiplexed error-robust fluorescence in situ hybridization",
               "title": "Name",
               "type": "string"
            },
            "abbreviation": {
               "const": "merfish",
               "default": "merfish",
               "title": "Abbreviation",
               "type": "string"
            }
         },
         "title": "_Merfish",
         "type": "object"
      },
      "_Mri": {
         "additionalProperties": false,
         "description": "Model MRI",
         "properties": {
            "name": {
               "const": "Magnetic resonance imaging",
               "default": "Magnetic resonance imaging",
               "title": "Name",
               "type": "string"
            },
            "abbreviation": {
               "const": "MRI",
               "default": "MRI",
               "title": "Abbreviation",
               "type": "string"
            }
         },
         "title": "_Mri",
         "type": "object"
      },
      "_Pophys": {
         "additionalProperties": false,
         "description": "Model pophys",
         "properties": {
            "name": {
               "const": "Planar optical physiology",
               "default": "Planar optical physiology",
               "title": "Name",
               "type": "string"
            },
            "abbreviation": {
               "const": "pophys",
               "default": "pophys",
               "title": "Abbreviation",
               "type": "string"
            }
         },
         "title": "_Pophys",
         "type": "object"
      },
      "_Slap": {
         "additionalProperties": false,
         "description": "Model slap",
         "properties": {
            "name": {
               "const": "Scanned line projection imaging",
               "default": "Scanned line projection imaging",
               "title": "Name",
               "type": "string"
            },
            "abbreviation": {
               "const": "slap",
               "default": "slap",
               "title": "Abbreviation",
               "type": "string"
            }
         },
         "title": "_Slap",
         "type": "object"
      },
      "_Spim": {
         "additionalProperties": false,
         "description": "Model SPIM",
         "properties": {
            "name": {
               "const": "Selective plane illumination microscopy",
               "default": "Selective plane illumination microscopy",
               "title": "Name",
               "type": "string"
            },
            "abbreviation": {
               "const": "SPIM",
               "default": "SPIM",
               "title": "Abbreviation",
               "type": "string"
            }
         },
         "title": "_Spim",
         "type": "object"
      }
   },
   "additionalProperties": false,
   "description": "Description of quality metrics for a data asset",
   "properties": {
      "describedBy": {
         "const": "https://raw.githubusercontent.com/AllenNeuralDynamics/aind-data-schema/main/src/aind_data_schema/core/quality_control.py",
         "default": "https://raw.githubusercontent.com/AllenNeuralDynamics/aind-data-schema/main/src/aind_data_schema/core/quality_control.py",
         "title": "Describedby",
         "type": "string"
      },
      "schema_version": {
<<<<<<< HEAD
         "const": "1.1.3",
         "default": "1.1.3",
=======
         "const": "1.2.2",
         "default": "1.2.2",
>>>>>>> 0dfb05f4
         "title": "Schema Version",
         "type": "string"
      },
      "evaluations": {
         "items": {
            "$ref": "#/$defs/QCEvaluation"
         },
         "title": "Evaluations",
         "type": "array"
      },
      "notes": {
         "anyOf": [
            {
               "type": "string"
            },
            {
               "type": "null"
            }
         ],
         "default": null,
         "title": "Notes"
      }
   },
   "required": [
      "evaluations"
   ],
   "title": "QualityControl",
   "type": "object"
}<|MERGE_RESOLUTION|>--- conflicted
+++ resolved
@@ -1,7 +1,6 @@
 {
    "$defs": {
       "QCEvaluation": {
-<<<<<<< HEAD
          "additionalProperties": false,
          "description": "Description of one evaluation stage, with one or more metrics",
          "properties": {
@@ -131,6 +130,16 @@
                "description": "Set to true for evaluations that are not critical to the overall state of QC for a data asset, this will allow individual metrics to fail while still passing the evaluation.",
                "title": "Allow metrics to fail",
                "type": "boolean"
+            },
+            "latest_status": {
+               "$ref": "#/$defs/Status",
+               "default": null,
+               "title": "Evaluation status"
+            },
+            "created": {
+               "format": "date-time",
+               "title": "Evaluation creation date",
+               "type": "string"
             }
          },
          "required": [
@@ -255,271 +264,6 @@
       },
       "_Behavior": {
          "additionalProperties": false,
-=======
-         "additionalProperties": false,
-         "description": "Description of one evaluation stage, with one or more metrics",
-         "properties": {
-            "modality": {
-               "discriminator": {
-                  "mapping": {
-                     "EMG": "#/$defs/_Emg",
-                     "ISI": "#/$defs/_Isi",
-                     "MRI": "#/$defs/_Mri",
-                     "SPIM": "#/$defs/_Spim",
-                     "behavior": "#/$defs/_Behavior",
-                     "behavior-videos": "#/$defs/_Behavior_Videos",
-                     "confocal": "#/$defs/_Confocal",
-                     "ecephys": "#/$defs/_Ecephys",
-                     "fMOST": "#/$defs/_Fmost",
-                     "fib": "#/$defs/_Fib",
-                     "icephys": "#/$defs/_Icephys",
-                     "merfish": "#/$defs/_Merfish",
-                     "pophys": "#/$defs/_Pophys",
-                     "slap": "#/$defs/_Slap"
-                  },
-                  "propertyName": "abbreviation"
-               },
-               "oneOf": [
-                  {
-                     "$ref": "#/$defs/_Behavior"
-                  },
-                  {
-                     "$ref": "#/$defs/_Behavior_Videos"
-                  },
-                  {
-                     "$ref": "#/$defs/_Confocal"
-                  },
-                  {
-                     "$ref": "#/$defs/_Emg"
-                  },
-                  {
-                     "$ref": "#/$defs/_Ecephys"
-                  },
-                  {
-                     "$ref": "#/$defs/_Fib"
-                  },
-                  {
-                     "$ref": "#/$defs/_Fmost"
-                  },
-                  {
-                     "$ref": "#/$defs/_Icephys"
-                  },
-                  {
-                     "$ref": "#/$defs/_Isi"
-                  },
-                  {
-                     "$ref": "#/$defs/_Mri"
-                  },
-                  {
-                     "$ref": "#/$defs/_Merfish"
-                  },
-                  {
-                     "$ref": "#/$defs/_Pophys"
-                  },
-                  {
-                     "$ref": "#/$defs/_Slap"
-                  },
-                  {
-                     "$ref": "#/$defs/_Spim"
-                  }
-               ],
-               "title": "Modality"
-            },
-            "stage": {
-               "$ref": "#/$defs/Stage",
-               "title": "Evaluation stage"
-            },
-            "name": {
-               "title": "Evaluation name",
-               "type": "string"
-            },
-            "description": {
-               "anyOf": [
-                  {
-                     "type": "string"
-                  },
-                  {
-                     "type": "null"
-                  }
-               ],
-               "default": null,
-               "title": "Evaluation description"
-            },
-            "metrics": {
-               "items": {
-                  "$ref": "#/$defs/QCMetric"
-               },
-               "title": "QC metrics",
-               "type": "array"
-            },
-            "tags": {
-               "anyOf": [
-                  {
-                     "items": {
-                        "type": "string"
-                     },
-                     "type": "array"
-                  },
-                  {
-                     "type": "null"
-                  }
-               ],
-               "default": null,
-               "description": "Tags can be used to group QCEvaluation objects into groups",
-               "title": "Tags"
-            },
-            "notes": {
-               "anyOf": [
-                  {
-                     "type": "string"
-                  },
-                  {
-                     "type": "null"
-                  }
-               ],
-               "default": null,
-               "title": "Notes"
-            },
-            "allow_failed_metrics": {
-               "default": false,
-               "description": "Set to true for evaluations that are not critical to the overall state of QC for a data asset, this will allow individual metrics to fail while still passing the evaluation.",
-               "title": "Allow metrics to fail",
-               "type": "boolean"
-            },
-            "latest_status": {
-               "$ref": "#/$defs/Status",
-               "default": null,
-               "title": "Evaluation status"
-            },
-            "created": {
-               "format": "date-time",
-               "title": "Evaluation creation date",
-               "type": "string"
-            }
-         },
-         "required": [
-            "modality",
-            "stage",
-            "name",
-            "metrics"
-         ],
-         "title": "QCEvaluation",
-         "type": "object"
-      },
-      "QCMetric": {
-         "description": "Description of a single quality control metric",
-         "properties": {
-            "name": {
-               "title": "Metric name",
-               "type": "string"
-            },
-            "value": {
-               "title": "Metric value"
-            },
-            "status_history": {
-               "default": [],
-               "items": {
-                  "$ref": "#/$defs/QCStatus"
-               },
-               "title": "Metric status history",
-               "type": "array"
-            },
-            "description": {
-               "anyOf": [
-                  {
-                     "type": "string"
-                  },
-                  {
-                     "type": "null"
-                  }
-               ],
-               "default": null,
-               "title": "Metric description"
-            },
-            "reference": {
-               "anyOf": [
-                  {
-                     "type": "string"
-                  },
-                  {
-                     "type": "null"
-                  }
-               ],
-               "default": null,
-               "title": "Metric reference image URL or plot type"
-            },
-            "evaluated_assets": {
-               "anyOf": [
-                  {
-                     "items": {
-                        "type": "string"
-                     },
-                     "type": "array"
-                  },
-                  {
-                     "type": "null"
-                  }
-               ],
-               "default": null,
-               "description": "Set to None except when a metric's calculation required data coming from a different data asset.",
-               "title": "List of asset names that this metric depends on"
-            }
-         },
-         "required": [
-            "name",
-            "value"
-         ],
-         "title": "QCMetric",
-         "type": "object"
-      },
-      "QCStatus": {
-         "description": "Description of a QC status, set by an evaluator",
-         "properties": {
-            "evaluator": {
-               "title": "Status evaluator full name",
-               "type": "string"
-            },
-            "status": {
-               "$ref": "#/$defs/Status"
-            },
-            "timestamp": {
-               "format": "date-time",
-               "title": "Status date",
-               "type": "string"
-            }
-         },
-         "required": [
-            "evaluator",
-            "status",
-            "timestamp"
-         ],
-         "title": "QCStatus",
-         "type": "object"
-      },
-      "Stage": {
-         "description": "QCEvaluation Stage\n\nWhen during data processing the QC metrics were derived.",
-         "enum": [
-            "Raw data",
-            "Processing",
-            "Analysis",
-            "Multi-asset"
-         ],
-         "title": "Stage",
-         "type": "string"
-      },
-      "Status": {
-         "description": "QC Status",
-         "enum": [
-            "Fail",
-            "Pass",
-            "Pending"
-         ],
-         "title": "Status",
-         "type": "string"
-      },
-      "_Behavior": {
-         "additionalProperties": false,
->>>>>>> 0dfb05f4
          "description": "Model behavior",
          "properties": {
             "name": {
@@ -809,13 +553,8 @@
          "type": "string"
       },
       "schema_version": {
-<<<<<<< HEAD
-         "const": "1.1.3",
-         "default": "1.1.3",
-=======
          "const": "1.2.2",
          "default": "1.2.2",
->>>>>>> 0dfb05f4
          "title": "Schema Version",
          "type": "string"
       },
