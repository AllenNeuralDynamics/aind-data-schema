"""Simple package to demo project structure.
"""
<<<<<<< HEAD
__version__ = "0.0.3"

from .ephys.ephys_rig import EphysRig
from .ephys.ephys_session import EphysSession

__all__ = [EphysRig, EphysSession]
=======
__version__ = "0.0.4"

from .data_description import (
    DataDescription,
    RawDataDescription,
    DerivedDataDescription,
)

from .procedures import Procedures

__all__ = [DataDescription, RawDataDescription, DerivedDataDescription, Procedures]
>>>>>>> 3cb9b19f
<|MERGE_RESOLUTION|>--- conflicted
+++ resolved
@@ -1,14 +1,6 @@
 """Simple package to demo project structure.
 """
-<<<<<<< HEAD
-__version__ = "0.0.3"
-
-from .ephys.ephys_rig import EphysRig
-from .ephys.ephys_session import EphysSession
-
-__all__ = [EphysRig, EphysSession]
-=======
-__version__ = "0.0.4"
+__version__ = "0.0.5"
 
 from .data_description import (
     DataDescription,
@@ -18,5 +10,14 @@
 
 from .procedures import Procedures
 
-__all__ = [DataDescription, RawDataDescription, DerivedDataDescription, Procedures]
->>>>>>> 3cb9b19f
+from .ephys.ephys_rig import EphysRig
+from .ephys.ephys_session import EphysSession
+
+__all__ = [
+    DataDescription,
+    RawDataDescription,
+    DerivedDataDescription,
+    Procedures,
+    EphysRig,
+    EphysSession,
+]