--- conflicted
+++ resolved
@@ -1,11 +1,7 @@
 """ imports for BaseModel subclasses
 """
 
-__version__ = "0.1.9"
-<<<<<<< HEAD
-=======
-
->>>>>>> d333515b
+__version__ = "0.1.10"
 
 from .data_description import (
     DataDescription,
