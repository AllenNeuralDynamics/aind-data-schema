""" imports for AindModel subclasses
"""

<<<<<<< HEAD
__version__ = "1.1.1"
=======
__version__ = "2.0.0"
>>>>>>> 415ccd7d
<|MERGE_RESOLUTION|>--- conflicted
+++ resolved
@@ -1,8 +1,4 @@
 """ imports for AindModel subclasses
 """
 
-<<<<<<< HEAD
-__version__ = "1.1.1"
-=======
-__version__ = "2.0.0"
->>>>>>> 415ccd7d
+__version__ = "2.0.0"