--- conflicted
+++ resolved
@@ -2,10 +2,6 @@
 """
 
 __version__ = "0.2.7"
-<<<<<<< HEAD
-
-=======
->>>>>>> e2d0ff78
 
 from .data_description import (
     DataDescription,
