""" imports for AindModel subclasses
"""

<<<<<<< HEAD
__version__ = "0.4.0"
=======
__version__ = "0.3.10"
>>>>>>> 9e2d8444


from .data_description import (DataDescription, DerivedDataDescription,
                               Funding, RawDataDescription)
from .ephys.ephys_rig import EphysRig
from .ephys.ephys_session import EphysSession
from .imaging.acquisition import Acquisition, Axis
from .imaging.instrument import Instrument
from .ophys.ophys_rig import OphysRig
from .ophys.ophys_session import OphysSession
from .procedures import Procedures
from .processing import DataProcess, Processing
from .subject import LightCycle, Subject

__all__ = [
    "DataDescription",
    "RawDataDescription",
    "DerivedDataDescription",
    "Funding",
    "Procedures",
    "EphysRig",
    "EphysSession",
    "Subject",
    "LightCycle",
    "DataProcess",
    "Processing",
    "Acquisition",
    "Instrument",
    "OphysRig",
    "OphysSession",
    "Axis",
]<|MERGE_RESOLUTION|>--- conflicted
+++ resolved
@@ -1,11 +1,7 @@
 """ imports for AindModel subclasses
 """
 
-<<<<<<< HEAD
 __version__ = "0.4.0"
-=======
-__version__ = "0.3.10"
->>>>>>> 9e2d8444
 
 
 from .data_description import (DataDescription, DerivedDataDescription,
