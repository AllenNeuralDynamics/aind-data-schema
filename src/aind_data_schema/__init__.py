--- conflicted
+++ resolved
@@ -1,10 +1,6 @@
 """ imports for BaseModel subclasses
 """
-<<<<<<< HEAD
-__version__ = "0.0.5"
-=======
-__version__ = "0.0.6"
->>>>>>> 67142ea2
+__version__ = "0.0.7"
 
 from .data_description import (
     DataDescription,
@@ -13,23 +9,16 @@
 )
 
 from .procedures import Procedures
-
-<<<<<<< HEAD
-from aind_data_schema.subject import Subject, LightCycle
-=======
-from aind_data_schema.processing import Processing, DataProcess
->>>>>>> 67142ea2
+from .subject import Subject, LightCycle
+from .processing import Processing, DataProcess
 
 __all__ = [
     DataDescription,
     RawDataDescription,
     DerivedDataDescription,
     Procedures,
-<<<<<<< HEAD
     Subject,
     LightCycle,
-=======
     DataProcess,
     Processing,
->>>>>>> 67142ea2
 ]