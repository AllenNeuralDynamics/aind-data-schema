--- conflicted
+++ resolved
@@ -1,11 +1,8 @@
 """ imports for BaseModel subclasses
 """
 
-<<<<<<< HEAD
 __version__ = "0.1.9"
-=======
-__version__ = "0.1.8"
->>>>>>> ad899fbf
+
 
 from .data_description import (
     DataDescription,
