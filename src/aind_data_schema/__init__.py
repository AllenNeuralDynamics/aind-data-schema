--- conflicted
+++ resolved
@@ -1,11 +1,7 @@
 """ imports for AindModel subclasses
 """
 
-<<<<<<< HEAD
-__version__ = "0.3.3"
-=======
 __version__ = "0.3.7"
->>>>>>> 80305cd1
 
 
 from .data_description import (
