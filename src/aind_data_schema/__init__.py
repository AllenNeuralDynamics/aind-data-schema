--- conflicted
+++ resolved
@@ -1,6 +1,5 @@
 """Simple package to demo project structure.
 """
-<<<<<<< HEAD
 __version__ = "0.0.4"
 
 from .data_description import (
@@ -9,11 +8,6 @@
     DerivedDataDescription,
 )
 
-__all__ = [DataDescription, RawDataDescription, DerivedDataDescription]
-=======
-__version__ = "0.0.3"
-
 from .procedures import Procedures
 
-__all__ = [Procedures]
->>>>>>> 0b5aa25f
+__all__ = [DataDescription, RawDataDescription, DerivedDataDescription, Procedures]