""" imports for BaseModel subclasses
"""

<<<<<<< HEAD
__version__ = "0.1.3"
=======
__version__ = "0.1.6"
>>>>>>> 60fc2dec

from .data_description import (
    DataDescription,
    DerivedDataDescription,
    RawDataDescription,
)
from .ephys.ephys_rig import EphysRig
from .ephys.ephys_session import EphysSession
from .imaging.acquisition import Acquisition
from .imaging.instrument import Instrument, Microscope
from .procedures import Procedures
from .processing import DataProcess, Processing
from .subject import LightCycle, Subject
from .ophys.ophys_rig import OphysRig
from .ophys.ophys_session import OphysSession

__all__ = [
    "DataDescription",
    "RawDataDescription",
    "DerivedDataDescription",
    "Procedures",
    "EphysRig",
    "EphysSession",
    "Subject",
    "LightCycle",
    "DataProcess",
    "Processing",
    "Acquisition",
    "Instrument",
    "Microscope",
    "OphysRig",
    "OphysSession",
]<|MERGE_RESOLUTION|>--- conflicted
+++ resolved
@@ -1,11 +1,7 @@
 """ imports for BaseModel subclasses
 """
 
-<<<<<<< HEAD
-__version__ = "0.1.3"
-=======
-__version__ = "0.1.6"
->>>>>>> 60fc2dec
+__version__ = "0.1.7"
 
 from .data_description import (
     DataDescription,
