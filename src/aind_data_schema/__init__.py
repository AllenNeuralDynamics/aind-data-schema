--- conflicted
+++ resolved
@@ -1,10 +1,7 @@
 """ imports for BaseModel subclasses
 """
-<<<<<<< HEAD
+
 __version__ = "0.0.13"
-=======
-__version__ = "0.0.12"
->>>>>>> 9a6588e7
 
 from .data_description import (DataDescription, DerivedDataDescription,
                                RawDataDescription)
