""" generic base class with supporting validators and fields for basic AIND schema """

import inspect
import logging
import os
import re
import urllib.parse
from enum import EnumMeta

from pydantic import BaseModel, Extra, Field
from pydantic.fields import ModelField

from typing import Optional

DESCRIBED_BY_BASE_URL = "https://raw.githubusercontent.com/AllenNeuralDynamics/aind-data-schema/main/src/"


def build_described_by(cls, base_url=DESCRIBED_BY_BASE_URL):
    """construct a pydantic Field that refers to a specific file"""

    # get the filename of the class
    filename = inspect.getfile(cls)

    # strip off local directories
    package_index = filename.rfind("aind_data_schema")
    filename = filename[package_index:]

    # forward slashes
    filename = filename.replace(os.sep, "/")

    described_by = urllib.parse.urljoin(base_url, filename)

    return described_by


class AindModel(BaseModel, extra=Extra.forbid):
    """BaseModel that disallows extra fields"""


class BaseNameEnumMeta(EnumMeta):
    """Allows to create complicated enum based on attribute name."""

    def __call__(cls, value, *args, **kw):
        """Allow enum to be set by a string."""
        if isinstance(value, str):
            value = getattr(cls, value.upper())
        return super().__call__(value, *args, **kw)


class BaseName(AindModel):
    """A simple model associating a name with an abbreviation"""

<<<<<<< HEAD
    name: str
    abbreviation: str
=======
    name: str = Field(...,title="Name")
    abbreviation: Optional[str] = Field(None,title="Abbreviation")

>>>>>>> 62109e5d


class PIDName(AindModel):
<<<<<<< HEAD
    """Model for associate a name with a persistent identifier (PID) and the registry for that PID"""

    name: str = Field(..., title="Name")
    registry: str = Field(..., title="Registry")
=======
    """
    Model for associate a name with a persistent identifier (PID), 
    the registry for that PID, and abbreviation for that registry
    """
    
    name: BaseName = Field(..., title="Name")
    registry: BaseName = Field(..., title="Registry")
>>>>>>> 62109e5d
    registry_identifier: str = Field(..., title="Registry identifier")


class AindCoreModel(AindModel):
    """Generic base class to hold common fields/validators/etc for all basic AIND schema"""

    describedBy: str
    schema_version: str

    def __init_subclass__(cls, optional_fields=None, **kwargs):
        """Add the describedby field to all subclasses"""
        super().__init_subclass__(**kwargs)

        value = build_described_by(cls)
        field = ModelField.infer(
            name="describedBy", value=value, annotation=str, class_validators=None, config=cls.__config__
        )
        field.field_info.const = True
        cls.__fields__.update({"describedBy": field})

    @staticmethod
    def _get_direct_subclass(pydantic_class):
        """
        Check superclasses for a direct subclass of AindCoreModel
        """
        try:
            new_cls = pydantic_class
            bases = new_cls.__bases__
            first_base = bases[0]
            while bases and AindCoreModel is not first_base:
                new_cls = bases[0]
                bases = new_cls.__bases__
                first_base = bases[0]
            return new_cls
        except IndexError:
            logging.error(f"Unable to find direct AindCoreModel subclass for {pydantic_class}")
            raise IndexError

    @classmethod
    def default_filename(cls):
        """
        Returns standard filename in snakecase
        """
        name = cls._get_direct_subclass(cls).__name__
        return re.sub(r"(?<!^)(?=[A-Z])", "_", name).lower() + ".json"

    def write_standard_file(self, prefix=None):
        """
        Writes schema to standard json file
        Parameters
        ----------
        prefix:
            optional str for intended filepath with extra naming convention
        """
        if prefix is None:
            filename = self.default_filename()
        else:
            filename = str(prefix) + "_" + self.default_filename()
        with open(filename, "w") as f:
            f.write(self.json(indent=3))<|MERGE_RESOLUTION|>--- conflicted
+++ resolved
@@ -50,23 +50,12 @@
 class BaseName(AindModel):
     """A simple model associating a name with an abbreviation"""
 
-<<<<<<< HEAD
-    name: str
-    abbreviation: str
-=======
     name: str = Field(...,title="Name")
     abbreviation: Optional[str] = Field(None,title="Abbreviation")
 
->>>>>>> 62109e5d
 
 
 class PIDName(AindModel):
-<<<<<<< HEAD
-    """Model for associate a name with a persistent identifier (PID) and the registry for that PID"""
-
-    name: str = Field(..., title="Name")
-    registry: str = Field(..., title="Registry")
-=======
     """
     Model for associate a name with a persistent identifier (PID), 
     the registry for that PID, and abbreviation for that registry
@@ -74,7 +63,6 @@
     
     name: BaseName = Field(..., title="Name")
     registry: BaseName = Field(..., title="Registry")
->>>>>>> 62109e5d
     registry_identifier: str = Field(..., title="Registry identifier")
 
 
