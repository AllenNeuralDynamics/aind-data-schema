""" Schemas for Behavior Sessions """

from __future__ import annotations

from typing import List, Optional, Union

from pydantic import Field

from aind_data_schema.base import AindCoreModel
from aind_data_schema.device import (
<<<<<<< HEAD
    CameraAssembly, 
    DAQDevice, 
    Device, 
    Disc, 
    HarpDevice, 
    Monitor, 
    Speaker,
    Treadmill, 
    Tube,
    RewardDelivery
=======
    Calibration,
    CameraAssembly,
    DAQDevice,
    Device,
    Disc,
    HarpDevice,
    Monitor,
    Treadmill,
    Tube
>>>>>>> d4c422ea
)


class BehaviorRig(AindCoreModel):
    """Description of an behavior rig"""

<<<<<<< HEAD
    schema_version: str = Field("0.1.6", description="schema version", title="Version", const=True)
=======
    schema_version: str = Field("0.1.7", description="schema version", title="Version", const=True)
>>>>>>> d4c422ea
    rig_id: str = Field(..., description="room_stim apparatus_version", title="Rig ID")
    mouse_platform: Union[Tube, Treadmill, Disc] = Field(..., title="Mouse platform")
    reward_delivery: RewardDelivery = Field(..., title="Reward delivery")
    stimulus_devices: List[Union[WaterDelivery, Monitor, Speaker]] = Field(..., title="Stimulus devices", unique_items=True)
    cameras: Optional[List[CameraAssembly]] = Field(None, title="Camera assemblies", unique_items=True)
    daqs: Optional[List[Union[HarpDevice, DAQDevice]]] = Field(None, title="Data acquisition devices")
    additional_devices: Optional[List[Device]] = Field(None, title="Additional devices", unique_items=True)
<<<<<<< HEAD
    full_calibrations: List[Calibration] = Field(..., title="Full calibration of devices")
=======
    calibrations: Optional[List[Calibration]] = Field(None, title="Calibrations", unique_items=True)
>>>>>>> d4c422ea
    notes: Optional[str] = Field(None, title="Notes")<|MERGE_RESOLUTION|>--- conflicted
+++ resolved
@@ -8,7 +8,7 @@
 
 from aind_data_schema.base import AindCoreModel
 from aind_data_schema.device import (
-<<<<<<< HEAD
+    Calibration,
     CameraAssembly, 
     DAQDevice, 
     Device, 
@@ -19,28 +19,13 @@
     Treadmill, 
     Tube,
     RewardDelivery
-=======
-    Calibration,
-    CameraAssembly,
-    DAQDevice,
-    Device,
-    Disc,
-    HarpDevice,
-    Monitor,
-    Treadmill,
-    Tube
->>>>>>> d4c422ea
 )
 
 
 class BehaviorRig(AindCoreModel):
     """Description of an behavior rig"""
 
-<<<<<<< HEAD
-    schema_version: str = Field("0.1.6", description="schema version", title="Version", const=True)
-=======
-    schema_version: str = Field("0.1.7", description="schema version", title="Version", const=True)
->>>>>>> d4c422ea
+    schema_version: str = Field("0.1.8", description="schema version", title="Version", const=True)
     rig_id: str = Field(..., description="room_stim apparatus_version", title="Rig ID")
     mouse_platform: Union[Tube, Treadmill, Disc] = Field(..., title="Mouse platform")
     reward_delivery: RewardDelivery = Field(..., title="Reward delivery")
@@ -48,9 +33,5 @@
     cameras: Optional[List[CameraAssembly]] = Field(None, title="Camera assemblies", unique_items=True)
     daqs: Optional[List[Union[HarpDevice, DAQDevice]]] = Field(None, title="Data acquisition devices")
     additional_devices: Optional[List[Device]] = Field(None, title="Additional devices", unique_items=True)
-<<<<<<< HEAD
-    full_calibrations: List[Calibration] = Field(..., title="Full calibration of devices")
-=======
-    calibrations: Optional[List[Calibration]] = Field(None, title="Calibrations", unique_items=True)
->>>>>>> d4c422ea
+    calibrations: List[Calibration] = Field(..., title="Full calibration of devices", unique_items=True)
     notes: Optional[str] = Field(None, title="Notes")