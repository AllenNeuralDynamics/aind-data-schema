--- conflicted
+++ resolved
@@ -4,7 +4,6 @@
 
 from datetime import datetime
 from decimal import Decimal
-<<<<<<< HEAD
 from enum import Enum
 from typing import Any, Dict, List, Optional
 
@@ -38,26 +37,12 @@
     reward_solution: RewardSolution = Field(..., title="Reward solution", description="If Other use notes")
     reward_spouts: List[RewardSpout] = Field(..., title="Reward spouts", unique_items=True)
     notes: Optional[str] = Field(None, title="Notes")
-=======
-from typing import Any, Dict, Optional, List
-
-from pydantic import Field
-
-from aind_data_schema.base import AindCoreModel
-from aind_data_schema.utils.units import MassUnit, VolumeUnit
-from aind_data_schema.device import Calibration, Maintenance
->>>>>>> d4c422ea
-
 
 class BehaviorSession(AindCoreModel):
     """Description of a behavior session"""
 
     schema_version: str = Field(
-<<<<<<< HEAD
-        "0.0.3",
-=======
-        "0.0.4",
->>>>>>> d4c422ea
+        "0.0.5",
         description="Schema version",
         title="Schema Version",
         const=True,
@@ -70,10 +55,7 @@
     session_start_time: datetime = Field(..., title="Session start time")
     session_end_time: datetime = Field(..., title="Session end time")
     rig_id: str = Field(..., title="Rig ID")
-<<<<<<< HEAD
-    spot_calibrations: List[Calibration] = Field(..., title="Spot calibrations")
-=======
-    calibrations: Optional[List[Calibration]] = Field(
+    spot_calibrations: Optional[List[Calibration]] = Field(
         None,
         title="Calibrations",
         description="Calibrations of rig devices prior to session"
@@ -83,7 +65,6 @@
         title="Maintenance",
         description="Maintenance of rig devices prior to session"
         )
->>>>>>> d4c422ea
     subject_id: int = Field(..., title="Subject ID")
     animal_weight_prior: Optional[Decimal] = Field(
         None,
@@ -101,18 +82,6 @@
     behavior_type: str = Field(..., title="Behavior type", description="Name of the behavior session")
     stimulus_epochs: List[StimulusEpoch] = Field(None, title="Stimulus")
     session_number: int = Field(..., title="Session number")
-<<<<<<< HEAD
-=======
-    behavior_code: str = Field(
-        ...,
-        title="Behavior code",
-        description="URL for the commit of the code used to run the behavior",
-    )
-    code_version: str = Field(..., description="Version of the software used", title="Code version")
-    input_parameters: Dict[str, Any] = Field(
-        ..., title="Input parameters", description="Parameters used in behavior session"
-    )
->>>>>>> d4c422ea
     output_parameters: Dict[str, Any] = Field(
         ...,
         title="Performance parameters",
