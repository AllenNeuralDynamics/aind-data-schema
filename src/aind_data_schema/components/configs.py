""" Configurations for devices, software, and other components during acquisition """

from datetime import datetime
from decimal import Decimal
from enum import Enum
from typing import List, Literal, Optional, Union

from aind_data_schema_models.process_names import ProcessName
from aind_data_schema_models.units import (
    AngleUnit,
    FrequencyUnit,
    PowerUnit,
    SizeUnit,
    SoundIntensityUnit,
    TimeUnit,
)

from aind_data_schema.components.devices import ImmersionMedium
from aind_data_schema.components.tile import AcquisitionTile
from aind_data_schema.components.coordinates import (
    Coordinate,
    SurfaceCoordinate,
    Transform,
    RelativePosition,
    CoordinateSystem,
)
from aind_data_schema_models.brain_atlas import CCFStructure
from pydantic import Field, field_validator, model_validator
from pydantic_core.core_schema import ValidationInfo

from aind_data_schema.base import (
    GenericModelType,
    DataModel,
)
from aind_data_schema.components.coordinates import (
    Rotation,
    Translation,
    Scale,
)
from aind_data_schema.components.devices import SpoutSide
from aind_data_schema.components.tile import Channel


class StimulusModality(str, Enum):
    """Types of stimulus modalities"""

    AUDITORY = "Auditory"
    FREE_MOVING = "Free moving"
    OLFACTORY = "Olfactory"
    OPTOGENETICS = "Optogenetics"
    NONE = "None"
    VIRTUAL_REALITY = "Virtual reality"
    VISUAL = "Visual"
    WHEEL_FRICTION = "Wheel friction"


class DeviceConfig(DataModel):
    """Parent class for all configurations"""

    device_name: str = Field(..., title="Device name", description="Must match a device defined in the instrument.json")


# Ophys components
class PatchCordConfig(DeviceConfig):
    """Description of a patch cord and its output power to another device"""

    output_power: Decimal = Field(..., title="Output power (uW)")
    output_power_unit: PowerUnit = Field(default=PowerUnit.UW, title="Output power unit")
    fiber_name: str = Field(..., title="Fiber name (must match procedure)")


class TriggerType(str, Enum):
    """Types of detector triggers"""

    INTERNAL = "Internal"
    EXTERNAL = "External"


class DetectorConfig(DeviceConfig):
    """Description of detector settings"""

    exposure_time: Decimal = Field(..., title="Exposure time (ms)")
    exposure_time_unit: TimeUnit = Field(default=TimeUnit.MS, title="Exposure time unit")
    trigger_type: TriggerType = Field(..., title="Trigger type")


class LightEmittingDiodeConfig(DeviceConfig):
    """Description of LED settings"""

    excitation_power: Optional[Decimal] = Field(default=None, title="Excitation power (mW)")
    excitation_power_unit: Optional[PowerUnit] = Field(default=None, title="Excitation power unit")


class FieldOfView(DataModel):
    """Description of an imaging field of view"""

    index: int = Field(..., title="Index")
    imaging_depth: int = Field(..., title="Imaging depth (um)")
    imaging_depth_unit: SizeUnit = Field(default=SizeUnit.UM, title="Imaging depth unit")
    targeted_structure: CCFStructure.ONE_OF = Field(..., title="Targeted structure")
    fov_coordinate_ml: Decimal = Field(..., title="FOV coordinate ML")
    fov_coordinate_ap: Decimal = Field(..., title="FOV coordinate AP")
    fov_coordinate_unit: SizeUnit = Field(default=SizeUnit.UM, title="FOV coordinate unit")
    fov_reference: str = Field(
        ...,
        title="FOV reference",
        description="Reference for ML/AP coordinates",
    )
    fov_width: int = Field(..., title="FOV width (pixels)")
    fov_height: int = Field(..., title="FOV height (pixels)")
    fov_size_unit: SizeUnit = Field(default=SizeUnit.PX, title="FOV size unit")
    magnification: str = Field(..., title="Magnification")
    fov_scale_factor: Decimal = Field(..., title="FOV scale factor (um/pixel)")
    fov_scale_factor_unit: str = Field(default="um/pixel", title="FOV scale factor unit")
    frame_rate: Optional[Decimal] = Field(default=None, title="Frame rate (Hz)")
    frame_rate_unit: Optional[FrequencyUnit] = Field(default=None, title="Frame rate unit")
    coupled_fov_index: Optional[int] = Field(
        default=None, title="Coupled FOV", description="Coupled planes for multiscope"
    )
    power: Optional[Decimal] = Field(
        default=None, title="Power", description="For coupled planes, this power is shared by both planes"
    )
    power_unit: Optional[PowerUnit] = Field(default=None, title="Power unit")
    power_ratio: Optional[Decimal] = Field(default=None, title="Power ratio for coupled planes")
    scanfield_z: Optional[int] = Field(
        default=None,
        title="Z stage position of the fastz actuator for a given targeted depth",
    )
    scanfield_z_unit: Optional[SizeUnit] = Field(default=None, title="Z stage position unit")
    scanimage_roi_index: Optional[int] = Field(default=None, title="ScanImage ROI index")
    notes: Optional[str] = Field(default=None, title="Notes")


class StackChannel(Channel):
    """Description of a Channel used in a Stack"""

    start_depth: int = Field(..., title="Starting depth (um)")
    end_depth: int = Field(..., title="Ending depth (um)")
    depth_unit: SizeUnit = Field(default=SizeUnit.UM, title="Depth unit")


class Stack(DataModel):
    """Description of a two photon stack"""

    channels: List[StackChannel] = Field(..., title="Channels")
    number_of_planes: int = Field(..., title="Number of planes")
    step_size: float = Field(..., title="Step size (um)")
    step_size_unit: SizeUnit = Field(default=SizeUnit.UM, title="Step size unit")
    number_of_plane_repeats_per_volume: int = Field(..., title="Number of repeats per volume")
    number_of_volume_repeats: int = Field(..., title="Number of volume repeats")
    fov_coordinate_ml: float = Field(..., title="FOV coordinate ML")
    fov_coordinate_ap: float = Field(..., title="FOV coordinate AP")
    fov_coordinate_unit: SizeUnit = Field(default=SizeUnit.UM, title="FOV coordinate unit")
    fov_reference: str = Field(
        ...,
        title="FOV reference",
        description="Reference for ML/AP coordinates",
    )
    fov_width: int = Field(..., title="FOV width (pixels)")
    fov_height: int = Field(..., title="FOV height (pixels)")
    fov_size_unit: SizeUnit = Field(default=SizeUnit.PX, title="FOV size unit")
    magnification: Optional[str] = Field(default=None, title="Magnification")
    fov_scale_factor: float = Field(..., title="FOV scale factor (um/pixel)")
    fov_scale_factor_unit: str = Field(default="um/pixel", title="FOV scale factor unit")
    frame_rate: Decimal = Field(..., title="Frame rate (Hz)")
    frame_rate_unit: FrequencyUnit = Field(default=FrequencyUnit.HZ, title="Frame rate unit")
    targeted_structure: Optional[CCFStructure.ONE_OF] = Field(default=None, title="Targeted structure")


class SlapAcquisitionType(str, Enum):
    """Type of slap acquisition"""

    PARENT = "Parent"
    BRANCH = "Branch"


class SlapFieldOfView(FieldOfView):
    """Description of a Slap2 scan"""

    experiment_type: SlapAcquisitionType = Field(..., title="Acquisition type")
    dmd_dilation_x: int = Field(..., title="DMD Dilation X (pixels)")
    dmd_dilation_y: int = Field(..., title="DMD Dilation Y (pixels)")
    dilation_unit: SizeUnit = Field(default=SizeUnit.PX, title="Dilation unit")
    target_neuron: Optional[str] = Field(default=None, title="Target neuron")
    target_branch: Optional[str] = Field(default=None, title="Target branch")
    path_to_array_of_frame_rates: str = Field(..., title="Array of frame rates")


class MousePlatformConfig(DeviceConfig):
    """Configuration for mouse platforms"""

    objects_in_arena: Optional[List[str]] = Field(default=None, title="Objects in area")
    active_control: bool = Field(
        default=False,
        title="Active control",
        description="True when movement of the mouse platform is in any way controlled by the experimenter",
    )


# Ephys Components
class DomeModule(DeviceConfig):
    """Movable module that is mounted on the ephys dome insertion system"""

    arc_angle: Decimal = Field(..., title="Arc Angle (deg)")
    module_angle: Decimal = Field(..., title="Module Angle (deg)")
    angle_unit: AngleUnit = Field(default=AngleUnit.DEG, title="Angle unit")
    rotation_angle: Optional[Decimal] = Field(default=None, title="Rotation Angle (deg)")
    calibration_date: Optional[datetime] = Field(
        default=None, title="Date on which coordinate transform was last calibrated"
    )
    coordinate_transform: Optional[str] = Field(
        default=None, title="Path to coordinate transform file"
    )  # [TODO] Remove
    notes: Optional[str] = Field(default=None, title="Notes")


class ManipulatorConfig(DomeModule):
    """A dome module connected to a 3-axis manipulator"""

    primary_targeted_structure: CCFStructure.ONE_OF = Field(..., title="Targeted structure")
    other_targeted_structure: Optional[List[CCFStructure.ONE_OF]] = Field(
        default=None, title="Other targeted structure"
    )

    atlas_coordinates: Optional[List[Coordinate]] = Field(
        default=None,
        title="Targeted coordinates in the Acquisition Atlas",
    )
    manipulator_coordinates: Optional[List[SurfaceCoordinate]] = Field(
        default=None,
        title="Targeted coordinates in the Instrument CoordinateSystem",
    )
    manipulator_axis_positions: Optional[List[Coordinate]] = Field(
        default=None,
        title="Manipulator local axis positions",
    )
    dye: Optional[str] = Field(default=None, title="Dye")
    implant_hole_number: Optional[int] = Field(default=None, title="Implant hole number")

    @model_validator(mode="after")
    def validate_len_coordinates(self):
        """Check that the length of atlas_ maipulator_ and manipulator_axis_ coordinates are the same"""

        lengths = []
        if self.atlas_coordinates:
            lengths.append(len(self.atlas_coordinates))
        if self.manipulator_coordinates:
            lengths.append(len(self.manipulator_coordinates))
        if self.manipulator_axis_positions:
            lengths.append(len(self.manipulator_axis_positions))

        if len(set(lengths)) > 1:
            raise ValueError(
                "Length of atlas_coordinates, manipulator_coordinates, and manipulator_axis_positions must be the same"
            )

        return self


class FiberAssemblyConfig(ManipulatorConfig):
    """Inserted fiber photometry probe recorded in a stream"""

    patch_cord_connections: List[PatchCordConfig] = Field(default=[], title="Fiber photometry devices")


class LaserConfig(DeviceConfig):
    """Description of laser settings in an acquisition"""

    wavelength: int = Field(..., title="Wavelength (nm)")
    wavelength_unit: SizeUnit = Field(default=SizeUnit.NM, title="Wavelength unit")
    excitation_power: Optional[Decimal] = Field(default=None, title="Excitation power (mW)")
    excitation_power_unit: Optional[PowerUnit] = Field(default=None, title="Excitation power unit")


# Behavior components
class RewardSolution(str, Enum):
    """Reward solution name"""

    WATER = "Water"
    OTHER = "Other"


class RewardSpoutConfig(DataModel):
    """Reward spout acquisition information"""

    side: SpoutSide = Field(..., title="Spout side", description="Must match instrument")
    starting_position: Union[Transform, RelativePosition] = Field(..., title="Starting position")
    variable_position: bool = Field(
        ...,
        title="Variable position",
        description="True if spout position changes during acquisition as tracked in data",
    )


class RewardDeliveryConfig(DataModel):
    """Description of reward delivery configuration"""

    reward_solution: RewardSolution = Field(..., title="Reward solution", description="If Other use notes")
    reward_spouts: List[RewardSpoutConfig] = Field(..., title="Reward spouts")
    notes: Optional[str] = Field(default=None, title="Notes", validate_default=True)

    @field_validator("notes", mode="after")
    def validate_other(cls, value: Optional[str], info: ValidationInfo) -> Optional[str]:
        """Validator for other/notes"""

        if info.data.get("reward_solution") == RewardSolution.OTHER and not value:
            raise ValueError(
                "Notes cannot be empty if reward_solution is Other. Describe the reward_solution in the notes field."
            )
        return value


class SpeakerConfig(DeviceConfig):
    """Description of auditory speaker configuration"""

    volume: Optional[Decimal] = Field(default=None, title="Volume (dB)")
    volume_unit: Optional[SoundIntensityUnit] = Field(default=None, title="Volume unit")


# MRI components
class MriScanSequence(str, Enum):
    """MRI scan sequence"""

    RARE = "RARE"
    OTHER = "Other"


class ScanType(str, Enum):
    """Type of scan"""

    SETUP = "Set Up"
    SCAN_3D = "3D Scan"


class SubjectPosition(str, Enum):
    """Subject position"""

    PRONE = "Prone"
    SUPINE = "Supine"


class MRIScan(DeviceConfig):
    """Description of a 3D scan"""

    scan_index: int = Field(..., title="Scan index")
    scan_type: ScanType = Field(..., title="Scan type")
    primary_scan: bool = Field(
        ..., title="Primary scan", description="Indicates the primary scan used for downstream analysis"
    )
    scan_sequence_type: MriScanSequence = Field(..., title="Scan sequence")
    rare_factor: Optional[int] = Field(default=None, title="RARE factor")
    echo_time: Decimal = Field(..., title="Echo time (ms)")
    effective_echo_time: Optional[Decimal] = Field(default=None, title="Effective echo time (ms)")
    echo_time_unit: TimeUnit = Field(default=TimeUnit.MS, title="Echo time unit")
    repetition_time: Decimal = Field(..., title="Repetition time (ms)")
    repetition_time_unit: TimeUnit = Field(default=TimeUnit.MS, title="Repetition time unit")
    # fields required to get correct orientation
    vc_orientation: Optional[Rotation] = Field(default=None, title="Scan orientation")
    vc_position: Optional[Translation] = Field(default=None, title="Scan position")
    subject_position: SubjectPosition = Field(..., title="Subject position")
    # other fields
    voxel_sizes: Optional[Scale] = Field(default=None, title="Voxel sizes", description="Resolution")
    processing_steps: List[
        Literal[
            ProcessName.FIDUCIAL_SEGMENTATION,
            ProcessName.IMAGE_ATLAS_ALIGNMENT,
            ProcessName.SKULL_STRIPPING,
        ]
    ] = Field([])
    additional_scan_parameters: GenericModelType = Field(..., title="Parameters")
    notes: Optional[str] = Field(default=None, title="Notes", validate_default=True)

    @field_validator("notes", mode="after")
    def validate_other(cls, value: Optional[str], info: ValidationInfo) -> Optional[str]:
        """Validator for other/notes"""

        if info.data.get("scan_sequence_type") == MriScanSequence.OTHER and not value:
            raise ValueError(
                "Notes cannot be empty if scan_sequence_type is Other."
                " Describe the scan_sequence_type in the notes field."
            )
        return value

    @model_validator(mode="after")
    def validate_primary_scan(self):
        """Validate that primary scan has vc_orientation and vc_position fields"""

        if self.primary_scan:
            if not self.vc_orientation or not self.vc_position or not self.voxel_sizes:
                raise ValueError("Primary scan must have vc_orientation, vc_position, and voxel_sizes fields")

        return self


class Immersion(DataModel):
    """Description of immersion medium"""

    medium: ImmersionMedium = Field(..., title="Immersion medium")
    refractive_index: Decimal = Field(..., title="Index of refraction")


class InVitroImagingConfig(DataModel):
    """Configuration of an imaging instrument"""

    tiles: List[AcquisitionTile] = Field(..., title="Acquisition tiles")
    coordinate_system: CoordinateSystem = Field(..., title="Coordinate system")
    chamber_immersion: Immersion = Field(..., title="Acquisition chamber immersion data")
    sample_immersion: Optional[Immersion] = Field(default=None, title="Acquisition sample immersion data")
<<<<<<< HEAD
    processing_steps: List[ProcessingSteps] = Field(
        default=[],
        title="Processing steps",
        description="List of downstream processing steps planned for each channel",
    )
=======

    @field_validator("axes", mode="before")
    def from_direction_code(cls, v: Union[str, List[ImageAxis]]) -> List[ImageAxis]:
        """Map direction codes to Axis model"""
        if type(v) is str:
            direction_lookup = {
                "L": AnatomicalDirection.LR,
                "R": AnatomicalDirection.RL,
                "A": AnatomicalDirection.AP,
                "P": AnatomicalDirection.PA,
                "I": AnatomicalDirection.IS,
                "S": AnatomicalDirection.SI,
            }

            name_lookup = [AxisName.X, AxisName.Y, AxisName.Z]

            axes = []
            for i, c in enumerate(v):
                axis = ImageAxis(name=name_lookup[i], direction=direction_lookup[c], dimension=i)
                axes.append(axis)
            return axes
        else:
            return v
>>>>>>> c22b8ed7
<|MERGE_RESOLUTION|>--- conflicted
+++ resolved
@@ -405,35 +405,4 @@
     tiles: List[AcquisitionTile] = Field(..., title="Acquisition tiles")
     coordinate_system: CoordinateSystem = Field(..., title="Coordinate system")
     chamber_immersion: Immersion = Field(..., title="Acquisition chamber immersion data")
-    sample_immersion: Optional[Immersion] = Field(default=None, title="Acquisition sample immersion data")
-<<<<<<< HEAD
-    processing_steps: List[ProcessingSteps] = Field(
-        default=[],
-        title="Processing steps",
-        description="List of downstream processing steps planned for each channel",
-    )
-=======
-
-    @field_validator("axes", mode="before")
-    def from_direction_code(cls, v: Union[str, List[ImageAxis]]) -> List[ImageAxis]:
-        """Map direction codes to Axis model"""
-        if type(v) is str:
-            direction_lookup = {
-                "L": AnatomicalDirection.LR,
-                "R": AnatomicalDirection.RL,
-                "A": AnatomicalDirection.AP,
-                "P": AnatomicalDirection.PA,
-                "I": AnatomicalDirection.IS,
-                "S": AnatomicalDirection.SI,
-            }
-
-            name_lookup = [AxisName.X, AxisName.Y, AxisName.Z]
-
-            axes = []
-            for i, c in enumerate(v):
-                axis = ImageAxis(name=name_lookup[i], direction=direction_lookup[c], dimension=i)
-                axes.append(axis)
-            return axes
-        else:
-            return v
->>>>>>> c22b8ed7
+    sample_immersion: Optional[Immersion] = Field(default=None, title="Acquisition sample immersion data")