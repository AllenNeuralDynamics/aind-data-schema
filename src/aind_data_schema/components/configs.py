""" Configurations for devices, software, and other components during acquisition """

from datetime import datetime
from decimal import Decimal
from enum import Enum
from typing import List, Literal, Optional

from aind_data_schema_models.brain_atlas import CCFStructure
from aind_data_schema_models.coordinates import AnatomicalRelative
from aind_data_schema_models.devices import ImmersionMedium
from aind_data_schema_models.process_names import ProcessName
from aind_data_schema_models.units import (
    AngleUnit,
    FrequencyUnit,
    PowerUnit,
    PressureUnit,
    SizeUnit,
    SoundIntensityUnit,
    TimeUnit,
)
from pydantic import Field, field_validator, model_validator
from pydantic_core.core_schema import ValidationInfo

from aind_data_schema.base import DataModel, GenericModelType
from aind_data_schema.components.coordinates import (
    Coordinate,
    CoordinateSystem,
    Scale,
    Transform,
    Atlas,
)
from aind_data_schema.components.tile import AcquisitionTile, Channel
from aind_data_schema.components.identifiers import Code
from aind_data_schema.components.wrappers import AssetPath


class StimulusModality(str, Enum):
    """Types of stimulus modalities"""

    AUDITORY = "Auditory"
    FREE_MOVING = "Free moving"
    OLFACTORY = "Olfactory"
    OPTOGENETICS = "Optogenetics"
    NONE = "None"
    VIRTUAL_REALITY = "Virtual reality"
    VISUAL = "Visual"
    WHEEL_FRICTION = "Wheel friction"


class Valence(str, Enum):
    """Valence of a stimulus"""

    POSITIVE = "Positive"
    NEGATIVE = "Negative"
    NEUTRAL = "Neutral"
    UNKNOWN = "Unknown"


class DeviceConfig(DataModel):
    """Parent class for all configurations"""

    device_name: str = Field(..., title="Device name", description="Must match a device defined in the instrument.json")


# Ophys components
class PatchCordConfig(DeviceConfig):
    """Description of a patch cord and its output power to another device"""

    output_power: Decimal = Field(..., title="Output power (uW)")
    output_power_unit: PowerUnit = Field(default=PowerUnit.UW, title="Output power unit")
    fiber_name: str = Field(..., title="Fiber name (must match procedure)")
    channel: Channel = Field(..., title="Channel")


class TriggerType(str, Enum):
    """Types of detector triggers"""

    INTERNAL = "Internal"
    EXTERNAL = "External"


class DetectorConfig(DeviceConfig):
    """Description of detector settings"""

    exposure_time: Decimal = Field(..., title="Exposure time (ms)")
    exposure_time_unit: TimeUnit = Field(default=TimeUnit.MS, title="Exposure time unit")
    trigger_type: TriggerType = Field(..., title="Trigger type")

    compression: Optional[Code] = Field(
        default=None,
        title="Compression",
        description="Compression algorithm used during acquisition",
    )


class LightEmittingDiodeConfig(DeviceConfig):
    """Description of LED settings"""

    excitation_power: Optional[Decimal] = Field(default=None, title="Excitation power (mW)")
    excitation_power_unit: Optional[PowerUnit] = Field(default=None, title="Excitation power unit")


class FieldOfView(DataModel):
    """Description of an imaging field of view"""

    index: int = Field(..., title="Index")
    imaging_depth: int = Field(..., title="Imaging depth (um)")
    imaging_depth_unit: SizeUnit = Field(default=SizeUnit.UM, title="Imaging depth unit")
    targeted_structure: CCFStructure.ONE_OF = Field(..., title="Targeted structure")
    fov_coordinate_ml: Decimal = Field(..., title="FOV coordinate ML")
    fov_coordinate_ap: Decimal = Field(..., title="FOV coordinate AP")
    fov_coordinate_unit: SizeUnit = Field(default=SizeUnit.UM, title="FOV coordinate unit")
    fov_reference: str = Field(
        ...,
        title="FOV reference",
        description="Reference for ML/AP coordinates",
    )
    fov_width: int = Field(..., title="FOV width (pixels)")
    fov_height: int = Field(..., title="FOV height (pixels)")
    fov_size_unit: SizeUnit = Field(default=SizeUnit.PX, title="FOV size unit")
    magnification: str = Field(..., title="Magnification")
    fov_scale_factor: Decimal = Field(..., title="FOV scale factor (um/pixel)")
    fov_scale_factor_unit: str = Field(default="um/pixel", title="FOV scale factor unit")
    frame_rate: Optional[Decimal] = Field(default=None, title="Frame rate (Hz)")
    frame_rate_unit: Optional[FrequencyUnit] = Field(default=None, title="Frame rate unit")
    coupled_fov_index: Optional[int] = Field(
        default=None, title="Coupled FOV", description="Coupled planes for multiscope"
    )
    power: Optional[Decimal] = Field(
        default=None, title="Power", description="For coupled planes, this power is shared by both planes"
    )
    power_unit: Optional[PowerUnit] = Field(default=None, title="Power unit")
    power_ratio: Optional[Decimal] = Field(default=None, title="Power ratio for coupled planes")
    scanfield_z: Optional[int] = Field(
        default=None,
        title="Z stage position of the fastz actuator for a given targeted depth",
    )
    scanfield_z_unit: Optional[SizeUnit] = Field(default=None, title="Z stage position unit")
    scanimage_roi_index: Optional[int] = Field(default=None, title="ScanImage ROI index")
    notes: Optional[str] = Field(default=None, title="Notes")


class StackChannel(Channel):
    """Description of a Channel used in a Stack"""

    start_depth: int = Field(..., title="Starting depth (um)")
    end_depth: int = Field(..., title="Ending depth (um)")
    depth_unit: SizeUnit = Field(default=SizeUnit.UM, title="Depth unit")


class Stack(DataModel):
    """Description of a two photon stack"""

    channels: List[StackChannel] = Field(..., title="Channels")
    number_of_planes: int = Field(..., title="Number of planes")
    step_size: float = Field(..., title="Step size (um)")
    step_size_unit: SizeUnit = Field(default=SizeUnit.UM, title="Step size unit")
    number_of_plane_repeats_per_volume: int = Field(..., title="Number of repeats per volume")
    number_of_volume_repeats: int = Field(..., title="Number of volume repeats")
    fov_coordinate_ml: float = Field(..., title="FOV coordinate ML")
    fov_coordinate_ap: float = Field(..., title="FOV coordinate AP")
    fov_coordinate_unit: SizeUnit = Field(default=SizeUnit.UM, title="FOV coordinate unit")
    fov_reference: str = Field(
        ...,
        title="FOV reference",
        description="Reference for ML/AP coordinates",
    )
    fov_width: int = Field(..., title="FOV width (pixels)")
    fov_height: int = Field(..., title="FOV height (pixels)")
    fov_size_unit: SizeUnit = Field(default=SizeUnit.PX, title="FOV size unit")
    magnification: Optional[str] = Field(default=None, title="Magnification")
    fov_scale_factor: float = Field(..., title="FOV scale factor (um/pixel)")
    fov_scale_factor_unit: str = Field(default="um/pixel", title="FOV scale factor unit")
    frame_rate: Decimal = Field(..., title="Frame rate (Hz)")
    frame_rate_unit: FrequencyUnit = Field(default=FrequencyUnit.HZ, title="Frame rate unit")
    targeted_structure: Optional[CCFStructure.ONE_OF] = Field(default=None, title="Targeted structure")


class SlapAcquisitionType(str, Enum):
    """Type of slap acquisition"""

    PARENT = "Parent"
    BRANCH = "Branch"


class SlapFieldOfView(FieldOfView):
    """Description of a Slap2 scan"""

    experiment_type: SlapAcquisitionType = Field(..., title="Acquisition type")
    dmd_dilation_x: int = Field(..., title="DMD Dilation X (pixels)")
    dmd_dilation_y: int = Field(..., title="DMD Dilation Y (pixels)")
    dilation_unit: SizeUnit = Field(default=SizeUnit.PX, title="Dilation unit")
    target_neuron: Optional[str] = Field(default=None, title="Target neuron")
    target_branch: Optional[str] = Field(default=None, title="Target branch")
    path_to_array_of_frame_rates: AssetPath = Field(
        ..., title="Array of frame rates", description="Relative path from metadata json to file"
    )


class MousePlatformConfig(DeviceConfig):
    """Configuration for mouse platforms"""

    objects_in_arena: Optional[List[str]] = Field(default=None, title="Objects in area")
    active_control: bool = Field(
        default=False,
        title="Active control",
        description="True when movement of the mouse platform is in any way controlled by the experimenter",
    )


class ManipulatorConfig(DeviceConfig):
    """Configuration for a manipulator"""

<<<<<<< HEAD
    coordinate_system: Optional[CoordinateSystem] = Field(default=None, title="Manipulator coordinate system")
    local_axis_positions: Optional[Coordinate] = Field(default=None, title="Local axis positions")
=======
    arc_angle: Decimal = Field(..., title="Arc Angle (deg)")
    module_angle: Decimal = Field(..., title="Module Angle (deg)")
    angle_unit: AngleUnit = Field(default=AngleUnit.DEG, title="Angle unit")
    rotation_angle: Optional[Decimal] = Field(default=None, title="Rotation Angle (deg)")
    calibration_date: Optional[datetime] = Field(
        default=None, title="Date on which coordinate transform was last calibrated"
    )
    coordinate_transform: Optional[AssetPath] = Field(
        default=None, title="Path to coordinate transform file", description="Relative path from metadata json to file"
    )  # [TODO] Remove
    notes: Optional[str] = Field(default=None, title="Notes")
>>>>>>> 1cb248c4


class AtlasCoordinate(DataModel):
    """Atlas coordinates"""

    atlas: Atlas = Field(..., title="Atlas")
    coordinate: Coordinate = Field(..., title="Coordinate")


# Ephys Components
class ProbeConfig(DeviceConfig):
    """Configuration for a device inserted into a brain"""

    primary_targeted_structure: CCFStructure.ONE_OF = Field(..., title="Targeted structure")
    other_targeted_structure: Optional[List[CCFStructure.ONE_OF]] = Field(
        default=None, title="Other targeted structure"
    )

    coordinate: Coordinate = Field(
        ...,
        title="Targeted coordinates in the Instrument CoordinateSystem",
    )
    atlas_coordinate: Optional[AtlasCoordinate] = Field(
        default=None,
        title="Targeted coordinates in an Atlas",
    )

    dye: Optional[str] = Field(default=None, title="Dye")


class EphysAssemblyConfig(DeviceConfig):
    """Group of configurations for an ephys assembly"""

    manipulator_config: ManipulatorConfig = Field(..., title="Manipulator configuration")
    probe_configs: List[ProbeConfig] = Field(..., title="Probe configurations")


class NewScaleMISConfig(DeviceConfig):
    """Configuration for the New Scale MIS"""

    arc_angles: List[float] = Field(..., title="Arc angles")
    module_angles: List[List[float]] = Field(..., title="Module angles")
    angle_unit: AngleUnit = Field(default=AngleUnit.DEG, title="Angle unit")

    probe_configs: List[List[ProbeConfig]] = Field(..., title="Probe configurations")
    module_configs: List[List[ManipulatorConfig]] = Field(..., title="Manipulator configurations")

    calibration_date: Optional[datetime] = Field(
        default=None, title="Date on which coordinate transform was last calibrated"
    )


class FiberAssemblyConfig(DeviceConfig):
    """Group of configurations for a fiber assembly"""

    manipulator_config: ManipulatorConfig = Field(..., title="Manipulator configuration")
    probe_configs: List[ProbeConfig] = Field(..., title="Probe configurations")
    patch_cord_connections: List[PatchCordConfig] = Field(default=[], title="Fiber photometry devices")


class LaserConfig(DeviceConfig):
    """Description of laser settings in an acquisition"""

    wavelength: int = Field(..., title="Wavelength (nm)")
    wavelength_unit: SizeUnit = Field(default=SizeUnit.NM, title="Wavelength unit")
    excitation_power: Optional[Decimal] = Field(default=None, title="Excitation power (mW)")
    excitation_power_unit: Optional[PowerUnit] = Field(default=None, title="Excitation power unit")


class Liquid(str, Enum):
    """Solution names"""

    WATER = "Water"
    SUCROSE = "Sucrose"
    QUININE = "Quinine"
    CITRIC_ACID = "Citric acid"
    OTHER = "Other"


class LickSpoutConfig(DataModel):
    """Lick spout acquisition information"""

    solution: Liquid = Field(..., title="Solution")
    solution_valence: Valence = Field(..., title="Valence")

    relative_position: List[AnatomicalRelative] = Field(..., title="Initial relative position")
    position: Optional[Transform] = Field(default=None, title="Initial position")

    notes: Optional[str] = Field(default=None, title="Notes", validate_default=True)

    @model_validator(mode="after")
    def validate_other(cls, values):
        """Validator for other/notes"""

        if values.solution == Liquid.OTHER and not values.notes:
            raise ValueError(
                "Notes cannot be empty if LickSpoutConfig.solution is Other."
                "Describe the solution in the notes field."
            )
        return values


class AirPuffConfig(DataModel):
    """Air puff device configuration"""

    valence: Valence = Field(default=Valence.NEGATIVE, title="Valence")
    relative_position: List[AnatomicalRelative] = Field(..., title="Initial relative position")
    position: Optional[Transform] = Field(default=None, title="Initial position")

    pressure: Optional[float] = Field(default=None, title="Pressure")
    pressure_unit: Optional[PressureUnit] = Field(default=None, title="Pressure unit")

    duration: Optional[float] = Field(default=None, title="Duration")


class SpeakerConfig(DeviceConfig):
    """Description of auditory speaker configuration"""

    volume: Optional[Decimal] = Field(default=None, title="Volume (dB)")
    volume_unit: Optional[SoundIntensityUnit] = Field(default=None, title="Volume unit")


# MRI components
class MriScanSequence(str, Enum):
    """MRI scan sequence"""

    RARE = "RARE"
    OTHER = "Other"


class ScanType(str, Enum):
    """Type of scan"""

    SETUP = "Set Up"
    SCAN_3D = "3D Scan"


class SubjectPosition(str, Enum):
    """Subject position"""

    PRONE = "Prone"
    SUPINE = "Supine"


class MRIScan(DeviceConfig):
    """Description of a 3D scan"""

    scan_index: int = Field(..., title="Scan index")
    scan_type: ScanType = Field(..., title="Scan type")
    primary_scan: bool = Field(
        ..., title="Primary scan", description="Indicates the primary scan used for downstream analysis"
    )
    scan_sequence_type: MriScanSequence = Field(..., title="Scan sequence")
    rare_factor: Optional[int] = Field(default=None, title="RARE factor")
    echo_time: Decimal = Field(..., title="Echo time (ms)")
    effective_echo_time: Optional[Decimal] = Field(default=None, title="Effective echo time (ms)")
    echo_time_unit: TimeUnit = Field(default=TimeUnit.MS, title="Echo time unit")
    repetition_time: Decimal = Field(..., title="Repetition time (ms)")
    repetition_time_unit: TimeUnit = Field(default=TimeUnit.MS, title="Repetition time unit")
    # fields required to get correct orientation
    vc_transform: Optional[Transform] = Field(default=None, title="Scan transform")
    subject_position: SubjectPosition = Field(..., title="Subject position")
    # other fields
    voxel_sizes: Optional[Scale] = Field(default=None, title="Voxel sizes", description="Resolution")
    processing_steps: List[
        Literal[
            ProcessName.FIDUCIAL_SEGMENTATION,
            ProcessName.IMAGE_ATLAS_ALIGNMENT,
            ProcessName.SKULL_STRIPPING,
        ]
    ] = Field([])
    additional_scan_parameters: GenericModelType = Field(..., title="Parameters")
    notes: Optional[str] = Field(default=None, title="Notes", validate_default=True)

    @field_validator("notes", mode="after")
    def validate_other(cls, value: Optional[str], info: ValidationInfo) -> Optional[str]:
        """Validator for other/notes"""

        if info.data.get("scan_sequence_type") == MriScanSequence.OTHER and not value:
            raise ValueError(
                "Notes cannot be empty if scan_sequence_type is Other."
                " Describe the scan_sequence_type in the notes field."
            )
        return value

    @model_validator(mode="after")
    def validate_primary_scan(self):
        """Validate that primary scan has vc_transform and voxel_sizes fields"""

        if self.primary_scan:
            if not self.vc_transform or not self.voxel_sizes:
                raise ValueError("Primary scan must have vc_transform and voxel_sizes fields")

        return self


class Immersion(DataModel):
    """Description of immersion medium"""

    medium: ImmersionMedium = Field(..., title="Immersion medium")
    refractive_index: Decimal = Field(..., title="Index of refraction")


class InVitroImagingConfig(DataModel):
    """Configuration of an imaging instrument"""

    tiles: List[AcquisitionTile] = Field(..., title="Acquisition tiles")
    coordinate_system: CoordinateSystem = Field(..., title="Coordinate system")
    chamber_immersion: Immersion = Field(..., title="Acquisition chamber immersion data")
    sample_immersion: Optional[Immersion] = Field(default=None, title="Acquisition sample immersion data")<|MERGE_RESOLUTION|>--- conflicted
+++ resolved
@@ -211,22 +211,8 @@
 class ManipulatorConfig(DeviceConfig):
     """Configuration for a manipulator"""
 
-<<<<<<< HEAD
     coordinate_system: Optional[CoordinateSystem] = Field(default=None, title="Manipulator coordinate system")
     local_axis_positions: Optional[Coordinate] = Field(default=None, title="Local axis positions")
-=======
-    arc_angle: Decimal = Field(..., title="Arc Angle (deg)")
-    module_angle: Decimal = Field(..., title="Module Angle (deg)")
-    angle_unit: AngleUnit = Field(default=AngleUnit.DEG, title="Angle unit")
-    rotation_angle: Optional[Decimal] = Field(default=None, title="Rotation Angle (deg)")
-    calibration_date: Optional[datetime] = Field(
-        default=None, title="Date on which coordinate transform was last calibrated"
-    )
-    coordinate_transform: Optional[AssetPath] = Field(
-        default=None, title="Path to coordinate transform file", description="Relative path from metadata json to file"
-    )  # [TODO] Remove
-    notes: Optional[str] = Field(default=None, title="Notes")
->>>>>>> 1cb248c4
 
 
 class AtlasCoordinate(DataModel):
