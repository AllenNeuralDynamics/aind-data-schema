--- conflicted
+++ resolved
@@ -21,11 +21,7 @@
 from pydantic import Field, field_validator, model_validator
 from pydantic_core.core_schema import ValidationInfo
 
-<<<<<<< HEAD
 from aind_data_schema.base import AwareDatetimeWithDefault, DataModel, GenericModelType
-from aind_data_schema.components.coordinates import Coordinate, CoordinateSystem, Scale, Transform
-=======
-from aind_data_schema.base import DataModel, GenericModelType
 from aind_data_schema.components.coordinates import (
     Coordinate,
     CoordinateSystem,
@@ -34,7 +30,6 @@
     Atlas,
 )
 from aind_data_schema.components.tile import AcquisitionTile, Channel
->>>>>>> 574ac68a
 from aind_data_schema.components.identifiers import Code
 from aind_data_schema.components.wrappers import AssetPath
 
@@ -67,19 +62,6 @@
     device_name: str = Field(..., title="Device name", description="Must match a device defined in the instrument.json")
 
 
-<<<<<<< HEAD
-=======
-# Ophys components
-class PatchCordConfig(DeviceConfig):
-    """Description of a patch cord and its output power to another device"""
-
-    output_power: Decimal = Field(..., title="Output power (uW)")
-    output_power_unit: PowerUnit = Field(default=PowerUnit.UW, title="Output power unit")
-    fiber_name: str = Field(..., title="Fiber name (must match procedure)")
-    channel: Channel = Field(..., title="Channel")
-
-
->>>>>>> 574ac68a
 class TriggerType(str, Enum):
     """Types of detector triggers"""
 
