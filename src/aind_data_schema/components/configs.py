""" Configurations for devices, software, and other components during acquisition """

from datetime import datetime
from decimal import Decimal
from enum import Enum
from typing import List, Literal, Optional

from aind_data_schema_models.brain_atlas import CCFStructure
from aind_data_schema_models.coordinates import AnatomicalRelative
from aind_data_schema_models.devices import ImmersionMedium
from aind_data_schema_models.process_names import ProcessName
from aind_data_schema_models.units import (
    AngleUnit,
    FrequencyUnit,
    PowerUnit,
    PressureUnit,
    SizeUnit,
    SoundIntensityUnit,
    TimeUnit,
)
from pydantic import Field, field_validator, model_validator
from pydantic_core.core_schema import ValidationInfo

from aind_data_schema.base import DataModel, GenericModelType
<<<<<<< HEAD
from aind_data_schema.components.coordinates import (
    AnatomicalRelative,
    Coordinate,
    CoordinateSystem,
    Scale,
    Transform,
    Atlas,
)
from aind_data_schema.components.devices import ImmersionMedium
=======
from aind_data_schema.components.coordinates import Coordinate, CoordinateSystem, Scale, Transform
>>>>>>> 2e78b135
from aind_data_schema.components.tile import AcquisitionTile, Channel
from aind_data_schema.components.identifiers import Code


class StimulusModality(str, Enum):
    """Types of stimulus modalities"""

    AUDITORY = "Auditory"
    FREE_MOVING = "Free moving"
    OLFACTORY = "Olfactory"
    OPTOGENETICS = "Optogenetics"
    NONE = "None"
    VIRTUAL_REALITY = "Virtual reality"
    VISUAL = "Visual"
    WHEEL_FRICTION = "Wheel friction"


class Valence(str, Enum):
    """Valence of a stimulus"""

    POSITIVE = "Positive"
    NEGATIVE = "Negative"
    NEUTRAL = "Neutral"
    UNKNOWN = "Unknown"


class DeviceConfig(DataModel):
    """Parent class for all configurations"""

    device_name: str = Field(..., title="Device name", description="Must match a device defined in the instrument.json")


# Ophys components
class PatchCordConfig(DeviceConfig):
    """Description of a patch cord and its output power to another device"""

    output_power: Decimal = Field(..., title="Output power (uW)")
    output_power_unit: PowerUnit = Field(default=PowerUnit.UW, title="Output power unit")
    fiber_name: str = Field(..., title="Fiber name (must match procedure)")


class TriggerType(str, Enum):
    """Types of detector triggers"""

    INTERNAL = "Internal"
    EXTERNAL = "External"


class DetectorConfig(DeviceConfig):
    """Description of detector settings"""

    exposure_time: Decimal = Field(..., title="Exposure time (ms)")
    exposure_time_unit: TimeUnit = Field(default=TimeUnit.MS, title="Exposure time unit")
    trigger_type: TriggerType = Field(..., title="Trigger type")

    compression: Optional[Code] = Field(
        default=None,
        title="Compression",
        description="Compression algorithm used during acquisition",
    )


class LightEmittingDiodeConfig(DeviceConfig):
    """Description of LED settings"""

    excitation_power: Optional[Decimal] = Field(default=None, title="Excitation power (mW)")
    excitation_power_unit: Optional[PowerUnit] = Field(default=None, title="Excitation power unit")


class FieldOfView(DataModel):
    """Description of an imaging field of view"""

    index: int = Field(..., title="Index")
    imaging_depth: int = Field(..., title="Imaging depth (um)")
    imaging_depth_unit: SizeUnit = Field(default=SizeUnit.UM, title="Imaging depth unit")
    targeted_structure: CCFStructure.ONE_OF = Field(..., title="Targeted structure")
    fov_coordinate_ml: Decimal = Field(..., title="FOV coordinate ML")
    fov_coordinate_ap: Decimal = Field(..., title="FOV coordinate AP")
    fov_coordinate_unit: SizeUnit = Field(default=SizeUnit.UM, title="FOV coordinate unit")
    fov_reference: str = Field(
        ...,
        title="FOV reference",
        description="Reference for ML/AP coordinates",
    )
    fov_width: int = Field(..., title="FOV width (pixels)")
    fov_height: int = Field(..., title="FOV height (pixels)")
    fov_size_unit: SizeUnit = Field(default=SizeUnit.PX, title="FOV size unit")
    magnification: str = Field(..., title="Magnification")
    fov_scale_factor: Decimal = Field(..., title="FOV scale factor (um/pixel)")
    fov_scale_factor_unit: str = Field(default="um/pixel", title="FOV scale factor unit")
    frame_rate: Optional[Decimal] = Field(default=None, title="Frame rate (Hz)")
    frame_rate_unit: Optional[FrequencyUnit] = Field(default=None, title="Frame rate unit")
    coupled_fov_index: Optional[int] = Field(
        default=None, title="Coupled FOV", description="Coupled planes for multiscope"
    )
    power: Optional[Decimal] = Field(
        default=None, title="Power", description="For coupled planes, this power is shared by both planes"
    )
    power_unit: Optional[PowerUnit] = Field(default=None, title="Power unit")
    power_ratio: Optional[Decimal] = Field(default=None, title="Power ratio for coupled planes")
    scanfield_z: Optional[int] = Field(
        default=None,
        title="Z stage position of the fastz actuator for a given targeted depth",
    )
    scanfield_z_unit: Optional[SizeUnit] = Field(default=None, title="Z stage position unit")
    scanimage_roi_index: Optional[int] = Field(default=None, title="ScanImage ROI index")
    notes: Optional[str] = Field(default=None, title="Notes")


class StackChannel(Channel):
    """Description of a Channel used in a Stack"""

    start_depth: int = Field(..., title="Starting depth (um)")
    end_depth: int = Field(..., title="Ending depth (um)")
    depth_unit: SizeUnit = Field(default=SizeUnit.UM, title="Depth unit")


class Stack(DataModel):
    """Description of a two photon stack"""

    channels: List[StackChannel] = Field(..., title="Channels")
    number_of_planes: int = Field(..., title="Number of planes")
    step_size: float = Field(..., title="Step size (um)")
    step_size_unit: SizeUnit = Field(default=SizeUnit.UM, title="Step size unit")
    number_of_plane_repeats_per_volume: int = Field(..., title="Number of repeats per volume")
    number_of_volume_repeats: int = Field(..., title="Number of volume repeats")
    fov_coordinate_ml: float = Field(..., title="FOV coordinate ML")
    fov_coordinate_ap: float = Field(..., title="FOV coordinate AP")
    fov_coordinate_unit: SizeUnit = Field(default=SizeUnit.UM, title="FOV coordinate unit")
    fov_reference: str = Field(
        ...,
        title="FOV reference",
        description="Reference for ML/AP coordinates",
    )
    fov_width: int = Field(..., title="FOV width (pixels)")
    fov_height: int = Field(..., title="FOV height (pixels)")
    fov_size_unit: SizeUnit = Field(default=SizeUnit.PX, title="FOV size unit")
    magnification: Optional[str] = Field(default=None, title="Magnification")
    fov_scale_factor: float = Field(..., title="FOV scale factor (um/pixel)")
    fov_scale_factor_unit: str = Field(default="um/pixel", title="FOV scale factor unit")
    frame_rate: Decimal = Field(..., title="Frame rate (Hz)")
    frame_rate_unit: FrequencyUnit = Field(default=FrequencyUnit.HZ, title="Frame rate unit")
    targeted_structure: Optional[CCFStructure.ONE_OF] = Field(default=None, title="Targeted structure")


class SlapAcquisitionType(str, Enum):
    """Type of slap acquisition"""

    PARENT = "Parent"
    BRANCH = "Branch"


class SlapFieldOfView(FieldOfView):
    """Description of a Slap2 scan"""

    experiment_type: SlapAcquisitionType = Field(..., title="Acquisition type")
    dmd_dilation_x: int = Field(..., title="DMD Dilation X (pixels)")
    dmd_dilation_y: int = Field(..., title="DMD Dilation Y (pixels)")
    dilation_unit: SizeUnit = Field(default=SizeUnit.PX, title="Dilation unit")
    target_neuron: Optional[str] = Field(default=None, title="Target neuron")
    target_branch: Optional[str] = Field(default=None, title="Target branch")
    path_to_array_of_frame_rates: str = Field(..., title="Array of frame rates")


class MousePlatformConfig(DeviceConfig):
    """Configuration for mouse platforms"""

    objects_in_arena: Optional[List[str]] = Field(default=None, title="Objects in area")
    active_control: bool = Field(
        default=False,
        title="Active control",
        description="True when movement of the mouse platform is in any way controlled by the experimenter",
    )


class ManipulatorConfig(DeviceConfig):
    """Configuration for a manipulator"""

    coordinate_system: Optional[CoordinateSystem] = Field(default=None, title="Manipulator coordinate system")
    local_axis_positions: Optional[Coordinate] = Field(default=None, title="Local axis positions")


class AtlasCoordinate(DataModel):
    """Atlas coordinates"""

    atlas: Atlas = Field(..., title="Atlas")
    coordinate: Coordinate = Field(..., title="Coordinate")


# Ephys Components
class ProbeConfig(DeviceConfig):
    """Configuration for a device inserted into a brain"""

    primary_targeted_structure: CCFStructure.ONE_OF = Field(..., title="Targeted structure")
    other_targeted_structure: Optional[List[CCFStructure.ONE_OF]] = Field(
        default=None, title="Other targeted structure"
    )

    atlas_coordinate: Optional[AtlasCoordinate] = Field(
        default=None,
        title="Targeted coordinates in an Atlas",
    )
    coordinate: Coordinate = Field(
        ...,
        title="Targeted coordinates in the Instrument CoordinateSystem",
    )

    dye: Optional[str] = Field(default=None, title="Dye")


class NewScaleMISConfig(DeviceConfig):
    """Configuration for the New Scale MIS"""

    arc_angles: List[float] = Field(..., title="Arc angles")
    module_angles: List[List[float]] = Field(..., title="Module angles")
    angle_unit: AngleUnit = Field(default=AngleUnit.DEG, title="Angle unit")

    probe_configs: List[List[ProbeConfig]] = Field(..., title="Probe configurations")
    module_configs: List[List[ManipulatorConfig]] = Field(..., title="Manipulator configurations")

    calibration_date: Optional[datetime] = Field(
        default=None, title="Date on which coordinate transform was last calibrated"
    )


class FiberAssemblyConfig(ManipulatorConfig):
    """Inserted fiber photometry probe recorded in a stream"""

    patch_cord_connections: List[PatchCordConfig] = Field(default=[], title="Fiber photometry devices")


class LaserConfig(DeviceConfig):
    """Description of laser settings in an acquisition"""

    wavelength: int = Field(..., title="Wavelength (nm)")
    wavelength_unit: SizeUnit = Field(default=SizeUnit.NM, title="Wavelength unit")
    excitation_power: Optional[Decimal] = Field(default=None, title="Excitation power (mW)")
    excitation_power_unit: Optional[PowerUnit] = Field(default=None, title="Excitation power unit")


class Liquid(str, Enum):
    """Solution names"""

    WATER = "Water"
    SUCROSE = "Sucrose"
    QUININE = "Quinine"
    CITRIC_ACID = "Citric acid"
    OTHER = "Other"


class LickSpoutConfig(DataModel):
    """Lick spout acquisition information"""

    solution: Liquid = Field(..., title="Solution")
    solution_valence: Valence = Field(..., title="Valence")

    relative_position: List[AnatomicalRelative] = Field(..., title="Initial relative position")
    position: Optional[Transform] = Field(default=None, title="Initial position")

    notes: Optional[str] = Field(default=None, title="Notes", validate_default=True)

    @model_validator(mode="after")
    def validate_other(cls, values):
        """Validator for other/notes"""

        if values.solution == Liquid.OTHER and not values.notes:
            raise ValueError(
                "Notes cannot be empty if LickSpoutConfig.solution is Other."
                "Describe the solution in the notes field."
            )
        return values


class AirPuffConfig(DataModel):
    """Air puff device configuration"""

    valence: Valence = Field(default=Valence.NEGATIVE, title="Valence")
    relative_position: List[AnatomicalRelative] = Field(..., title="Initial relative position")
    position: Optional[Transform] = Field(default=None, title="Initial position")

    pressure: Optional[float] = Field(default=None, title="Pressure")
    pressure_unit: Optional[PressureUnit] = Field(default=None, title="Pressure unit")

    duration: Optional[float] = Field(default=None, title="Duration")


class SpeakerConfig(DeviceConfig):
    """Description of auditory speaker configuration"""

    volume: Optional[Decimal] = Field(default=None, title="Volume (dB)")
    volume_unit: Optional[SoundIntensityUnit] = Field(default=None, title="Volume unit")


# MRI components
class MriScanSequence(str, Enum):
    """MRI scan sequence"""

    RARE = "RARE"
    OTHER = "Other"


class ScanType(str, Enum):
    """Type of scan"""

    SETUP = "Set Up"
    SCAN_3D = "3D Scan"


class SubjectPosition(str, Enum):
    """Subject position"""

    PRONE = "Prone"
    SUPINE = "Supine"


class MRIScan(DeviceConfig):
    """Description of a 3D scan"""

    scan_index: int = Field(..., title="Scan index")
    scan_type: ScanType = Field(..., title="Scan type")
    primary_scan: bool = Field(
        ..., title="Primary scan", description="Indicates the primary scan used for downstream analysis"
    )
    scan_sequence_type: MriScanSequence = Field(..., title="Scan sequence")
    rare_factor: Optional[int] = Field(default=None, title="RARE factor")
    echo_time: Decimal = Field(..., title="Echo time (ms)")
    effective_echo_time: Optional[Decimal] = Field(default=None, title="Effective echo time (ms)")
    echo_time_unit: TimeUnit = Field(default=TimeUnit.MS, title="Echo time unit")
    repetition_time: Decimal = Field(..., title="Repetition time (ms)")
    repetition_time_unit: TimeUnit = Field(default=TimeUnit.MS, title="Repetition time unit")
    # fields required to get correct orientation
    vc_transform: Optional[Transform] = Field(default=None, title="Scan transform")
    subject_position: SubjectPosition = Field(..., title="Subject position")
    # other fields
    voxel_sizes: Optional[Scale] = Field(default=None, title="Voxel sizes", description="Resolution")
    processing_steps: List[
        Literal[
            ProcessName.FIDUCIAL_SEGMENTATION,
            ProcessName.IMAGE_ATLAS_ALIGNMENT,
            ProcessName.SKULL_STRIPPING,
        ]
    ] = Field([])
    additional_scan_parameters: GenericModelType = Field(..., title="Parameters")
    notes: Optional[str] = Field(default=None, title="Notes", validate_default=True)

    @field_validator("notes", mode="after")
    def validate_other(cls, value: Optional[str], info: ValidationInfo) -> Optional[str]:
        """Validator for other/notes"""

        if info.data.get("scan_sequence_type") == MriScanSequence.OTHER and not value:
            raise ValueError(
                "Notes cannot be empty if scan_sequence_type is Other."
                " Describe the scan_sequence_type in the notes field."
            )
        return value

    @model_validator(mode="after")
    def validate_primary_scan(self):
        """Validate that primary scan has vc_transform and voxel_sizes fields"""

        if self.primary_scan:
            if not self.vc_transform or not self.voxel_sizes:
                raise ValueError("Primary scan must have vc_transform and voxel_sizes fields")

        return self


class Immersion(DataModel):
    """Description of immersion medium"""

    medium: ImmersionMedium = Field(..., title="Immersion medium")
    refractive_index: Decimal = Field(..., title="Index of refraction")


class InVitroImagingConfig(DataModel):
    """Configuration of an imaging instrument"""

    tiles: List[AcquisitionTile] = Field(..., title="Acquisition tiles")
    coordinate_system: CoordinateSystem = Field(..., title="Coordinate system")
    chamber_immersion: Immersion = Field(..., title="Acquisition chamber immersion data")
    sample_immersion: Optional[Immersion] = Field(default=None, title="Acquisition sample immersion data")<|MERGE_RESOLUTION|>--- conflicted
+++ resolved
@@ -22,19 +22,13 @@
 from pydantic_core.core_schema import ValidationInfo
 
 from aind_data_schema.base import DataModel, GenericModelType
-<<<<<<< HEAD
 from aind_data_schema.components.coordinates import (
-    AnatomicalRelative,
     Coordinate,
     CoordinateSystem,
     Scale,
     Transform,
     Atlas,
 )
-from aind_data_schema.components.devices import ImmersionMedium
-=======
-from aind_data_schema.components.coordinates import Coordinate, CoordinateSystem, Scale, Transform
->>>>>>> 2e78b135
 from aind_data_schema.components.tile import AcquisitionTile, Channel
 from aind_data_schema.components.identifiers import Code
 
