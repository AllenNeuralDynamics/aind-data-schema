--- conflicted
+++ resolved
@@ -216,50 +216,10 @@
     resolution_unit: SizeUnit = Field(..., title="Resolution unit")
 
 
-<<<<<<< HEAD
 class AtlasCoordinate(Translation):
     """A point in an Atlas"""
 
     coordinate_system: Atlas = Field(..., title="Atlas")
-=======
-class Transform(DataModel):
-    """Affine transformation in a coordinate system"""
-
-    system_name: str = Field(
-        ..., title="Coordinate system name"
-    )  # note: this field's exact name is used by a validator
-    transforms: DiscriminatedList[Translation | Rotation | Scale | Affine] = Field(..., title="Transform")
-
-
-class CoordinateTransform(DataModel):
-    """Transformation from one CoordinateSystem to another"""
-
-    input: str = Field(..., title="Input coordinate system")
-    output: str = Field(..., title="Output coordinate system")
-    transforms: DiscriminatedList[Translation | Rotation | Scale | Affine | NonlinearTransform] = Field(
-        ..., title="Transform"
-    )
-
-
-class Coordinate(DataModel):
-    """A coordinate in a brain (CoordinateSpace) or atlas (AtlasSpace)
-
-    Angles can be optionally provided
-    """
-
-    system_name: str = Field(
-        ..., title="Coordinate system name"
-    )  # note: this field's exact name is used by a validator
-    position: List[float] = Field(
-        ..., title="Position in coordinate system", description="Position units are inherited from the CoordinateSystem"
-    )
-    angles: Optional[Rotation] = Field(
-        default=None,
-        title="Orientation in coordinate system",
-        description="Angles can be optionally provided to define a vector (e.g. for an insertion)",
-    )
-    angles_unit: AngleUnit = Field(default=AngleUnit.DEG, title="Angle unit")
->>>>>>> a5843eab
 
 
 class CoordinateSystemLibrary:
