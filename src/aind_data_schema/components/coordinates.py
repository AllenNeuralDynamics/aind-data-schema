"""Classes to define device positions, orientations, and coordinates"""

from enum import Enum
from typing import List, Optional, Union
import math

from aind_data_schema_models.units import AngleUnit, SizeUnit
from pydantic import Field
from typing_extensions import Annotated

from aind_data_schema.base import DataModel


class AtlasName(str, Enum):
    """Atlas name"""

    CCF = "CCF"
    CUSTOM = "Custom"


class Origin(str, Enum):
    """Origin positions for coordinate systems"""

    ORIGIN = "Origin"  # only exists in Atlases / Images
    BREGMA = "Bregma"
    LAMBDA = "Lambda"
    C1 = "C1"  # cervical vertebrae
    C2 = "C2"
    C3 = "C3"
    C4 = "C4"
    C5 = "C5"
    C6 = "C6"
    C7 = "C7"
    TIP = "Tip"  # of a probe
    FRONT_CENTER = "Front_center"  # front center of a device, e.g. camera


class AxisName(str, Enum):
    """Axis name"""

    X = "X"
    Y = "Y"
    Z = "Z"
    AP = "AP"
    ML = "ML"
    SI = "SI"
    DEPTH = "Depth"


class Direction(str, Enum):
    """Local and anatomical directions"""

    LR = "Left_to_right"
    RL = "Right_to_left"
    AP = "Anterior_to_posterior"
    PA = "Posterior_to_anterior"
    IS = "Inferior_to_superior"
    SI = "Superior_to_inferior"
    FB = "Front_to_back"
    BF = "Back_to_front"
    TB = "Top_to_bottom"
    BT = "Bottom_to_top"
    OTHER = "Other"
    POS = "Positive"


class AnatomicalRelative(str, Enum):
    """Relative positions in 3D space"""

    SUPERIOR = "Superior"
    INFERIOR = "Inferior"
    ANTERIOR = "Anterior"
    POSTERIOR = "Posterior"
    LEFT = "Left"
    RIGHT = "Right"
    MEDIAL = "Medial"
    LATERAL = "Lateral"


class Axis(DataModel):
    """Linked direction and axis"""

    name: AxisName = Field(..., title="Axis")
    direction: Direction = Field(
        ...,
        title="Direction",
        description="Direction of positive values along the axis",
    )


class Scale(DataModel):
    """Scale"""

    scale: List[float] = Field(..., title="Scale parameters")

    def to_matrix(self) -> List[List[float]]:
        """Return the affine scale matrix for arbitrary sized lists

        Returns
        -------
        List[List[float]]
            Affine scale matrix
        """

        size = len(self.scale)
        scale_matrix = [[1.0 if i == j else 0.0 for j in range(size + 1)] for i in range(size + 1)]

        for i, value in enumerate(self.scale):
            scale_matrix[i][i] = value

        return scale_matrix


class Translation(DataModel):
    """Translation"""

    translation: List[float] = Field(..., title="Translation parameters")

    def to_matrix(self) -> List[List[float]]:
        """Return the affine translation matrix for arbitrary sized lists.

        Returns
        -------
        List[List[float]]
            Affine transform matrix.
        """

        size = len(self.translation)

        # Create (size + 1) x (size + 1) identity matrix
        translation_matrix = [[1.0 if i == j else 0.0 for j in range(size + 1)] for i in range(size + 1)]

        # Populate the translation part (last column except for bottom-right corner)
        for i, value in enumerate(self.translation):
            translation_matrix[i][-1] = value

        return translation_matrix


class Rotation(DataModel):
    """Rotation

    Rotations are applied as Euler angles in order X/Y/Z

    Angles follow right-hand rule, with positive angles rotating counter-clockwise.
    """

    angles: List[float] = Field(
        ..., title="Angles and axes in 3D space", description="Right-hand rule, positive angles rotate CCW"
    )
    angles_unit: AngleUnit = Field(default=AngleUnit.DEG, title="Angle unit")

    def to_matrix(self) -> List[List[float]]:
        """Return the affine rotation matrix for arbitrary sized lists.

        Returns
        -------
        List[List[float]]
            Affine rotation matrix.
        """
        try:
            from scipy.spatial.transform import Rotation as R
        except ImportError:  # pragma: no cover
            raise ImportError(
                "Please run `pip install aind-data-schema[transforms]` to "
                "install necessary dependencies for Rotation.to_matrix"
            )

        # Prepare the angles and axes for scipy Rotation
        angles = [angle if self.angles_unit == AngleUnit.RAD else math.radians(angle) for angle in self.angles]

        # Create the rotation matrix
<<<<<<< HEAD
        order = "xyz"[0 : len(self.angles)]
=======
        order = "xyz"[: len(self.angles)]
>>>>>>> b702002e
        rotation = R.from_euler(order, angles)
        rotation_matrix = rotation.as_matrix().tolist()

        size = len(self.angles)
        rotation_matrix = [row + [0.0] for row in rotation_matrix] + [[0.0] * size + [1.0]]

        return rotation_matrix


class Affine(DataModel):
    """Definition of an affine transform 3x4 matrix"""

    affine_transform: List[List[float]] = Field(
        ...,
        title="Affine transform matrix",
    )

    @classmethod
    def compose(cls, transform: List[Union[Translation, Rotation, Scale]]) -> "Affine":
        """Compose an affine transform matrix from a list of transforms

        Parameters
        ----------
        transform : List[Union[Translation, Rotation, Scale]]
            List of transforms

        Returns
        -------
        Affine
            Composed transform
        """
        try:
            import numpy as np
        except ImportError:  # pragma: no cover
            raise ImportError(
                "Please run `pip install aind-data-schema[transforms]` "
                "to install necessary dependencies for rotation support"
            )

        matrices = [t.to_matrix() for t in transform]

        # Check that all the transforms are the same size
        def get_shape(list_of_lists):
            """Get the shape of a list of lists"""
            len0 = len(list_of_lists)
            len1 = len(list_of_lists[0])

            # Check that all the lists are the same size
            if not all(len(lst) == len1 for lst in list_of_lists):  # pragma: no cover
                raise ValueError("Cannot get the shape of a non-rectangular list of lists")

            return (len0, len1)

        shape = get_shape(matrices[0])
        if not all(get_shape(matrix) == shape for matrix in matrices):
            raise ValueError("All transforms must be the same size")

        transform_matrix = matrices[0]

        for matrix in matrices[1:]:
            transform_matrix = np.matmul(transform_matrix, matrix).tolist()

        return Affine(affine_transform=transform_matrix)


class NonlinearTransform(DataModel):
    """Definition of a nonlinear transform"""

    path: str = Field(..., title="Path to nonlinear transform file")


class CoordinateSystem(DataModel):
    """Definition of a coordinate system relative to a brain"""

    name: str = Field(..., title="Name")

    origin: Origin = Field(..., title="Origin", description="Defines the position of (0,0,0) in the coordinate system")
    axes: List[Axis] = Field(..., title="Axis names", description="Axis names and directions")
    axis_unit: SizeUnit = Field(..., title="Size unit")


class Atlas(CoordinateSystem):
    """Definition an atlas"""

    name: AtlasName = Field(..., title="Atlas name")
    version: str = Field(..., title="Atlas version")
    size: List[float] = Field(..., title="Size")
    size_unit: SizeUnit = Field(default=SizeUnit.PX, title="Size unit")
    resolution: List[float] = Field(..., title="Resolution")
    resolution_unit: SizeUnit = Field(..., title="Resolution unit")


class Transform(DataModel):
    """Affine transformation in a coordinate system"""

    system_name: str = Field(..., title="Coordinate system name")
    transforms: List[Annotated[Union[Translation, Rotation, Scale, Affine], Field(discriminator="object_type")]] = (
        Field(..., title="Transform")
    )


class CoordinateTransform(DataModel):
    """Transformation from one CoordinateSystem to another"""

    input: str = Field(..., title="Input coordinate system")
    output: str = Field(..., title="Output coordinate system")
    transforms: List[
        Annotated[
            Union[Translation, Rotation, Scale, Affine, NonlinearTransform],
            Field(discriminator="object_type"),
        ]
    ] = Field(..., title="Transform")


class Coordinate(DataModel):
    """A coordinate in a brain (CoordinateSpace) or atlas (AtlasSpace)

    Angles can be optionally provided
    """

    system_name: str = Field(..., title="Coordinate system name")
    position: List[float] = Field(
        ..., title="Position in coordinate system", description="Position units are inherited from the CoordinateSystem"
    )
    angles: Optional[Rotation] = Field(
        default=None,
        title="Orientation in coordinate system",
        description="Angles can be optionally provided to define a vector (e.g. for an insertion)",
    )
    angles_unit: AngleUnit = Field(default=AngleUnit.DEG, title="Angle unit")


class CoordinateSystemLibrary:
    """Library of common coordinate systems

    Convention is to use the following naming scheme:

    <ORIGIN>_<GLOBAL_AXES><LOCAL_AXES>
    """

    # Standard coordinates
    BREGMA_ARI = CoordinateSystem(
        name="BREGMA_ARI",
        origin=Origin.BREGMA,
        axis_unit=SizeUnit.UM,
        axes=[
            Axis(name=AxisName.AP, direction=Direction.PA),
            Axis(name=AxisName.ML, direction=Direction.LR),
            Axis(name=AxisName.SI, direction=Direction.SI),
        ],
    )
    LAMBDA_ARI = CoordinateSystem(
        name="LAMBDA_ARI",
        origin=Origin.LAMBDA,
        axis_unit=SizeUnit.UM,
        axes=[
            Axis(name=AxisName.AP, direction=Direction.PA),
            Axis(name=AxisName.ML, direction=Direction.LR),
            Axis(name=AxisName.SI, direction=Direction.SI),
        ],
    )

    # Standard surface coordinates (with depth)
    BREGMA_ARID = CoordinateSystem(
        name="BREGMA_ARID",
        origin=Origin.BREGMA,
        axis_unit=SizeUnit.UM,
        axes=[
            Axis(name=AxisName.AP, direction=Direction.PA),
            Axis(name=AxisName.ML, direction=Direction.LR),
            Axis(name=AxisName.SI, direction=Direction.SI),
            Axis(name=AxisName.DEPTH, direction=Direction.TB),
        ],
    )
    LAMBDA_ARID = CoordinateSystem(
        name="LAMBDA_ARID",
        origin=Origin.LAMBDA,
        axis_unit=SizeUnit.UM,
        axes=[
            Axis(name=AxisName.AP, direction=Direction.PA),
            Axis(name=AxisName.ML, direction=Direction.LR),
            Axis(name=AxisName.SI, direction=Direction.SI),
            Axis(name=AxisName.DEPTH, direction=Direction.TB),
        ],
    )

    DEVICE_SIPE = CoordinateSystem(
        name="CAMERA_SIPE",
        origin=Origin.FRONT_CENTER,
        axis_unit=SizeUnit.MM,
        axes=[
            Axis(name=AxisName.X, direction=Direction.LR),
            Axis(name=AxisName.Y, direction=Direction.BT),
            Axis(name=AxisName.Z, direction=Direction.BF),
        ],
    )

    PROBE_MIS = CoordinateSystem(
        name="PROBE_MIS",
        origin=Origin.TIP,
        axis_unit=SizeUnit.CM,
        axes=[
            Axis(name=AxisName.X, direction=Direction.FB),
            Axis(name=AxisName.Y, direction=Direction.RL),
            Axis(name=AxisName.Z, direction=Direction.TB),
        ],
    )

    PROBE_ARID = CoordinateSystem(
        name="PROBE_ARID",
        origin=Origin.TIP,
        axis_unit=SizeUnit.CM,
        axes=[
            Axis(name=AxisName.X, direction=Direction.LR),
            Axis(name=AxisName.Y, direction=Direction.IS),
            Axis(name=AxisName.Z, direction=Direction.AP),
            Axis(name=AxisName.DEPTH, direction=Direction.TB),
        ],
    )

    SPIM_IJK = CoordinateSystem(
        name="SPIM_IJK",
        origin=Origin.ORIGIN,
        axis_unit=SizeUnit.PX,
        axes=[
            Axis(name=AxisName.X, direction=Direction.POS),
            Axis(name=AxisName.Y, direction=Direction.POS),
            Axis(name=AxisName.Z, direction=Direction.POS),
        ],
    )

    SPIM_RPI = CoordinateSystem(
        name="SPIM_RPI",
        origin=Origin.ORIGIN,
        axis_unit=SizeUnit.UM,
        axes=[
            Axis(name=AxisName.X, direction=Direction.LR),
            Axis(name=AxisName.Y, direction=Direction.AP),
            Axis(name=AxisName.Z, direction=Direction.SI),
        ],
    )

    SPIM_LPS = CoordinateSystem(
        name="SPIM_LPS",
        origin=Origin.ORIGIN,
        axis_unit=SizeUnit.UM,
        axes=[
            Axis(name=AxisName.X, direction=Direction.RL),
            Axis(name=AxisName.Y, direction=Direction.AP),
            Axis(name=AxisName.Z, direction=Direction.IS),
        ],
    )

    MRI_LPS = CoordinateSystem(
        name="MRI_LPS",
        origin=Origin.ORIGIN,
        axis_unit=SizeUnit.MM,
        axes=[
            Axis(name=AxisName.X, direction=Direction.LR),
            Axis(name=AxisName.Y, direction=Direction.AP),
            Axis(name=AxisName.Z, direction=Direction.IS),
        ],
    )

    CCFv3 = Atlas(
        name=AtlasName.CCF,
        version="3",
        origin=Origin.ORIGIN,
        axis_unit=SizeUnit.UM,
        axes=[
            Axis(name=AxisName.AP, direction=Direction.AP),
            Axis(name=AxisName.SI, direction=Direction.SI),
            Axis(name=AxisName.ML, direction=Direction.LR),
        ],
        size=[1320, 800, 1140],
        resolution=[10, 10, 10],
        resolution_unit=SizeUnit.UM,
    )<|MERGE_RESOLUTION|>--- conflicted
+++ resolved
@@ -170,11 +170,7 @@
         angles = [angle if self.angles_unit == AngleUnit.RAD else math.radians(angle) for angle in self.angles]
 
         # Create the rotation matrix
-<<<<<<< HEAD
-        order = "xyz"[0 : len(self.angles)]
-=======
         order = "xyz"[: len(self.angles)]
->>>>>>> b702002e
         rotation = R.from_euler(order, angles)
         rotation_matrix = rotation.as_matrix().tolist()
 
