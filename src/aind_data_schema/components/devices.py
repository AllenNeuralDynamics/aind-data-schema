--- conflicted
+++ resolved
@@ -42,13 +42,8 @@
 from typing_extensions import Annotated
 
 from aind_data_schema.base import DataModel, GenericModelType
-<<<<<<< HEAD
-from aind_data_schema.components.coordinates import AnatomicalRelative, AxisName, Scale, Coordinate
-from aind_data_schema.components.identifiers import Software, AssetPath
-=======
 from aind_data_schema.components.coordinates import AxisName, Scale, Coordinate
 from aind_data_schema.components.identifiers import Software
->>>>>>> 93999eb0
 
 
 class Device(DataModel):
@@ -58,13 +53,6 @@
     serial_number: Optional[str] = Field(default=None, title="Serial number")
     manufacturer: Optional[Organization.ONE_OF] = Field(default=None, title="Manufacturer")
     model: Optional[str] = Field(default=None, title="Model")
-<<<<<<< HEAD
-    path_to_cad: Optional[AssetPath] = Field(
-        default=None, title="Path to CAD diagram", description="For CUSTOM manufactured devices"
-    )
-    port_index: Optional[str] = Field(default=None, title="Port index")
-=======
->>>>>>> 93999eb0
 
     # Additional fields
     additional_settings: Optional[GenericModelType] = Field(default=None, title="Additional parameters")
