--- conflicted
+++ resolved
@@ -19,11 +19,7 @@
 from pydantic import Field, ValidationInfo, field_validator, model_validator
 from typing_extensions import Annotated
 
-<<<<<<< HEAD
 from aind_data_schema.base import GenericModelType, DataModel
-from aind_data_schema.components.coordinates import RelativePosition, Size3d
-=======
-from aind_data_schema.base import GenericModel, GenericModelType, DataModel, AwareDatetimeWithDefault
 from aind_data_schema.components.coordinates import (
     AxisName,
     Transform,
@@ -31,8 +27,6 @@
     Scale,
     CoordinateSystem,
 )
-from aind_data_schema.components.reagent import Reagent
->>>>>>> b702002e
 from aind_data_schema.components.identifiers import Software
 
 
@@ -255,31 +249,6 @@
     notes: Optional[str] = Field(default=None, title="Notes")
 
 
-<<<<<<< HEAD
-=======
-class Calibration(DataModel):
-    """Generic calibration class"""
-
-    calibration_date: AwareDatetimeWithDefault = Field(..., title="Date and time of calibration")
-    device_name: str = Field(..., title="Device name", description="Must match a device name in instrument")
-    description: str = Field(..., title="Description", description="Brief description of what is being calibrated")
-    input: GenericModelType = Field(GenericModel(), description="Calibration input", title="inputs")
-    output: GenericModelType = Field(GenericModel(), description="Calibration output", title="outputs")
-    notes: Optional[str] = Field(default=None, title="Notes")
-
-
-class Maintenance(DataModel):
-    """Generic maintenance class"""
-
-    maintenance_date: AwareDatetimeWithDefault = Field(..., title="Date and time of maintenance")
-    device_name: str = Field(..., title="Device name", description="Must match a device name in instrument")
-    description: str = Field(..., title="Description", description="Description on maintenance procedure")
-    protocol_id: Optional[str] = Field(default=None, title="Protocol ID")
-    reagents: List[Reagent] = Field(default=[], title="Reagents")
-    notes: Optional[str] = Field(default=None, title="Notes")
-
-
->>>>>>> b702002e
 class Detector(Device):
     """Description of a generic detector"""
 
