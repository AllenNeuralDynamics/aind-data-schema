"""Schema for identifiers"""

from enum import Enum
from pathlib import Path
from typing import Annotated, Dict, List, Optional, Union

from aind_data_schema_models.registries import Registry, _Orcid
from pydantic import Field

from aind_data_schema.base import DataModel, GenericModelType


class ExternalPlatforms(str, Enum):
    """External Platforms of Data Assets."""

    CODEOCEAN = "Code Ocean"


ExternalLinks = Dict[ExternalPlatforms, List[str]]


class DataAsset(DataModel):
    """Description of a single data asset"""

    url: str = Field(..., title="Asset location", description="URL pointing to the data asset")


class CombinedData(DataModel):
    """Description of a group of data assets"""

    assets: List[DataAsset] = Field(..., title="Data assets", min_items=1)
    name: Optional[str] = Field(default=None, title="Name")
    external_links: ExternalLinks = Field(
        default=dict(), title="External Links", description="Links to the Combined Data asset, if materialized."
    )
    description: Optional[str] = Field(
        default=None, title="Description", description="Intention or approach used to select group of assets"
    )


class Person(DataModel):
    """Person identifier"""

    name: str = Field(..., title="Person's name", description="First and last name OR anonymous ID")

    registry: _Orcid = Field(default_factory=lambda: Registry.ORCID, title="Registry")
    registry_identifier: Optional[str] = Field(default=None, title="ORCID ID")


class Software(DataModel):
    """Software package identifier"""

    name: str = Field(..., title="Software name", description="Name of the software package")
    version: Optional[str] = Field(
        default=None, title="Software version", description="Version of the software package"
    )


class Code(DataModel):
    """Code or script identifier"""

<<<<<<< HEAD
    url: str = Field(..., title="Code URL", description="Path to code repository")
    name: Optional[str] = Field(default=None, title="Name", description="Name of the package or script")
=======
    url: str = Field(..., title="Code URL", description="URL to code repository")
>>>>>>> fe814855
    version: Optional[str] = Field(default=None, title="Code version")
    run_script: Optional[Path] = Field(default=None, title="Run script", description="Path to run script")

    language: Optional[str] = Field(default=None, title="Programming language", description="Programming language used")
    language_version: Optional[str] = Field(default=None, title="Programming language version")

    input_data: Optional[List[Annotated[Union[DataAsset, CombinedData], Field(discriminator="object_type")]]] = Field(
        default=None, title="Input data", description="Input data used in the code or script"
    )
    parameters: Optional[GenericModelType] = Field(
        default=None, title="Parameters", description="Parameters used in the code or script"
    )

    core_dependency: Optional[Software] = Field(
        default=None,
        title="Core dependency",
        description="For code with a core software package dependency, e.g. Bonsai",
    )<|MERGE_RESOLUTION|>--- conflicted
+++ resolved
@@ -59,12 +59,8 @@
 class Code(DataModel):
     """Code or script identifier"""
 
-<<<<<<< HEAD
-    url: str = Field(..., title="Code URL", description="Path to code repository")
-    name: Optional[str] = Field(default=None, title="Name", description="Name of the package or script")
-=======
     url: str = Field(..., title="Code URL", description="URL to code repository")
->>>>>>> fe814855
+    name: Optional[str] = Field(default=None, title="Name")
     version: Optional[str] = Field(default=None, title="Code version")
     run_script: Optional[Path] = Field(default=None, title="Run script", description="Path to run script")
 
