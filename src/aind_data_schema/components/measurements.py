--- conflicted
+++ resolved
@@ -1,11 +1,7 @@
 """Calibration data models"""
 
-<<<<<<< HEAD
 from typing import Annotated, List, Literal, Optional
-=======
 from enum import Enum
-from typing import List, Literal, Optional
->>>>>>> fa023614
 
 from aind_data_schema_models.units import UNITS, PowerUnit, TimeUnit, VolumeUnit, VoltageUnit
 from pydantic import model_validator
