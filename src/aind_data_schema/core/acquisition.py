--- conflicted
+++ resolved
@@ -7,10 +7,6 @@
 from aind_data_schema_models.units import MassUnit, VolumeUnit
 from pydantic import Field, SkipValidation, model_validator
 
-<<<<<<< HEAD
-from aind_data_schema.base import AwareDatetimeWithDefault, DataCoreModel, DataModel, GenericModel, GenericModelType
-from aind_data_schema.components.configs import (
-=======
 from aind_data_schema.base import (
     AwareDatetimeWithDefault,
     DataCoreModel,
@@ -18,8 +14,7 @@
     DiscriminatedList,
     GenericModel,
 )
-from aind_data_schema.components.acquisition_configs import (
->>>>>>> a5843eab
+from aind_data_schema.components.configs import (
     AirPuffConfig,
     DetectorConfig,
     MISModuleConfig,
@@ -39,6 +34,7 @@
     MicroscopeConfig,
     ProbeConfig,
     EphysAssemblyConfig,
+    DomeModule,
 )
 from aind_data_schema.components.coordinates import CoordinateSystem
 from aind_data_schema.components.identifiers import Code, Person
@@ -112,46 +108,24 @@
         description="Device names must match devices in the Instrument",
     )
 
-<<<<<<< HEAD
-    configurations: List[
-        Annotated[
-            Union[
-                LightEmittingDiodeConfig,
-                LaserConfig,
-                ManipulatorConfig,
-                MISModuleConfig,
-                DetectorConfig,
-                PatchCordConfig,
-                FiberAssemblyConfig,
-                MRIScan,
-                LickSpoutConfig,
-                AirPuffConfig,
-                ImagingConfig,
-                MicroscopeConfig,
-                SlapMicroscopeConfig,
-                SampleChamberConfig,
-                ProbeConfig,
-                EphysAssemblyConfig,
-            ],
-            Field(discriminator="object_type"),
-        ]
-=======
     configurations: DiscriminatedList[
         LightEmittingDiodeConfig
         | LaserConfig
         | ManipulatorConfig
+        | MISModuleConfig
         | DomeModule
         | DetectorConfig
         | PatchCordConfig
         | FiberAssemblyConfig
-        | FieldOfView
-        | SlapFieldOfView
-        | Stack
         | MRIScan
-        | InVitroImagingConfig
         | LickSpoutConfig
         | AirPuffConfig
->>>>>>> a5843eab
+        | ImagingConfig
+        | MicroscopeConfig
+        | SlapMicroscopeConfig
+        | SampleChamberConfig
+        | ProbeConfig
+        | EphysAssemblyConfig
     ] = Field(..., title="Device configurations")
 
     connections: List[Connection] = Field(
