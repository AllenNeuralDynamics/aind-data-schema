""" schema describing imaging acquisition """

from decimal import Decimal
from typing import Annotated, List, Literal, Optional, Union

from aind_data_schema_models.modalities import Modality
from aind_data_schema_models.units import MassUnit, VolumeUnit
from pydantic import Field, SkipValidation, model_validator

from aind_data_schema.base import AwareDatetimeWithDefault, DataCoreModel, DataModel, GenericModel, GenericModelType
from aind_data_schema.components.configs import (
    AirPuffConfig,
    DetectorConfig,
    DomeModule,
    FiberAssemblyConfig,
    InVitroImagingConfig,
    LaserConfig,
    LickSpoutConfig,
    LightEmittingDiodeConfig,
    ManipulatorConfig,
    MousePlatformConfig,
    MRIScan,
    MultiPlaneFieldOfView,
    PatchCordConfig,
    SinglePlaneFieldOfView,
    SlapFieldOfView,
    SpeakerConfig,
    Stack,
    StimulusModality,
)
from aind_data_schema.components.coordinates import CoordinateSystem
from aind_data_schema.components.devices import Camera, CameraAssembly, EphysAssembly, FiberAssembly
from aind_data_schema.components.identifiers import Code, Person, Software
from aind_data_schema.components.measurements import CALIBRATIONS, Maintenance
from aind_data_schema.core.procedures import Anaesthetic
from aind_data_schema.utils.merge import merge_notes, merge_optional_list
from aind_data_schema.utils.validators import subject_specimen_id_compatibility

# Define the requirements for each modality
# Define the mapping of modalities to their required device types
# The list of list pattern is used to allow for multiple options within a group, so e.g.
# FIB requires a light config (one of the options) plus a fiber connection config and a fiber module
CONFIG_REQUIREMENTS = {
    Modality.ECEPHYS: [[DomeModule, ManipulatorConfig]],
    Modality.FIB: [[LightEmittingDiodeConfig, LaserConfig], [PatchCordConfig, FiberAssemblyConfig]],
    Modality.POPHYS: [[FieldOfView, SlapFieldOfView, Stack]],
    Modality.MRI: [[MRIScan]],
}

# This is ugly but one of the validators was just checking that the cameras were active in the device name list
# so to replace that I'm going to add a validator that searches the instrument to make sure the active_devices
# list contains a valid Camera and/or CameraAssembly. Note that this validator has to go in the `metadata` class
MODALITY_DEVICE_REQUIREMENTS = {
    Modality.BEHAVIOR_VIDEOS: [[CameraAssembly, Camera]],
}
CONFIG_DEVICE_REQUIREMENTS = {
    "DomeModule": [EphysAssembly],
    "FiberAssemblyConfig": [FiberAssembly],
}

SPECIMEN_MODALITIES = [Modality.SPIM.abbreviation, Modality.CONFOCAL.abbreviation]


class SubjectDetails(DataModel):
    """Details about the subject during an acquisition"""

    animal_weight_prior: Optional[Decimal] = Field(
        default=None,
        title="Animal weight (g)",
        description="Animal weight before procedure",
    )
    animal_weight_post: Optional[Decimal] = Field(
        default=None,
        title="Animal weight (g)",
        description="Animal weight after procedure",
    )
    weight_unit: MassUnit = Field(default=MassUnit.G, title="Weight unit")
    anaesthesia: Optional[Anaesthetic] = Field(default=None, title="Anaesthesia")
    mouse_platform_name: str = Field(..., title="Mouse platform")
    reward_consumed_total: Optional[Decimal] = Field(default=None, title="Total reward consumed (mL)")
    reward_consumed_unit: Optional[VolumeUnit] = Field(default=None, title="Reward consumed unit")


class PerformanceMetrics(DataModel):
    """Summary of a StimulusEpoch"""

    output_parameters: GenericModelType = Field(default=GenericModel(), title="Additional metrics")
    reward_consumed_during_epoch: Optional[Decimal] = Field(default=None, title="Reward consumed during training (uL)")
    reward_consumed_unit: Optional[VolumeUnit] = Field(default=None, title="Reward consumed unit")
    trials_total: Optional[int] = Field(default=None, title="Total trials")
    trials_finished: Optional[int] = Field(default=None, title="Finished trials")
    trials_rewarded: Optional[int] = Field(default=None, title="Rewarded trials")


class DataStream(DataModel):
    """Data streams with a start and stop time"""

    stream_start_time: AwareDatetimeWithDefault = Field(..., title="Stream start time")
    stream_end_time: AwareDatetimeWithDefault = Field(..., title="Stream stop time")
    modalities: List[Modality.ONE_OF] = Field(..., title="Modalities")
    software: Optional[List[Software]] = Field(default=[], title="Software packages")
    notes: Optional[str] = Field(default=None, title="Notes")

    active_devices: List[str] = Field(
        ...,
        title="Active devices",
        description="Device names must match devices in the Instrument",
    )

    configurations: List[
        Annotated[
            Union[
                LightEmittingDiodeConfig,
                LaserConfig,
                ManipulatorConfig,
                DomeModule,
                DetectorConfig,
                PatchCordConfig,
                FiberAssemblyConfig,
                SinglePlaneFieldOfView,
                MultiPlaneFieldOfView,
                SlapFieldOfView,
                Stack,
                MRIScan,
                InVitroImagingConfig,
                LickSpoutConfig,
                AirPuffConfig,
            ],
            Field(discriminator="object_type"),
        ]
    ] = Field(..., title="Device configurations")

    @model_validator(mode="after")
    def check_modality_config_requirements(self):
        """Check that the required devices are present for the modalities"""
        for modality in self.modalities:
            if modality not in CONFIG_REQUIREMENTS.keys():
                # No configuration requirements for this modality
                continue

            for group in CONFIG_REQUIREMENTS[modality]:
                if not any(isinstance(config, device) for config in self.configurations for device in group):
                    raise ValueError(f"Missing required devices for modality {modality} in {self.configurations}")

        return self


class StimulusEpoch(DataModel):
    """Description of stimulus used during data acquisition"""

    stimulus_start_time: AwareDatetimeWithDefault = Field(
        ...,
        title="Stimulus start time",
        description="When a specific stimulus begins. This might be the same as the acquisition start time.",
    )
    stimulus_end_time: AwareDatetimeWithDefault = Field(
        ...,
        title="Stimulus end time",
        description="When a specific stimulus ends. This might be the same as the acquisition end time.",
    )
    stimulus_name: str = Field(..., title="Stimulus name")
    code: Optional[Code] = Field(
        default=None,
        title="Code or script",
        description="Custom code/script used to control the behavior/stimulus and parameters",
    )
    stimulus_modalities: List[StimulusModality] = Field(..., title="Stimulus modalities")
    summary: Optional[PerformanceMetrics] = Field(default=None, title="Summary")
    notes: Optional[str] = Field(default=None, title="Notes")

    active_devices: List[str] = Field(
        default=[],
        title="Active devices",
        description="Device names must match devices in the Instrument",
    )

    configurations: List[
        Annotated[
            Union[
                SpeakerConfig,
                LightEmittingDiodeConfig,
                LaserConfig,
                MousePlatformConfig,
            ],
            Field(discriminator="object_type"),
        ]
    ] = Field(default=[], title="Device configurations")


class Acquisition(DataCoreModel):
    """Description of an imaging acquisition"""

    # Meta metadata
    _DESCRIBED_BY_URL = DataCoreModel._DESCRIBED_BY_BASE_URL.default + "aind_data_schema/core/acquisition.py"
    describedBy: str = Field(default=_DESCRIBED_BY_URL, json_schema_extra={"const": _DESCRIBED_BY_URL})
<<<<<<< HEAD
    schema_version: SkipValidation[Literal["2.0.16"]] = Field(default="2.0.16")
=======
    schema_version: SkipValidation[Literal["2.0.19"]] = Field(default="2.0.19")
>>>>>>> fe814855

    # ID
    subject_id: str = Field(default=..., title="Subject ID")
    specimen_id: Optional[str] = Field(
        default=None, title="Specimen ID", description="Specimen ID is required for in vitro imaging modalities"
    )

    # Acquisition metadata
    acquisition_start_time: AwareDatetimeWithDefault = Field(..., title="Acquisition start time")
    acquisition_end_time: AwareDatetimeWithDefault = Field(..., title="Acquisition end time")
    experimenters: List[Person] = Field(
        default=[],
        title="experimenter(s)",
    )
    protocol_id: List[str] = Field(default=[], title="Protocol ID", description="DOI for protocols.io")
    ethics_review_id: Optional[str] = Field(default=None, title="Ethics review ID")
    instrument_id: str = Field(..., title="Instrument ID")
    experiment_type: str = Field(default=None, title="Experiment type")
    software: Optional[List[Software]] = Field(default=[], title="Acquisition software")
    notes: Optional[str] = Field(default=None, title="Notes")
    coordinate_system: Optional[CoordinateSystem] = Field(
        default=None,
        title="Coordinate system",
        description="Required when coordinates are provided within the Acquisition",
    )

    # Instrument metadata
    calibrations: List[CALIBRATIONS] = Field(
        default=[],
        title="Calibrations",
        description="List of calibration measurements taken prior to acquisition.",
    )
    maintenance: List[Maintenance] = Field(
        default=[], title="Maintenance", description="List of maintenance on instrument prior to acquisition."
    )

    # Acquisition data
    data_streams: List[DataStream] = Field(
        ...,
        title="Data streams",
        description=(
            "A data stream is a collection of devices that are recorded simultaneously. Each acquisition can include"
            " multiple streams (e.g., if the manipulators are moved to a new location)"
        ),
    )
    stimulus_epochs: List[StimulusEpoch] = Field(default=[], title="Stimulus")
    subject_details: Optional[SubjectDetails] = Field(default=None, title="Subject details")

    @model_validator(mode="after")
    def subject_details_if_not_specimen(self):
        """Check that subject details are present if no specimen ID"""
        if not self.specimen_id and not self.subject_details:
            raise ValueError("Subject details are required for in vivo experiments")

        return self

    @model_validator(mode="after")
    def check_subject_specimen_id(self):
        """Check that the subject and specimen IDs match"""
        if self.specimen_id and self.subject_id:
            if not subject_specimen_id_compatibility(self.subject_id, self.specimen_id):
                raise ValueError(f"Expected {self.subject_id} to appear in {self.specimen_id}")

        return self

    @model_validator(mode="after")
    def specimen_required(self):
        """Check if specimen ID is required for in vitro imaging modalities"""

        if not hasattr(self, "data_streams"):  # bypass for testing
            return self

        for stream in self.data_streams:
            if any([modality.abbreviation in SPECIMEN_MODALITIES for modality in stream.modalities]):
                if not self.specimen_id:
                    raise ValueError(f"Specimen ID is required for modalities {stream.modalities}")

        return self

    def __add__(self, other: "Acquisition") -> "Acquisition":
        """Combine two Acquisition objects"""

        # Check for schema version incompability
        if self.schema_version != other.schema_version:
            raise ValueError(
                "Cannot combine Acquisition objects with different schema "
                + f"versions: {self.schema_version} and {other.schema_version}"
            )

        # Check for incompatible key fields
        subj_check = self.subject_id != other.subject_id
        spec_check = self.specimen_id != other.specimen_id
        ethics_check = self.ethics_review_id != other.ethics_review_id
        inst_check = self.instrument_id != other.instrument_id
        exp_type_check = self.experiment_type != other.experiment_type
        if any([subj_check, spec_check, ethics_check, inst_check, exp_type_check]):
            raise ValueError(
                "Cannot combine Acquisition objects that differ in key fields:\n"
                f"subject_id: {self.subject_id}/{other.subject_id}\n"
                f"specimen_id: {self.specimen_id}/{other.specimen_id}\n"
                f"ethics_review_id: {self.ethics_review_id}/{other.ethics_review_id}\n"
                f"instrument_id: {self.instrument_id}/{other.instrument_id}\n"
                f"experiment_type: {self.experiment_type}/{other.experiment_type}"
            )

        details_check = self.subject_details and other.subject_details
        if details_check:
            raise ValueError(
                "SubjectDetails cannot be combined in Acquisition. Only a single set of details is allowed."
            )

        # Combine
        experimenters = self.experimenters + other.experimenters
        protocol_id = self.protocol_id + other.protocol_id
        calibrations = self.calibrations + other.calibrations
        maintenance = self.maintenance + other.maintenance
        software = merge_optional_list(self.software, other.software)
        data_streams = self.data_streams + other.data_streams
        stimulus_epochs = self.stimulus_epochs + other.stimulus_epochs

        # Combine notes
        notes = merge_notes(self.notes, other.notes)

        # Handle start and end time
        start_time = min(self.acquisition_start_time, other.acquisition_start_time)
        end_time = max(self.acquisition_end_time, other.acquisition_end_time)

        return Acquisition(
            subject_id=self.subject_id,
            specimen_id=self.specimen_id,
            experimenters=experimenters,
            protocol_id=protocol_id,
            ethics_review_id=self.ethics_review_id,
            instrument_id=self.instrument_id,
            calibrations=calibrations,
            maintenance=maintenance,
            acquisition_start_time=start_time,
            acquisition_end_time=end_time,
            experiment_type=self.experiment_type,
            software=software,
            notes=notes,
            data_streams=data_streams,
            stimulus_epochs=stimulus_epochs,
            subject_details=self.subject_details if self.subject_details else other.subject_details,
        )<|MERGE_RESOLUTION|>--- conflicted
+++ resolved
@@ -193,11 +193,7 @@
     # Meta metadata
     _DESCRIBED_BY_URL = DataCoreModel._DESCRIBED_BY_BASE_URL.default + "aind_data_schema/core/acquisition.py"
     describedBy: str = Field(default=_DESCRIBED_BY_URL, json_schema_extra={"const": _DESCRIBED_BY_URL})
-<<<<<<< HEAD
-    schema_version: SkipValidation[Literal["2.0.16"]] = Field(default="2.0.16")
-=======
     schema_version: SkipValidation[Literal["2.0.19"]] = Field(default="2.0.19")
->>>>>>> fe814855
 
     # ID
     subject_id: str = Field(default=..., title="Subject ID")
