--- conflicted
+++ resolved
@@ -24,11 +24,7 @@
     PatchCordConfig,
     ProbeConfig,
     SampleChamberConfig,
-<<<<<<< HEAD
-    SlapMicroscopeConfig,
-=======
     SlapPlane,
->>>>>>> 47b364b3
     SpeakerConfig,
 )
 from aind_data_schema.components.coordinates import CoordinateSystem
@@ -49,11 +45,7 @@
     Modality.POPHYS: [[ImagingConfig]],
     Modality.MRI: [[MRIScan]],
     Modality.SPIM: [[ImagingConfig], [SampleChamberConfig]],
-<<<<<<< HEAD
-    Modality.SLAP: [[ImagingConfig], [SlapMicroscopeConfig]],
-=======
     Modality.SLAP: [[ImagingConfig], [SlapPlane]],
->>>>>>> 47b364b3
 }
 
 SPECIMEN_MODALITIES = [Modality.SPIM.abbreviation, Modality.CONFOCAL.abbreviation]
@@ -118,11 +110,7 @@
         | LickSpoutConfig
         | AirPuffConfig
         | ImagingConfig
-<<<<<<< HEAD
-        | SlapMicroscopeConfig
-=======
         | SlapPlane
->>>>>>> 47b364b3
         | SampleChamberConfig
         | ProbeConfig
         | EphysAssemblyConfig
