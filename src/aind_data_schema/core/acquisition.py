""" schema describing imaging acquisition """

from decimal import Decimal
from typing import Annotated, List, Literal, Optional, Union

from aind_data_schema_models.modalities import Modality
from aind_data_schema_models.units import MassUnit, VolumeUnit
from pydantic import Field, SkipValidation, model_validator

<<<<<<< HEAD
from aind_data_schema.base import AwareDatetimeWithDefault, DataCoreModel, DataModel, GenericModel, GenericModelType
=======
from aind_data_schema.base import DataCoreModel, DataModel, AwareDatetimeWithDefault, GenericModel, GenericModelType
from aind_data_schema_models.units import VolumeUnit, MassUnit
from aind_data_schema.components.devices import (
    Camera,
    CameraAssembly,
    EphysAssembly,
    FiberAssembly,
)
from aind_data_schema.components.measurements import CALIBRATIONS, Maintenance

from aind_data_schema.core.procedures import Anaesthetic
from aind_data_schema.components.identifiers import Person, Software, Code
from aind_data_schema.components.coordinates import CoordinateSystem

>>>>>>> b42422a4
from aind_data_schema.components.configs import (
    AirPuffConfig,
    DetectorConfig,
    DomeModule,
    FiberAssemblyConfig,
    FieldOfView,
    InVitroImagingConfig,
    LaserConfig,
    LickSpoutConfig,
    LightEmittingDiodeConfig,
    ManipulatorConfig,
    MousePlatformConfig,
    MRIScan,
    PatchCordConfig,
    SlapFieldOfView,
    SpeakerConfig,
    Stack,
    StimulusModality,
)
from aind_data_schema.components.devices import Camera, CameraAssembly, EphysAssembly, FiberAssembly
from aind_data_schema.components.identifiers import Code, Person, Software
from aind_data_schema.components.measurements import CALIBRATIONS, Maintenance
from aind_data_schema.core.procedures import Anaesthetic
from aind_data_schema.utils.merge import merge_notes, merge_optional_list
from aind_data_schema.utils.validators import subject_specimen_id_compatibility

# Define the requirements for each modality
# Define the mapping of modalities to their required device types
# The list of list pattern is used to allow for multiple options within a group, so e.g.
# FIB requires a light config (one of the options) plus a fiber connection config and a fiber module
CONFIG_REQUIREMENTS = {
    Modality.ECEPHYS: [[DomeModule, ManipulatorConfig]],
    Modality.FIB: [[LightEmittingDiodeConfig, LaserConfig], [PatchCordConfig, FiberAssemblyConfig]],
    Modality.POPHYS: [[FieldOfView, SlapFieldOfView, Stack]],
    Modality.MRI: [[MRIScan]],
}

# This is ugly but one of the validators was just checking that the cameras were active in the device name list
# so to replace that I'm going to add a validator that searches the instrument to make sure the active_devices
# list contains a valid Camera and/or CameraAssembly. Note that this validator has to go in the `metadata` class
MODALITY_DEVICE_REQUIREMENTS = {
    Modality.BEHAVIOR_VIDEOS: [[CameraAssembly, Camera]],
}
CONFIG_DEVICE_REQUIREMENTS = {
    "DomeModule": [EphysAssembly],
    "FiberAssemblyConfig": [FiberAssembly],
}

SPECIMEN_MODALITIES = [Modality.SPIM.abbreviation, Modality.CONFOCAL.abbreviation]


class SubjectDetails(DataModel):
    """Details about the subject during an acquisition"""

    animal_weight_prior: Optional[Decimal] = Field(
        default=None,
        title="Animal weight (g)",
        description="Animal weight before procedure",
    )
    animal_weight_post: Optional[Decimal] = Field(
        default=None,
        title="Animal weight (g)",
        description="Animal weight after procedure",
    )
    weight_unit: MassUnit = Field(default=MassUnit.G, title="Weight unit")
    anaesthesia: Optional[Anaesthetic] = Field(default=None, title="Anaesthesia")
    mouse_platform_name: str = Field(..., title="Mouse platform")
    reward_consumed_total: Optional[Decimal] = Field(default=None, title="Total reward consumed (mL)")
    reward_consumed_unit: Optional[VolumeUnit] = Field(default=None, title="Reward consumed unit")


class PerformanceMetrics(DataModel):
    """Summary of a StimulusEpoch"""

    output_parameters: GenericModelType = Field(default=GenericModel(), title="Additional metrics")
    reward_consumed_during_epoch: Optional[Decimal] = Field(default=None, title="Reward consumed during training (uL)")
    reward_consumed_unit: Optional[VolumeUnit] = Field(default=None, title="Reward consumed unit")
    trials_total: Optional[int] = Field(default=None, title="Total trials")
    trials_finished: Optional[int] = Field(default=None, title="Finished trials")
    trials_rewarded: Optional[int] = Field(default=None, title="Rewarded trials")


class DataStream(DataModel):
    """Data streams with a start and stop time"""

    stream_start_time: AwareDatetimeWithDefault = Field(..., title="Stream start time")
    stream_end_time: AwareDatetimeWithDefault = Field(..., title="Stream stop time")
    modalities: List[Modality.ONE_OF] = Field(..., title="Modalities")
    software: Optional[List[Software]] = Field(default=[], title="Software packages")
    notes: Optional[str] = Field(default=None, title="Notes")

    active_devices: List[str] = Field(
        ...,
        title="Active devices",
        description="Device names must match devices in the Instrument",
    )

    configurations: List[
        Annotated[
            Union[
                LightEmittingDiodeConfig,
                LaserConfig,
                ManipulatorConfig,
                DomeModule,
                DetectorConfig,
                PatchCordConfig,
                FiberAssemblyConfig,
                FieldOfView,
                SlapFieldOfView,
                Stack,
                MRIScan,
                InVitroImagingConfig,
                LickSpoutConfig,
                AirPuffConfig,
            ],
            Field(discriminator="object_type"),
        ]
    ] = Field(..., title="Device configurations")

    @model_validator(mode="after")
    def check_modality_config_requirements(self):
        """Check that the required devices are present for the modalities"""
        for modality in self.modalities:
            if modality not in CONFIG_REQUIREMENTS.keys():
                # No configuration requirements for this modality
                continue

            for group in CONFIG_REQUIREMENTS[modality]:
                if not any(isinstance(config, device) for config in self.configurations for device in group):
                    raise ValueError(f"Missing required devices for modality {modality} in {self.configurations}")

        return self


class StimulusEpoch(DataModel):
    """Description of stimulus used during data acquisition"""

    stimulus_start_time: AwareDatetimeWithDefault = Field(
        ...,
        title="Stimulus start time",
        description="When a specific stimulus begins. This might be the same as the acquisition start time.",
    )
    stimulus_end_time: AwareDatetimeWithDefault = Field(
        ...,
        title="Stimulus end time",
        description="When a specific stimulus ends. This might be the same as the acquisition end time.",
    )
    stimulus_name: str = Field(..., title="Stimulus name")
    code: Optional[Code] = Field(
        default=None,
        title="Code or script",
        description="Custom code/script used to control the behavior/stimulus and parameters",
    )
    stimulus_modalities: List[StimulusModality] = Field(..., title="Stimulus modalities")
    summary: Optional[PerformanceMetrics] = Field(default=None, title="Summary")
    notes: Optional[str] = Field(default=None, title="Notes")

    active_devices: List[str] = Field(
        default=[],
        title="Active devices",
        description="Device names must match devices in the Instrument",
    )

    configurations: List[
        Annotated[
            Union[
                SpeakerConfig,
                LightEmittingDiodeConfig,
                LaserConfig,
                MousePlatformConfig,
            ],
            Field(discriminator="object_type"),
        ]
    ] = Field(default=[], title="Device configurations")


class Acquisition(DataCoreModel):
    """Description of an imaging acquisition"""

    # Meta metadata
    _DESCRIBED_BY_URL = DataCoreModel._DESCRIBED_BY_BASE_URL.default + "aind_data_schema/core/acquisition.py"
    describedBy: str = Field(default=_DESCRIBED_BY_URL, json_schema_extra={"const": _DESCRIBED_BY_URL})
    schema_version: SkipValidation[Literal["2.0.13"]] = Field(default="2.0.13")

    # ID
    subject_id: str = Field(default=..., title="Subject ID")
    specimen_id: Optional[str] = Field(
        default=None, title="Specimen ID", description="Specimen ID is required for in vitro imaging modalities"
    )

    # Acquisition metadata
    acquisition_start_time: AwareDatetimeWithDefault = Field(..., title="Acquisition start time")
    acquisition_end_time: AwareDatetimeWithDefault = Field(..., title="Acquisition end time")
    experimenters: List[Person] = Field(
        default=[],
        title="experimenter(s)",
    )
    protocol_id: List[str] = Field(default=[], title="Protocol ID", description="DOI for protocols.io")
    ethics_review_id: Optional[str] = Field(default=None, title="Ethics review ID")
    instrument_id: str = Field(..., title="Instrument ID")
    experiment_type: str = Field(default=None, title="Experiment type")
    software: Optional[List[Software]] = Field(default=[], title="Acquisition software")
    notes: Optional[str] = Field(default=None, title="Notes")
    coordinate_system: Optional[CoordinateSystem] = Field(
        default=None,
        title="Coordinate system",
        description="Required when coordinates are provided within the Acquisition",
    )

    # Instrument metadata
    calibrations: List[CALIBRATIONS] = Field(
        default=[],
        title="Calibrations",
        description="List of calibration measurements taken prior to acquisition.",
    )
    maintenance: List[Maintenance] = Field(
        default=[], title="Maintenance", description="List of maintenance on instrument prior to acquisition."
    )

    # Acquisition data
    data_streams: List[DataStream] = Field(
        ...,
        title="Data streams",
        description=(
            "A data stream is a collection of devices that are recorded simultaneously. Each acquisition can include"
            " multiple streams (e.g., if the manipulators are moved to a new location)"
        ),
    )
    stimulus_epochs: List[StimulusEpoch] = Field(default=[], title="Stimulus")
    subject_details: Optional[SubjectDetails] = Field(default=None, title="Subject details")

    @model_validator(mode="after")
    def subject_details_if_not_specimen(self):
        """Check that subject details are present if no specimen ID"""
        if not self.specimen_id and not self.subject_details:
            raise ValueError("Subject details are required for in vivo experiments")

        return self

    @model_validator(mode="after")
    def check_subject_specimen_id(self):
        """Check that the subject and specimen IDs match"""
        if self.specimen_id and self.subject_id:
            if not subject_specimen_id_compatibility(self.subject_id, self.specimen_id):
                raise ValueError(f"Expected {self.subject_id} to appear in {self.specimen_id}")

        return self

    @model_validator(mode="after")
    def specimen_required(self):
        """Check if specimen ID is required for in vitro imaging modalities"""

        if not hasattr(self, "data_streams"):  # bypass for testing
            return self

        for stream in self.data_streams:
            if any([modality.abbreviation in SPECIMEN_MODALITIES for modality in stream.modalities]):
                if not self.specimen_id:
                    raise ValueError(f"Specimen ID is required for modalities {stream.modalities}")

        return self

    def __add__(self, other: "Acquisition") -> "Acquisition":
        """Combine two Acquisition objects"""

        # Check for schema version incompability
        if self.schema_version != other.schema_version:
            raise ValueError(
                "Cannot combine Acquisition objects with different schema "
                + f"versions: {self.schema_version} and {other.schema_version}"
            )

        # Check for incompatible key fields
        subj_check = self.subject_id != other.subject_id
        spec_check = self.specimen_id != other.specimen_id
        ethics_check = self.ethics_review_id != other.ethics_review_id
        inst_check = self.instrument_id != other.instrument_id
        exp_type_check = self.experiment_type != other.experiment_type
        if any([subj_check, spec_check, ethics_check, inst_check, exp_type_check]):
            raise ValueError(
                "Cannot combine Acquisition objects that differ in key fields:\n"
                f"subject_id: {self.subject_id}/{other.subject_id}\n"
                f"specimen_id: {self.specimen_id}/{other.specimen_id}\n"
                f"ethics_review_id: {self.ethics_review_id}/{other.ethics_review_id}\n"
                f"instrument_id: {self.instrument_id}/{other.instrument_id}\n"
                f"experiment_type: {self.experiment_type}/{other.experiment_type}"
            )

        details_check = self.subject_details and other.subject_details
        if details_check:
            raise ValueError(
                "SubjectDetails cannot be combined in Acquisition. Only a single set of details is allowed."
            )

        # Combine
        experimenters = self.experimenters + other.experimenters
        protocol_id = self.protocol_id + other.protocol_id
        calibrations = self.calibrations + other.calibrations
        maintenance = self.maintenance + other.maintenance
        software = merge_optional_list(self.software, other.software)
        data_streams = self.data_streams + other.data_streams
        stimulus_epochs = self.stimulus_epochs + other.stimulus_epochs

        # Combine notes
        notes = merge_notes(self.notes, other.notes)

        # Handle start and end time
        start_time = min(self.acquisition_start_time, other.acquisition_start_time)
        end_time = max(self.acquisition_end_time, other.acquisition_end_time)

        return Acquisition(
            subject_id=self.subject_id,
            specimen_id=self.specimen_id,
            experimenters=experimenters,
            protocol_id=protocol_id,
            ethics_review_id=self.ethics_review_id,
            instrument_id=self.instrument_id,
            calibrations=calibrations,
            maintenance=maintenance,
            acquisition_start_time=start_time,
            acquisition_end_time=end_time,
            experiment_type=self.experiment_type,
            software=software,
            notes=notes,
            data_streams=data_streams,
            stimulus_epochs=stimulus_epochs,
            subject_details=self.subject_details if self.subject_details else other.subject_details,
        )<|MERGE_RESOLUTION|>--- conflicted
+++ resolved
@@ -1,15 +1,10 @@
 """ schema describing imaging acquisition """
 
 from decimal import Decimal
-from typing import Annotated, List, Literal, Optional, Union
-
-from aind_data_schema_models.modalities import Modality
-from aind_data_schema_models.units import MassUnit, VolumeUnit
+from typing import List, Literal, Optional, Union, Annotated
+
 from pydantic import Field, SkipValidation, model_validator
 
-<<<<<<< HEAD
-from aind_data_schema.base import AwareDatetimeWithDefault, DataCoreModel, DataModel, GenericModel, GenericModelType
-=======
 from aind_data_schema.base import DataCoreModel, DataModel, AwareDatetimeWithDefault, GenericModel, GenericModelType
 from aind_data_schema_models.units import VolumeUnit, MassUnit
 from aind_data_schema.components.devices import (
@@ -24,7 +19,32 @@
 from aind_data_schema.components.identifiers import Person, Software, Code
 from aind_data_schema.components.coordinates import CoordinateSystem
 
->>>>>>> b42422a4
+from aind_data_schema.components.configs import (
+    DomeModule,
+    PatchCordConfig,
+    FiberAssemblyConfig,
+    ManipulatorConfig,
+    DetectorConfig,
+    FieldOfView,
+    SlapFieldOfView,
+    SpeakerConfig,
+    LightEmittingDiodeConfig,
+    LaserConfig,
+    MousePlatformConfig,
+    Stack,
+    MRIScan,
+    StimulusModality,
+    InVitroImagingConfig,
+    LickSpoutConfig,
+    AirPuffConfig,
+)
+from aind_data_schema.utils.validators import subject_specimen_id_compatibility
+
+from aind_data_schema_models.modalities import Modality
+from aind_data_schema_models.units import MassUnit, VolumeUnit
+from pydantic import Field, SkipValidation, model_validator
+
+from aind_data_schema.base import AwareDatetimeWithDefault, DataCoreModel, DataModel, GenericModel, GenericModelType
 from aind_data_schema.components.configs import (
     AirPuffConfig,
     DetectorConfig,
