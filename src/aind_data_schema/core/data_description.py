--- conflicted
+++ resolved
@@ -96,11 +96,7 @@
 
     _DESCRIBED_BY_URL = AindCoreModel._DESCRIBED_BY_BASE_URL.default + "aind_data_schema/core/data_description.py"
     describedBy: str = Field(_DESCRIBED_BY_URL, json_schema_extra={"const": _DESCRIBED_BY_URL})
-<<<<<<< HEAD
-    schema_version: Literal["0.13.1"] = Field("0.13.1", title="Schema Version")
-=======
     schema_version: Literal["0.13.1"] = Field("0.13.1")
->>>>>>> 3859bbe7
     license: Literal["CC-BY-4.0"] = Field("CC-BY-4.0", title="License")
 
     platform: Platform.ONE_OF = Field(
