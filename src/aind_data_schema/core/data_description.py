--- conflicted
+++ resolved
@@ -39,13 +39,8 @@
     """Description of a logical collection of data files"""
 
     _DESCRIBED_BY_URL = AindCoreModel._DESCRIBED_BY_BASE_URL.default + "aind_data_schema/core/data_description.py"
-<<<<<<< HEAD
-    describedBy: str = Field(_DESCRIBED_BY_URL, json_schema_extra={"const": _DESCRIBED_BY_URL})
-    schema_version: Literal["1.0.1"] = Field("1.0.1")
-=======
     describedBy: str = Field(default=_DESCRIBED_BY_URL, json_schema_extra={"const": _DESCRIBED_BY_URL})
     schema_version: Literal["1.0.1"] = Field(default="1.0.1")
->>>>>>> dbb4d994
     license: Literal["CC-BY-4.0"] = Field("CC-BY-4.0", title="License")
 
     platform: Platform.ONE_OF = Field(
