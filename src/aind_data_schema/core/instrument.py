--- conflicted
+++ resolved
@@ -104,11 +104,7 @@
     # metametadata
     _DESCRIBED_BY_URL = DataCoreModel._DESCRIBED_BY_BASE_URL.default + "aind_data_schema/core/instrument.py"
     describedBy: str = Field(default=_DESCRIBED_BY_URL, json_schema_extra={"const": _DESCRIBED_BY_URL})
-<<<<<<< HEAD
-    schema_version: SkipValidation[Literal["2.0.18"]] = Field(default="2.0.18")
-=======
     schema_version: SkipValidation[Literal["2.0.20"]] = Field(default="2.0.20")
->>>>>>> fe814855
 
     # instrument definition
     instrument_id: str = Field(
