--- conflicted
+++ resolved
@@ -35,11 +35,7 @@
 
     _DESCRIBED_BY_URL = AindCoreModel._DESCRIBED_BY_BASE_URL.default + "aind_data_schema/core/instrument.py"
     describedBy: str = Field(default=_DESCRIBED_BY_URL, json_schema_extra={"const": _DESCRIBED_BY_URL})
-<<<<<<< HEAD
-    schema_version: Literal["1.0.2"] = Field("1.0.2")
-=======
     schema_version: SkipValidation[Literal["1.0.1"]] = Field(default="1.0.1")
->>>>>>> bb33e444
 
     instrument_id: Optional[str] = Field(
         default=None,
