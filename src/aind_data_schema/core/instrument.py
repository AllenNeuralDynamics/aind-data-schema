--- conflicted
+++ resolved
@@ -36,20 +36,11 @@
     LightEmittingDiode,
     Monitor,
     MotorizedStage,
-<<<<<<< HEAD
-=======
-    SubjectPlatform,
->>>>>>> c64da63b
     NeuropixelsBasestation,
     Objective,
     Olfactometer,
     OpenEphysAcquisitionBoard,
-<<<<<<< HEAD
-    PatchCord,
-=======
-    OpticalTable,
     FiberPatchCord,
->>>>>>> c64da63b
     PockelsCell,
     PolygonalScanner,
     Scanner,
@@ -176,10 +167,6 @@
                 Tube,
                 Treadmill,
                 Arena,
-<<<<<<< HEAD
-=======
-                SubjectPlatform,
->>>>>>> c64da63b
                 DAQDevice,
                 Computer,
                 Device,
