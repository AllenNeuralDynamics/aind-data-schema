--- conflicted
+++ resolved
@@ -46,11 +46,7 @@
 
     _DESCRIBED_BY_URL = AindCoreModel._DESCRIBED_BY_BASE_URL.default + "aind_data_schema/core/metadata.py"
     describedBy: str = Field(_DESCRIBED_BY_URL, json_schema_extra={"const": _DESCRIBED_BY_URL})
-<<<<<<< HEAD
-    schema_version: Literal["0.1.27"] = Field("0.1.27")
-=======
-    schema_version: Literal["0.1.28"] = Field("0.1.28")
->>>>>>> b9d2ffbf
+    schema_version: Literal["0.1.28"] = Field("0.1.29")
     id: UUID = Field(
         default_factory=uuid4,
         alias="_id",
