"""Generic metadata class for Data Asset Records."""

import inspect
import json
import logging
import warnings
from enum import Enum
from typing import Dict, List, Literal, Optional, get_args

from aind_data_schema_models.modalities import Modality
from pydantic import (
    Field,
    PrivateAttr,
    SkipValidation,
    ValidationError,
    ValidationInfo,
    field_validator,
    model_validator,
    ConfigDict,
)

from aind_data_schema.base import DataCoreModel
from aind_data_schema.core.acquisition import CONFIG_DEVICE_REQUIREMENTS, MODALITY_DEVICE_REQUIREMENTS, Acquisition
from aind_data_schema.core.data_description import DataDescription
from aind_data_schema.core.instrument import Instrument
from aind_data_schema.core.procedures import Injection, Procedures, Surgery
from aind_data_schema.core.processing import Processing
from aind_data_schema.core.quality_control import QualityControl
from aind_data_schema.core.subject import Subject
from aind_data_schema.utils.compatibility_check import InstrumentAcquisitionCompatibility

CORE_FILES = [
    "subject",
    "data_description",
    "procedures",
    "instrument",
    "processing",
    "acquisition",
    "quality_control",
]

REQUIRED_FILES = [
    "subject",
    "data_description",
    "procedures",
    "instrument",
    "acquisition",
]


class ExternalPlatforms(str, Enum):
    """External Platforms of Data Assets."""

    CODEOCEAN = "Code Ocean"


class Metadata(DataCoreModel):
    """The records in the Data Asset Collection needs to contain certain fields
    to easily query and index the data."""

    model_config = ConfigDict(extra="ignore")

    # Special file name extension to distinguish this json file from others
    # The models base on this schema will be saved to metadata.nd.json as
    # default
    _FILE_EXTENSION = PrivateAttr(default=".nd.json")

    _DESCRIBED_BY_URL = DataCoreModel._DESCRIBED_BY_BASE_URL.default + "aind_data_schema/core/metadata.py"
    describedBy: str = Field(default=_DESCRIBED_BY_URL, json_schema_extra={"const": _DESCRIBED_BY_URL})
    schema_version: SkipValidation[Literal["2.0.46"]] = Field(default="2.0.46")
    name: str = Field(
        ...,
        description="Name of the data asset.",
        title="Data Asset Name",
    )
    location: str = Field(
        ...,
        title="Location",
        description="Current location of the data asset.",
    )
    external_links: Dict[ExternalPlatforms, List[str]] = Field(
        default=dict(), title="External Links", description="Links to the data asset on different platforms."
    )
    # We can make the DataCoreModel fields optional for now and do more
    # granular validations using validators. We may have some older data
    # assets in S3 that don't have metadata attached. We'd still like to
    # index that data, but we can flag those instances as MISSING or UNKNOWN
    subject: Optional[Subject] = Field(
        default=None,
        title="Subject",
        description="Subject of data collection.",
    )
    data_description: Optional[DataDescription] = Field(
        default=None, title="Data Description", description="A logical collection of data files."
    )
    procedures: Optional[Procedures] = Field(
        default=None, title="Procedures", description="All procedures performed on a subject."
    )
    instrument: Optional[Instrument] = Field(
        default=None, title="Instrument", description="Devices used to acquire data."
    )
    processing: Optional[Processing] = Field(default=None, title="Processing", description="All processes run on data.")
    acquisition: Optional[Acquisition] = Field(default=None, title="Acquisition", description="Data acquisition")
    quality_control: Optional[QualityControl] = Field(
        default=None, title="Quality Control", description="Description of quality metrics for a data asset"
    )

    @field_validator(
        *CORE_FILES,
        mode="before",
    )
    def validate_core_fields(cls, value, info: ValidationInfo):
        """Don't automatically raise errors if the core models are invalid"""

        # extract field from Optional[<class>] annotation
        field_name = info.field_name
        field_class = [f for f in get_args(cls.model_fields[field_name].annotation) if inspect.isclass(f)][0]

        if isinstance(value, dict):
            try:
                core_model = field_class.model_validate(value)
            # If a validation error is raised,
            # we will construct the field without validation.
            except ValidationError as e:
                logging.error(
                    f"Validation error for {field_name}. Constructing without validation "
                    "-- object subfields may incorrectly show up as dictionaries."
                )
                logging.warning(f"Error: {e}")
                core_model = field_class.model_construct(**value)
        else:
            core_model = value
        return core_model

    @model_validator(mode="after")
<<<<<<< HEAD
=======
    def validate_metadata(self):
        """Validator for metadata"""

        all_model_fields = dict()
        for field_name in self.model_fields:
            # The fields we're interested in are optional. We need to extract out the
            # class using the get_args method
            annotation_args = get_args(self.model_fields[field_name].annotation)
            optional_classes = (
                None
                if not annotation_args
                else (
                    [
                        f
                        for f in get_args(self.model_fields[field_name].annotation)
                        if inspect.isclass(f) and issubclass(f, DataCoreModel)
                    ]
                )
            )
            if (
                optional_classes
                and inspect.isclass(optional_classes[0])
                and issubclass(optional_classes[0], DataCoreModel)
            ):
                all_model_fields[field_name] = optional_classes[0]

        # For each model field, check that is present and check if the model
        # is valid. If it isn't valid, still add it, but mark MetadataStatus
        # as INVALID
        metadata_status = MetadataStatus.VALID
        for field_name, model_class in all_model_fields.items():
            if getattr(self, field_name) is not None:
                model = getattr(self, field_name)
                model_contents = model.model_dump(mode="json")
                try:
                    model_class(**model_contents)
                except ValidationError as e:
                    logging.warning(f"Error in {field_name}: {e}")
                    metadata_status = MetadataStatus.INVALID
        # For certain required fields, like subject, if they are not present,
        # mark the metadata record as missing
        if self.subject is None:
            metadata_status = MetadataStatus.MISSING
        self.metadata_status = metadata_status
        # return values
        return self

    @model_validator(mode="after")
>>>>>>> fe814855
    def validate_expected_files_by_modality(self):
        """Validator warns users if required files are missing"""

        for file in REQUIRED_FILES:
            if not getattr(self, file):
                warnings.warn(f"Metadata missing required file: {file}")

        return self

    @model_validator(mode="after")
    def validate_smartspim_metadata(self):
        """Validator for smartspim metadata"""

        if (
            self.data_description
            and any([modality == Modality.SPIM for modality in self.data_description.modalities])
            and self.procedures
            and any(
                isinstance(surgery, Injection) and getattr(surgery, "injection_materials", None) is None
                for subject_procedure in self.procedures.subject_procedures
                if isinstance(subject_procedure, Surgery)
                for surgery in subject_procedure.procedures
            )
        ):
            raise ValueError("Injection is missing injection_materials.")

        return self

    @model_validator(mode="after")
    def validate_ecephys_metadata(self):
        """Validator for metadata"""
        if (
            self.data_description
            and any([modality == Modality.ECEPHYS for modality in self.data_description.modalities])
            and self.procedures
            and any(
                isinstance(surgery, Injection) and getattr(surgery, "injection_materials", None) is None
                for subject_procedure in self.procedures.subject_procedures
                if isinstance(subject_procedure, Surgery)
                for surgery in subject_procedure.procedures
            )
        ):
            raise ValueError("Injection is missing injection_materials.")
        return self

    @model_validator(mode="after")
    def validate_instrument_acquisition_compatibility(self):
        """Validator for metadata"""
        if self.instrument and self.acquisition:
            check = InstrumentAcquisitionCompatibility(self.instrument, self.acquisition)
            check.run_compatibility_check()
        return self

    def _check_for_device(self, device_type_group):
        """Check if the instrument has a device of a certain type"""
        for component in self.instrument.components:
            if any(isinstance(component, device_type) for device_type in device_type_group):
                return True
        return False

    @model_validator(mode="after")
    def validate_acquisition_modality_requirements(self):
        """Validator for acquisition modality -> device requirements

        For certain modalities in acquisition, check that the instrument has the appropriate components
        """

        if not self.acquisition:
            return self

        # get all modalities from all data_streams
        modalities = [modality for data_stream in self.acquisition.data_streams for modality in data_stream.modalities]
        for modality in modalities:
            if modality in MODALITY_DEVICE_REQUIREMENTS.keys():
                for group in MODALITY_DEVICE_REQUIREMENTS[modality]:
                    if not self._check_for_device(group):
                        requirement = ", ".join(device.__name__ for device in group)
                        raise ValueError(
                            f"Modality '{modality.abbreviation}' requires one " f"of '{requirement}' in instrument"
                        )

        return self

    @model_validator(mode="after")
    def validate_acquisition_config_requirements(self):
        """Validator for acquisition config -> device requirements

        For certain config files in acquisition, check that the instrument has the appropriate devices
        """

        if not self.acquisition:
            return self

        configurations = [
            config for data_stream in self.acquisition.data_streams for config in data_stream.configurations
        ]

        for config in configurations:
            if any(type(config).__name__ == config_type for config_type in CONFIG_DEVICE_REQUIREMENTS.keys()):
                group = CONFIG_DEVICE_REQUIREMENTS[type(config).__name__]
                if not self._check_for_device(group):
                    requirement = ", ".join(device.__name__ for device in group)
                    raise ValueError(
                        f"Configuration '{type(config).__name__}' requires one of '{requirement}' in instrument"
                    )

        return self


def create_metadata_json(
    name: str,
    location: str,
    core_jsons: Dict[str, Optional[dict]],
    optional_external_links: Optional[dict] = None,
) -> dict:
    """Creates a Metadata dict from dictionary of core schema fields."""
    # Extract basic parameters and non-corrupt core schema fields

    params = {
        "name": name,
        "location": location,
    }
    if optional_external_links is not None:
        params["external_links"] = optional_external_links
    core_fields = dict()
    for key, value in core_jsons.items():
        if key in CORE_FILES and value is not None:
            core_fields[key] = value
    # Create Metadata object and convert to JSON
    # If there are any validation errors, still create it
    try:
        metadata = Metadata.model_validate(params | core_fields)
        metadata_json = json.loads(metadata.model_dump_json(by_alias=True))
    except Exception as e:
        logging.warning(f"Issue with metadata construction! {e.args}")
        metadata = Metadata.model_validate(params)
        metadata_json = json.loads(metadata.model_dump_json(by_alias=True))
        for key, value in core_fields.items():
            metadata_json[key] = value
    return metadata_json<|MERGE_RESOLUTION|>--- conflicted
+++ resolved
@@ -133,57 +133,6 @@
         return core_model
 
     @model_validator(mode="after")
-<<<<<<< HEAD
-=======
-    def validate_metadata(self):
-        """Validator for metadata"""
-
-        all_model_fields = dict()
-        for field_name in self.model_fields:
-            # The fields we're interested in are optional. We need to extract out the
-            # class using the get_args method
-            annotation_args = get_args(self.model_fields[field_name].annotation)
-            optional_classes = (
-                None
-                if not annotation_args
-                else (
-                    [
-                        f
-                        for f in get_args(self.model_fields[field_name].annotation)
-                        if inspect.isclass(f) and issubclass(f, DataCoreModel)
-                    ]
-                )
-            )
-            if (
-                optional_classes
-                and inspect.isclass(optional_classes[0])
-                and issubclass(optional_classes[0], DataCoreModel)
-            ):
-                all_model_fields[field_name] = optional_classes[0]
-
-        # For each model field, check that is present and check if the model
-        # is valid. If it isn't valid, still add it, but mark MetadataStatus
-        # as INVALID
-        metadata_status = MetadataStatus.VALID
-        for field_name, model_class in all_model_fields.items():
-            if getattr(self, field_name) is not None:
-                model = getattr(self, field_name)
-                model_contents = model.model_dump(mode="json")
-                try:
-                    model_class(**model_contents)
-                except ValidationError as e:
-                    logging.warning(f"Error in {field_name}: {e}")
-                    metadata_status = MetadataStatus.INVALID
-        # For certain required fields, like subject, if they are not present,
-        # mark the metadata record as missing
-        if self.subject is None:
-            metadata_status = MetadataStatus.MISSING
-        self.metadata_status = metadata_status
-        # return values
-        return self
-
-    @model_validator(mode="after")
->>>>>>> fe814855
     def validate_expected_files_by_modality(self):
         """Validator warns users if required files are missing"""
 
