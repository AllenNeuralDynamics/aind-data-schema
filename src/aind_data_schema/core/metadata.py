--- conflicted
+++ resolved
@@ -17,11 +17,7 @@
 from aind_data_schema.core.rig import Rig
 from aind_data_schema.core.session import Session
 from aind_data_schema.core.subject import Subject
-<<<<<<< HEAD
-from aind_data_schema.models.platforms import SmartSpim
-=======
-from aind_data_schema.models.modalities import Ecephys
->>>>>>> a79c0caa
+from aind_data_schema.models.platforms import SmartSpim, Ecephys
 
 
 class MetadataStatus(Enum):
@@ -186,7 +182,6 @@
         return self
 
     @model_validator(mode="after")
-<<<<<<< HEAD
     def validate_smartspim_metadata(self):
         """Validator for smartspim metadata"""
         if (
@@ -200,7 +195,12 @@
         if (
             self.data_description
             and self.data_description.platform == SmartSpim
-=======
+            and (self.procedures and getattr(self.procedures, "injection_materials", None) is None)
+        ):
+            raise ValueError("Procedures is missing injection materials.")
+        return self
+
+    @model_validator(mode="after")
     def validate_ecephys_metadata(self):
         """Validator for metadata"""
         if (
@@ -214,7 +214,6 @@
         if (
             self.data_description
             and self.data_description.platform == Ecephys
->>>>>>> a79c0caa
             and (self.procedures and getattr(self.procedures, "injection_materials", None) is None)
         ):
             raise ValueError("Procedures is missing injection materials.")
