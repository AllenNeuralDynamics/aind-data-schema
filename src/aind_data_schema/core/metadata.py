--- conflicted
+++ resolved
@@ -45,11 +45,7 @@
 
     _DESCRIBED_BY_URL = AindCoreModel._DESCRIBED_BY_BASE_URL.default + "aind_data_schema/core/metadata.py"
     describedBy: str = Field(_DESCRIBED_BY_URL, json_schema_extra={"const": _DESCRIBED_BY_URL})
-<<<<<<< HEAD
-    schema_version: Literal["0.1.16"] = Field("0.1.16")
-=======
     schema_version: Literal["0.1.17"] = Field("0.1.17")
->>>>>>> 01500ec0
     id: UUID = Field(
         default_factory=uuid4,
         alias="_id",
