"""Generic metadata class for Data Asset Records."""

import inspect
import json
import logging
import warnings
from typing import Dict, Literal, Optional, get_args

from aind_data_schema_models.modalities import Modality
from pydantic import (
    ConfigDict,
    Field,
    PrivateAttr,
    SkipValidation,
    ValidationError,
    ValidationInfo,
    field_validator,
    model_validator,
)

from aind_data_schema.base import DataCoreModel
from aind_data_schema.components.identifiers import DatabaseIdentifiers
from aind_data_schema.components.subjects import CalibrationObject
from aind_data_schema.core.acquisition import Acquisition
from aind_data_schema.core.data_description import DataDescription
from aind_data_schema.core.instrument import Instrument
from aind_data_schema.core.model import Model
from aind_data_schema.core.procedures import Injection, Procedures, Surgery
from aind_data_schema.components.subject_procedures import TrainingProtocol
from aind_data_schema.core.processing import Processing
from aind_data_schema.core.quality_control import QualityControl
from aind_data_schema.core.subject import Subject
from aind_data_schema.utils.compatibility_check import InstrumentAcquisitionCompatibility
from aind_data_schema.utils.validators import recursive_time_validation_check, validate_creation_time_after_midnight

CORE_FILES = [
    "subject",
    "data_description",
    "procedures",
    "instrument",
    "processing",
    "acquisition",
    "quality_control",
    "model",
]

# Files present must include at least one of these "file set" keys,
# and all files listed in any of the matched sets
REQUIRED_FILE_SETS = {
    "subject": [
        "data_description",
        "procedures",
        "instrument",
        "acquisition",
    ],
    "processing": ["data_description"],
    "model": ["data_description"],
}


class Metadata(DataCoreModel):
    """The records in the Data Asset Collection needs to contain certain fields
    to easily query and index the data."""

    model_config = ConfigDict(extra="ignore")

    # Special file name extension to distinguish this json file from others
    # The models base on this schema will be saved to metadata.nd.json as
    # default
    _FILE_EXTENSION = PrivateAttr(default=".nd.json")

    _DESCRIBED_BY_URL = DataCoreModel._DESCRIBED_BY_BASE_URL.default + "aind_data_schema/core/metadata.py"
    describedBy: str = Field(default=_DESCRIBED_BY_URL, json_schema_extra={"const": _DESCRIBED_BY_URL})
    schema_version: SkipValidation[Literal["2.0.77"]] = Field(default="2.0.77")
    name: str = Field(
        ...,
        description="Name of the data asset.",
        title="Data Asset Name",
    )
    location: str = Field(
        ...,
        title="Location",
        description="Current location of the data asset.",
    )
    other_identifiers: Optional[DatabaseIdentifiers] = Field(
        default=None, title="Other identifiers", description="Links to the data asset on secondary platforms."
    )
    # We can make the DataCoreModel fields optional for now and do more
    # granular validations using validators. We may have some older data
    # assets in S3 that don't have metadata attached. We'd still like to
    # index that data, but we can flag those instances as MISSING or UNKNOWN
    subject: Optional[Subject] = Field(
        default=None,
        title="Subject",
        description="Subject of data collection.",
    )
    data_description: Optional[DataDescription] = Field(
        default=None, title="Data Description", description="A logical collection of data files."
    )
    procedures: Optional[Procedures] = Field(
        default=None, title="Procedures", description="All procedures performed on a subject."
    )
    instrument: Optional[Instrument] = Field(
        default=None, title="Instrument", description="Devices used to acquire data."
    )
    processing: Optional[Processing] = Field(default=None, title="Processing", description="All processes run on data.")
    acquisition: Optional[Acquisition] = Field(default=None, title="Acquisition", description="Data acquisition")
    quality_control: Optional[QualityControl] = Field(
        default=None, title="Quality Control", description="Description of quality metrics for a data asset"
    )
    model: Optional[Model] = Field(
        default=None, title="Model", description="Description of a machine learning model trained on data."
    )

    @field_validator(
        *CORE_FILES,
        mode="before",
    )
    def validate_core_fields(cls, value, info: ValidationInfo):
        """Don't automatically raise errors if the core models are invalid"""

        # extract field from Optional[<class>] annotation
        field_name = info.field_name
        field_class = [f for f in get_args(cls.model_fields[field_name].annotation) if inspect.isclass(f)][0]

        if isinstance(value, dict):
            try:
                core_model = field_class.model_validate(value)
            except ValidationError as e:
                logging.warning(f"Error in validating {field_name}: {e}")
                core_model = field_class.model_construct(**value)
        else:
            core_model = value
        return core_model

    @model_validator(mode="after")
    def validate_expected_files_by_modality(self):
        """Validator warns users if required files are missing"""

        validated = False
        for file in REQUIRED_FILE_SETS.keys():
            if getattr(self, file):
                for file in REQUIRED_FILE_SETS[file]:
                    if not getattr(self, file):
                        warnings.warn(f"Metadata missing required file: {file}")
                validated = True
        if not validated:
            warnings.warn(
                f"Metadata must contain at least one of the following files: {list(REQUIRED_FILE_SETS.keys())}"
            )

        return self

    @model_validator(mode="after")
    def validate_smartspim_metadata(self):
        """Validator for smartspim metadata"""

        if (
            self.data_description
            and any([modality == Modality.SPIM for modality in self.data_description.modalities])
            and self.procedures
            and any(
                isinstance(surgery, Injection) and getattr(surgery, "injection_materials", None) is None
                for subject_procedure in self.procedures.subject_procedures
                if isinstance(subject_procedure, Surgery)
                for surgery in subject_procedure.procedures
            )
        ):
            raise ValueError("Injection is missing injection_materials.")

        return self

    @model_validator(mode="after")
    def validate_ecephys_metadata(self):
        """Validator for metadata"""
        if (
            self.data_description
            and any([modality == Modality.ECEPHYS for modality in self.data_description.modalities])
            and self.procedures
            and any(
                isinstance(surgery, Injection) and getattr(surgery, "injection_materials", None) is None
                for subject_procedure in self.procedures.subject_procedures
                if isinstance(subject_procedure, Surgery)
                for surgery in subject_procedure.procedures
            )
        ):
            raise ValueError("Injection is missing injection_materials.")
        return self

    @model_validator(mode="after")
    def validate_instrument_acquisition_compatibility(self):
        """Validator for metadata"""
        if self.instrument and self.acquisition:
            check = InstrumentAcquisitionCompatibility(self.instrument, self.acquisition)
            check.run_compatibility_check()
        return self

    @model_validator(mode="after")
    @classmethod
    def validate_acquisition_active_devices(cls, values):
        """Ensure that all Acquisition.data_streams.active_devices exist in either the instrument or procedures."""

        active_devices = []

        if values.acquisition:
            for data_stream in values.acquisition.data_streams:
                active_devices.extend(data_stream.active_devices)

        device_names = []

        if values.instrument:
            for component in values.instrument.components:
                device_names.append(component.name)
        if values.procedures:
            device_names.extend(values.procedures.get_device_names())

        # Check if all active devices are in the available devices
        if not all(device in device_names for device in active_devices):
            missing_devices = set(active_devices) - set(device_names)
            raise ValueError(
                f"Active devices '{missing_devices}' were not found in either the Instrument.components or "
                f"in an individual procedure's implanted_device field."
            )

        return values

    @model_validator(mode="after")
    def validate_acquisition_connections(self):
        """Validate for Acquisition.data_streams.connections that all connections map between devices either in the
        instrument OR procedures"""

        device_names = []

        if self.instrument:
            for component in self.instrument.components:
                device_names.append(component.name)
        if self.procedures:
            device_names.extend(self.procedures.get_device_names())

        # Check if all connection devices are in the available devices
        if self.acquisition:
            data_streams = self.acquisition.data_streams
            for data_stream in data_streams:
                for connection in data_stream.connections:
                    if not all(device in device_names for device in connection.device_names):
                        raise ValueError(
                            f"Connection '{connection}' contains devices not found in instrument or procedures."
                        )

        return self

    @model_validator(mode="after")
<<<<<<< HEAD
    def validate_calibration_object_tags(self):
        """Validator to ensure 'calibration' tag is present when subject is a CalibrationObject"""

        if (
            self.subject
            and self.subject.subject_details
            and isinstance(self.subject.subject_details, CalibrationObject)
            and self.data_description
        ):
            if self.data_description.tags is None:
                # Initialize tags list if it doesn't exist
                self.data_description.tags = []

            if "calibration" not in self.data_description.tags:
                warnings.warn(
                    "Subject is a CalibrationObject but 'calibration' tag is missing from data_description.tags. "
                    "Adding 'calibration' tag automatically."
                )
                self.data_description.tags.append("calibration")
=======
    def validate_training_protocol_references(self):
        """Validate that training_protocol_name in StimulusEpoch matches a TrainingProtocol in procedures"""

        if self.acquisition and self.procedures:
            # Get all training protocol names from procedures
            training_protocol_names = []
            for procedure in self.procedures.subject_procedures:
                if isinstance(procedure, TrainingProtocol):
                    training_protocol_names.append(procedure.training_name)

            # Check each stimulus epoch's training_protocol_name
            for stimulus_epoch in self.acquisition.stimulus_epochs:
                if stimulus_epoch.training_protocol_name:
                    if stimulus_epoch.training_protocol_name not in training_protocol_names:
                        warnings.warn(
                            f"Training protocol '{stimulus_epoch.training_protocol_name}' in StimulusEpoch "
                            f"not found in Procedures. Available protocols: {training_protocol_names}"
                        )

        return self

    @model_validator(mode="after")
    def validate_time_constraints(self):
        """Validate that all fields with TimeValidation annotations respect acquisition time bounds
        (if acquisition is present)"""
        if self.acquisition:
            acquisition_start_time = None
            acquisition_end_time = None
            if hasattr(self.acquisition, "acquisition_start_time") and hasattr(
                self.acquisition, "acquisition_end_time"
            ):
                acquisition_start_time = self.acquisition.acquisition_start_time
                acquisition_end_time = self.acquisition.acquisition_end_time

            recursive_time_validation_check(
                self.acquisition,
                acquisition_start_time=acquisition_start_time,
                acquisition_end_time=acquisition_end_time,
            )

            if self.processing:
                recursive_time_validation_check(
                    self.processing,
                    acquisition_start_time=acquisition_start_time,
                    acquisition_end_time=acquisition_end_time,
                )
            if self.subject:
                recursive_time_validation_check(
                    self.subject,
                    acquisition_start_time=acquisition_start_time,
                    acquisition_end_time=acquisition_end_time,
                )
            if self.instrument:
                recursive_time_validation_check(
                    self.instrument,
                    acquisition_start_time=acquisition_start_time,
                    acquisition_end_time=acquisition_end_time,
                )
            if self.procedures:
                recursive_time_validation_check(
                    self.procedures,
                    acquisition_start_time=acquisition_start_time,
                    acquisition_end_time=acquisition_end_time,
                )

        return self

    @model_validator(mode="after")
    def validate_data_description_name_time_consistency(self):
        """Validate that the creation_time from data_description.name is on or after midnight
        on the same day as acquisition.acquisition_end_time"""
        if self.data_description and self.acquisition:
            if (
                self.data_description.name
                and hasattr(self.acquisition, "acquisition_end_time")
                and self.acquisition.acquisition_end_time is not None
            ):
                # Parse the name to extract creation_time
                parsed_name = DataDescription.parse_name(self.data_description.name, self.data_description.data_level)
                name_creation_time = parsed_name.get("creation_time")

                if name_creation_time:
                    try:
                        validate_creation_time_after_midnight(name_creation_time, self.acquisition.acquisition_end_time)
                    except ValueError as e:
                        # Re-raise with more specific context for data_description.name
                        raise ValueError(
                            f"Creation time from data_description.name ({name_creation_time}) "
                            f"must be on or after midnight of the acquisition day "
                            f"({self.acquisition.acquisition_end_time.date()})"
                        ) from e
>>>>>>> 1ce3cfbb

        return self


def create_metadata_json(
    name: str,
    location: str,
    core_jsons: Dict[str, Optional[dict]],
    other_identifiers: Optional[dict] = None,
) -> dict:
    """Creates a Metadata dict from dictionary of core schema fields."""
    # Extract basic parameters and non-corrupt core schema fields

    params = {
        "name": name,
        "location": location,
    }
    if other_identifiers is not None:
        params["other_identifiers"] = other_identifiers
    core_fields = dict()
    for key, value in core_jsons.items():
        if key in CORE_FILES and value is not None:
            core_fields[key] = value
    # Create Metadata object and convert to JSON
    # If there are any validation errors, still create it
    try:
        metadata = Metadata.model_validate(params | core_fields)
        metadata_json = json.loads(metadata.model_dump_json(by_alias=True))
    except Exception as e:
        logging.warning(f"Issue with metadata construction! {e.args}")
        metadata = Metadata.model_validate(params)
        metadata_json = json.loads(metadata.model_dump_json(by_alias=True))
        for key, value in core_fields.items():
            metadata_json[key] = value
    return metadata_json<|MERGE_RESOLUTION|>--- conflicted
+++ resolved
@@ -250,7 +250,6 @@
         return self
 
     @model_validator(mode="after")
-<<<<<<< HEAD
     def validate_calibration_object_tags(self):
         """Validator to ensure 'calibration' tag is present when subject is a CalibrationObject"""
 
@@ -270,7 +269,9 @@
                     "Adding 'calibration' tag automatically."
                 )
                 self.data_description.tags.append("calibration")
-=======
+
+        return self
+
     def validate_training_protocol_references(self):
         """Validate that training_protocol_name in StimulusEpoch matches a TrainingProtocol in procedures"""
 
@@ -362,7 +363,6 @@
                             f"must be on or after midnight of the acquisition day "
                             f"({self.acquisition.acquisition_end_time.date()})"
                         ) from e
->>>>>>> 1ce3cfbb
 
         return self
 
