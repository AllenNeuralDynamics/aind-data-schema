"""Generic metadata class for Data Asset Records."""

import inspect
import json
import logging
import warnings
from enum import Enum
from typing import Dict, List, Literal, Optional, get_args

from aind_data_schema_models.modalities import Modality
from pydantic import (
    Field,
    PrivateAttr,
    SkipValidation,
    ValidationError,
    ValidationInfo,
    field_validator,
    model_validator,
    ConfigDict,
)

from aind_data_schema.base import DataCoreModel, is_dict_corrupt
from aind_data_schema.core.acquisition import CONFIG_DEVICE_REQUIREMENTS, MODALITY_DEVICE_REQUIREMENTS, Acquisition
from aind_data_schema.core.data_description import DataDescription
from aind_data_schema.core.instrument import Instrument
from aind_data_schema.core.procedures import Injection, Procedures, Surgery
from aind_data_schema.core.processing import Processing
from aind_data_schema.core.quality_control import QualityControl
from aind_data_schema.core.subject import Subject
from aind_data_schema.utils.compatibility_check import InstrumentAcquisitionCompatibility

CORE_FILES = [
    "subject",
    "data_description",
    "procedures",
    "instrument",
    "processing",
    "acquisition",
    "quality_control",
]

REQUIRED_FILES = [
    "subject",
    "data_description",
    "procedures",
    "instrument",
    "acquisition",
]


class MetadataStatus(str, Enum):
    """Status of Metadata"""

    VALID = "Valid"
    INVALID = "Invalid"
    MISSING = "Missing"
    UNKNOWN = "Unknown"


class ExternalPlatforms(str, Enum):
    """External Platforms of Data Assets."""

    CODEOCEAN = "Code Ocean"


class Metadata(DataCoreModel):
    """The records in the Data Asset Collection needs to contain certain fields
    to easily query and index the data."""

    model_config = ConfigDict(extra="ignore")

    # Special file name extension to distinguish this json file from others
    # The models base on this schema will be saved to metadata.nd.json as
    # default
    _FILE_EXTENSION = PrivateAttr(default=".nd.json")

    _DESCRIBED_BY_URL = DataCoreModel._DESCRIBED_BY_BASE_URL.default + "aind_data_schema/core/metadata.py"
    describedBy: str = Field(default=_DESCRIBED_BY_URL, json_schema_extra={"const": _DESCRIBED_BY_URL})
<<<<<<< HEAD
    schema_version: SkipValidation[Literal["2.0.42"]] = Field(default="2.0.42")
=======
    schema_version: SkipValidation[Literal["2.0.46"]] = Field(default="2.0.46")
>>>>>>> fe814855
    name: str = Field(
        ...,
        description="Name of the data asset.",
        title="Data Asset Name",
    )
    location: str = Field(
        ...,
        title="Location",
        description="Current location of the data asset.",
    )
    metadata_status: MetadataStatus = Field(
        default=MetadataStatus.UNKNOWN, title=" Metadata Status", description="The status of the metadata."
    )
    external_links: Dict[ExternalPlatforms, List[str]] = Field(
        default=dict(), title="External Links", description="Links to the data asset on different platforms."
    )
    # We can make the DataCoreModel fields optional for now and do more
    # granular validations using validators. We may have some older data
    # assets in S3 that don't have metadata attached. We'd still like to
    # index that data, but we can flag those instances as MISSING or UNKNOWN
    subject: Optional[Subject] = Field(
        default=None,
        title="Subject",
        description="Subject of data collection.",
    )
    data_description: Optional[DataDescription] = Field(
        default=None, title="Data Description", description="A logical collection of data files."
    )
    procedures: Optional[Procedures] = Field(
        default=None, title="Procedures", description="All procedures performed on a subject."
    )
    instrument: Optional[Instrument] = Field(
        default=None, title="Instrument", description="Devices used to acquire data."
    )
    processing: Optional[Processing] = Field(default=None, title="Processing", description="All processes run on data.")
    acquisition: Optional[Acquisition] = Field(default=None, title="Acquisition", description="Data acquisition")
    quality_control: Optional[QualityControl] = Field(
        default=None, title="Quality Control", description="Description of quality metrics for a data asset"
    )

    @field_validator(
        *CORE_FILES,
        mode="before",
    )
    def validate_core_fields(cls, value, info: ValidationInfo):
        """Don't automatically raise errors if the core models are invalid"""

        # extract field from Optional[<class>] annotation
        field_name = info.field_name
        field_class = [f for f in get_args(cls.model_fields[field_name].annotation) if inspect.isclass(f)][0]

        # If the input is a json object, we will try to create the field
        if isinstance(value, dict):
            try:
                core_model = field_class.model_validate(value)
            # If a validation error is raised,
            # we will construct the field without validation.
            except ValidationError as e:
                logging.error(
                    f"Validation error for {field_name}. Constructing without validation "
                    "-- object subfields may incorrectly show up as dictionaries."
                )
                logging.error(f"Error: {e}")
                core_model = field_class.model_construct(**value)
        else:
            core_model = value
        return core_model

    @model_validator(mode="after")
    def validate_metadata(self):
        """Validator for metadata"""

        all_model_fields = dict()
        for field_name in self.model_fields:
            # The fields we're interested in are optional. We need to extract out the
            # class using the get_args method
            annotation_args = get_args(self.model_fields[field_name].annotation)
            optional_classes = (
                None
                if not annotation_args
                else (
                    [
                        f
                        for f in get_args(self.model_fields[field_name].annotation)
                        if inspect.isclass(f) and issubclass(f, DataCoreModel)
                    ]
                )
            )
            if (
                optional_classes
                and inspect.isclass(optional_classes[0])
                and issubclass(optional_classes[0], DataCoreModel)
            ):
                all_model_fields[field_name] = optional_classes[0]

        # For each model field, check that is present and check if the model
        # is valid. If it isn't valid, still add it, but mark MetadataStatus
        # as INVALID
        metadata_status = MetadataStatus.VALID
        for field_name, model_class in all_model_fields.items():
            if getattr(self, field_name) is not None:
                model = getattr(self, field_name)
                model_contents = model.model_dump()
                try:
                    model_class(**model_contents)
                except ValidationError:
                    metadata_status = MetadataStatus.INVALID
        # For certain required fields, like subject, if they are not present,
        # mark the metadata record as missing
        if self.subject is None:
            metadata_status = MetadataStatus.MISSING
        self.metadata_status = metadata_status
        # return values
        return self

    @model_validator(mode="after")
    def validate_expected_files_by_modality(self):
        """Validator warns users if required files are missing"""

        for file in REQUIRED_FILES:
            if not getattr(self, file):
                warnings.warn(f"Metadata missing required file: {file}")

        return self

    @model_validator(mode="after")
    def validate_smartspim_metadata(self):
        """Validator for smartspim metadata"""

        if (
            self.data_description
            and any([modality == Modality.SPIM for modality in self.data_description.modalities])
            and self.procedures
            and any(
                isinstance(surgery, Injection) and getattr(surgery, "injection_materials", None) is None
                for subject_procedure in self.procedures.subject_procedures
                if isinstance(subject_procedure, Surgery)
                for surgery in subject_procedure.procedures
            )
        ):
            raise ValueError("Injection is missing injection_materials.")

        return self

    @model_validator(mode="after")
    def validate_ecephys_metadata(self):
        """Validator for metadata"""
        if (
            self.data_description
            and any([modality == Modality.ECEPHYS for modality in self.data_description.modalities])
            and self.procedures
            and any(
                isinstance(surgery, Injection) and getattr(surgery, "injection_materials", None) is None
                for subject_procedure in self.procedures.subject_procedures
                if isinstance(subject_procedure, Surgery)
                for surgery in subject_procedure.procedures
            )
        ):
            raise ValueError("Injection is missing injection_materials.")
        return self

    @model_validator(mode="after")
    def validate_instrument_acquisition_compatibility(self):
        """Validator for metadata"""
        if self.instrument and self.acquisition:
            check = InstrumentAcquisitionCompatibility(self.instrument, self.acquisition)
            check.run_compatibility_check()
        return self

    def _check_for_device(self, device_type_group):
        """Check if the instrument has a device of a certain type"""
        for component in self.instrument.components:
            if any(isinstance(component, device_type) for device_type in device_type_group):
                return True
        return False

    @model_validator(mode="after")
    def validate_acquisition_modality_requirements(self):
        """Validator for acquisition modality -> device requirements

        For certain modalities in acquisition, check that the instrument has the appropriate components
        """

        if not self.acquisition:
            return self

        # get all modalities from all data_streams
        modalities = [modality for data_stream in self.acquisition.data_streams for modality in data_stream.modalities]
        for modality in modalities:
            if modality in MODALITY_DEVICE_REQUIREMENTS.keys():
                for group in MODALITY_DEVICE_REQUIREMENTS[modality]:
                    if not self._check_for_device(group):
                        requirement = ", ".join(device.__name__ for device in group)
                        raise ValueError(
                            f"Modality '{modality.abbreviation}' requires one " f"of '{requirement}' in instrument"
                        )

        return self

    @model_validator(mode="after")
    def validate_acquisition_config_requirements(self):
        """Validator for acquisition config -> device requirements

        For certain config files in acquisition, check that the instrument has the appropriate devices
        """

        if not self.acquisition:
            return self

        configurations = [
            config for data_stream in self.acquisition.data_streams for config in data_stream.configurations
        ]

        for config in configurations:
            if any(type(config).__name__ == config_type for config_type in CONFIG_DEVICE_REQUIREMENTS.keys()):
                group = CONFIG_DEVICE_REQUIREMENTS[type(config).__name__]
                if not self._check_for_device(group):
                    requirement = ", ".join(device.__name__ for device in group)
                    raise ValueError(
                        f"Configuration '{type(config).__name__}' requires one of '{requirement}' in instrument"
                    )

        return self


def create_metadata_json(
    name: str,
    location: str,
    core_jsons: Dict[str, Optional[dict]],
    optional_external_links: Optional[dict] = None,
) -> dict:
    """Creates a Metadata dict from dictionary of core schema fields."""
    # Extract basic parameters and non-corrupt core schema fields

    params = {
        "name": name,
        "location": location,
    }
    if optional_external_links is not None:
        params["external_links"] = optional_external_links
    core_fields = dict()
    for key, value in core_jsons.items():
        if key in CORE_FILES and value is not None:
            if is_dict_corrupt(value):
                logging.warning(f"Provided {key} is corrupt! It will be ignored.")
            else:
                core_fields[key] = value
    # Create Metadata object and convert to JSON
    # If there are any validation errors, still create it
    # but set MetadataStatus as Invalid
    try:
        metadata = Metadata.model_validate(params | core_fields)
        metadata_json = json.loads(metadata.model_dump_json(by_alias=True))
    except Exception as e:
        logging.warning(f"Issue with metadata construction! {e.args}")
        metadata = Metadata.model_validate(params)
        metadata_json = json.loads(metadata.model_dump_json(by_alias=True))
        for key, value in core_fields.items():
            metadata_json[key] = value
        metadata_json["metadata_status"] = MetadataStatus.INVALID.value
    return metadata_json<|MERGE_RESOLUTION|>--- conflicted
+++ resolved
@@ -76,11 +76,7 @@
 
     _DESCRIBED_BY_URL = DataCoreModel._DESCRIBED_BY_BASE_URL.default + "aind_data_schema/core/metadata.py"
     describedBy: str = Field(default=_DESCRIBED_BY_URL, json_schema_extra={"const": _DESCRIBED_BY_URL})
-<<<<<<< HEAD
-    schema_version: SkipValidation[Literal["2.0.42"]] = Field(default="2.0.42")
-=======
     schema_version: SkipValidation[Literal["2.0.46"]] = Field(default="2.0.46")
->>>>>>> fe814855
     name: str = Field(
         ...,
         description="Name of the data asset.",
