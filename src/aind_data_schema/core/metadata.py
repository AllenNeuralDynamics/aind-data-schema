--- conflicted
+++ resolved
@@ -21,11 +21,7 @@
     model_validator,
 )
 
-<<<<<<< HEAD
-from aind_data_schema.base import AindCoreModel, AwareDatetimeWithDefault
-=======
 from aind_data_schema.base import DataCoreModel, is_dict_corrupt, AwareDatetimeWithDefault
->>>>>>> 0005e6e0
 from aind_data_schema.core.acquisition import Acquisition
 from aind_data_schema.core.data_description import DataDescription
 from aind_data_schema.core.procedures import Injection, Procedures, Surgery
@@ -152,11 +148,13 @@
         field_name = info.field_name
         field_class = [f for f in get_args(cls.model_fields[field_name].annotation) if inspect.isclass(f)][0]
 
+        # If the input is a json object, we will try to create the field
         if isinstance(value, dict):
             try:
-                core_model = field_class.model_validate(value)
-            except ValidationError as e:
-                logging.warning(f"Error in validating {field_name}: {e}")
+                core_model = field_class.model_validate_json(value)
+            # If a validation error is raised,
+            # we will construct the field without validation.
+            except ValidationError:
                 core_model = field_class.model_construct(**value)
         else:
             core_model = value
@@ -209,8 +207,7 @@
                 model_contents = model.model_dump()
                 try:
                     model_class(**model_contents)
-                except ValidationError as e:
-                    logging.warning(f"Error in {field_name}: {e}")
+                except ValidationError:
                     metadata_status = MetadataStatus.INVALID
         # For certain required fields, like subject, if they are not present,
         # mark the metadata record as missing
@@ -295,7 +292,10 @@
     core_fields = dict()
     for key, value in core_jsons.items():
         if key in CORE_FILES and value is not None:
-            core_fields[key] = value
+            if is_dict_corrupt(value):
+                logging.warning(f"Provided {key} is corrupt! It will be ignored.")
+            else:
+                core_fields[key] = value
     # Create Metadata object and convert to JSON
     # If there are any validation errors, still create it
     # but set MetadataStatus as Invalid
