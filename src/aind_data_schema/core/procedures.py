--- conflicted
+++ resolved
@@ -19,11 +19,7 @@
     VolumeUnit,
     create_unit_with_value,
 )
-<<<<<<< HEAD
-from pydantic import Field, field_validator, model_validator
-=======
 from pydantic import Field, field_serializer, field_validator, model_validator
->>>>>>> 068c311e
 from pydantic_core.core_schema import ValidationInfo
 from typing_extensions import Annotated
 
@@ -249,7 +245,9 @@
     start_date: date = Field(..., title="Start date")
     end_date: date = Field(..., title="End date")
     experimenter_full_name: str = Field(
-        ..., description="First and last name of the experimenter.", title="Experimenter full name",
+        ...,
+        description="First and last name of the experimenter.",
+        title="Experimenter full name",
     )
     protocol_id: List[str] = Field(..., title="Protocol ID", description="DOI for protocols.io")
     reagents: List[Reagent] = Field(default=[], title="Reagents")
@@ -342,11 +340,15 @@
 
     virus_tars_id: Optional[str] = Field(default=None, title="Virus ID, usually begins 'AiV'")
     plasmid_tars_alias: Optional[str] = Field(
-        default=None, title="Plasmid alias", description="Alias used to reference the plasmid, usually begins 'AiP'",
+        default=None,
+        title="Plasmid alias",
+        description="Alias used to reference the plasmid, usually begins 'AiP'",
     )
     prep_lot_number: str = Field(..., title="Preparation lot number")
     prep_date: Optional[date] = Field(
-        default=None, title="Preparation lot date", description="Date this prep lot was titered",
+        default=None,
+        title="Preparation lot date",
+        description="Date this prep lot was titered",
     )
     prep_type: Optional[VirusPrepType] = Field(default=None, title="Viral prep type")
     prep_protocol: Optional[str] = Field(default=None, title="Prep protocol")
@@ -357,7 +359,9 @@
 
     material_type: Literal["Virus"] = Field(default="Virus", title="Injection material type")
     name: str = Field(
-        ..., title="Full genome name", description="Full genome for virus construct",
+        ...,
+        title="Full genome name",
+        description="Full genome for virus construct",
     )
     tars_identifiers: Optional[TarsVirusIdentifiers] = Field(
         default=None, title="TARS IDs", description="TARS database identifiers"
@@ -438,7 +442,9 @@
 
     procedure_type: Literal["Nanoject injection"] = "Nanoject injection"
     injection_volume: List[Decimal] = Field(
-        ..., title="Injection volume (nL)", description="Injection volume, one value per location",
+        ...,
+        title="Injection volume (nL)",
+        description="Injection volume, one value per location",
     )
     injection_volume_unit: VolumeUnit = Field(VolumeUnit.NL, title="Injection volume unit")
 
@@ -468,7 +474,9 @@
 
     procedure_type: Literal["ICV injection"] = "ICV injection"
     injection_volume: List[Decimal] = Field(
-        ..., title="Injection volume (nL)", description="Injection volume, one value per location",
+        ...,
+        title="Injection volume (nL)",
+        description="Injection volume, one value per location",
     )
     injection_volume_unit: VolumeUnit = Field(VolumeUnit.NL, title="Injection volume unit")
 
@@ -478,7 +486,9 @@
 
     procedure_type: Literal["ICM injection"] = "ICM injection"
     injection_volume: List[Decimal] = Field(
-        ..., title="Injection volume (nL)", description="Injection volume, one value per location",
+        ...,
+        title="Injection volume (nL)",
+        description="Injection volume, one value per location",
     )
     injection_volume_unit: VolumeUnit = Field(VolumeUnit.NL, title="Injection volume unit")
 
@@ -502,7 +512,8 @@
     stereotactic_coordinate_ap: Decimal = Field(..., title="Stereotactic coordinate A/P (mm)")
     stereotactic_coordinate_ml: Decimal = Field(..., title="Stereotactic coordinate M/L (mm)")
     stereotactic_coordinate_dv: Decimal = Field(
-        ..., title="Stereotactic coordinate D/V (mm)",
+        ...,
+        title="Stereotactic coordinate D/V (mm)",
     )
     stereotactic_coordinate_unit: SizeUnit = Field(default=SizeUnit.MM, title="Sterotactic coordinate unit")
     stereotactic_coordinate_reference: Optional[CoordinateReferenceLocation] = Field(
@@ -535,7 +546,9 @@
     minimum_water_per_day: Decimal = Field(..., title="Minimum water per day (mL)")
     minimum_water_per_day_unit: VolumeUnit = Field(default=VolumeUnit.ML, title="Minimum water per day unit")
     baseline_weight: Decimal = Field(
-        ..., title="Baseline weight (g)", description="Weight at start of water restriction",
+        ...,
+        title="Baseline weight (g)",
+        description="Weight at start of water restriction",
     )
     weight_unit: MassUnit = Field(default=MassUnit.G, title="Weight unit")
     start_date: date = Field(..., title="Water restriction start date")
@@ -548,7 +561,9 @@
     procedure_type: Literal["Perfusion"] = "Perfusion"
     protocol_id: str = Field(..., title="Protocol ID", description="DOI for protocols.io")
     output_specimen_ids: Set[str] = Field(
-        ..., title="Specimen ID", description="IDs of specimens resulting from this procedure.",
+        ...,
+        title="Specimen ID",
+        description="IDs of specimens resulting from this procedure.",
     )
 
     @field_serializer("output_specimen_ids", when_used="json")
@@ -564,7 +579,9 @@
     protocol_id: str = Field(..., title="Protocol ID", description="DOI for protocols.io")
     start_date: date = Field(..., title="Start date")
     experimenter_full_name: str = Field(
-        ..., description="First and last name of the experimenter.", title="Experimenter full name",
+        ...,
+        description="First and last name of the experimenter.",
+        title="Experimenter full name",
     )
     iacuc_protocol: Optional[str] = Field(None, title="IACUC protocol")
     animal_weight_prior: Optional[Decimal] = Field(
