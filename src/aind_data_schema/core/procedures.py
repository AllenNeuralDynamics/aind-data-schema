""" schema for various Procedures """

from datetime import date, datetime
from decimal import Decimal
from enum import Enum
from typing import List, Literal, Optional, Set, Union

from pydantic import Field, field_validator
from pydantic_core.core_schema import ValidationInfo
from typing_extensions import Annotated

from aind_data_schema.base import AindCoreModel, AindModel
from aind_data_schema.models.devices import FiberProbe
from aind_data_schema.models.pid_names import PIDName
from aind_data_schema.models.reagent import Reagent
from aind_data_schema.models.species import Species
from aind_data_schema.models.units import (
    AngleUnit,
    ConcentrationUnit,
    CurrentUnit,
    MassUnit,
    SizeUnit,
    TimeUnit,
    VolumeUnit,
    create_unit_with_value,
)


class SpecimenProcedureName(str, Enum):
    """Names for general specimen procedures"""

    DELIPIDATION = "Delipidation"
    CLEARING = "Clearing"
    EMBEDDING = "Embedding"
    FIXATION = "Fixation"
    FIXATION_PERMEABILIZATION = "Fixation and permeabilization"
    GELATION = "Gelation"
    HYBRIDIZATION_AMPLIFICATION = "Hybridication and amplification"
    HCR = "Hybridization Chain Reaction"
    IMMUNOLABELING = "Immunolabeling"
    SOAK = "Soak"
    STORAGE = "Storage"
    STRIPPING = "Stripping"
    REFRACTIVE_INDEX_MATCHING = "Refractive index matching"
    OTHER = "Other - see notes"


class ImmunolabelClass(str, Enum):
    """Type of antibodies"""

    PRIMARY = "Primary"
    SECONDARY = "Secondary"
    CONJUGATE = "Conjugate"


class StainType(str, Enum):
    """Stain types for probes describing what is being labeled"""

    RNA = "RNA"
    NUCLEAR = "Nuclear"
    FILL = "Fill"


class Fluorophore(str, Enum):
    """Fluorophores used in HCR and Immunolabeling"""

    ALEXA_405 = "Alexa Fluor 405"
    ALEXA_488 = "Alexa Fluor 488"
    ALEXA_546 = "Alexa Fluor 546"
    ALEXA_568 = "Alexa Fluor 568"
    ALEXA_594 = "Alexa Fluor 594"
    ALEXA_633 = "Alexa Fluor 633"
    ALEXA_647 = "Alexa Fluor 647"
    ATTO_488 = "ATTO 488"
    ATTO_565 = "ATTO 565"
    ATTO_643 = "ATTO 643"
    CY3 = "Cyanine Cy 3"


class Side(str, Enum):
    """Side of animal"""

    LEFT = "Left"
    RIGHT = "Right"


class ProtectiveMaterial(str, Enum):
    """Name of material applied to craniotomy"""

    DURAGEL = "Duragel"
    KWIK_CAST = "Kwik-Cast"
    SORTA_CLEAR = "SORTA-clear"
    OTHER = "Other - see notes"


class CraniotomyType(str, Enum):
    """Name of craniotomy Type"""

    THREE_MM = "3 mm"
    FIVE_MM = "5 mm"
    VISCTX = "Visual Cortex"
    WHC = "Whole hemisphere craniotomy"
    OTHER = "Other"


class CoordinateReferenceLocation(str, Enum):
    """Name of reference point for Coordinates"""

    BREGMA = "Bregma"
    LAMBDA = "Lambda"


class HeadframeMaterial(str, Enum):
    """Headframe material name"""

    STEEL = "Steel"
    TITANIUM = "Titanium"
    WHITE_ZIRCONIA = "White Zirconia"


class VirusPrepType(str, Enum):
    """Type of virus preparation"""

    CRUDE = "Crude"
    PURIFIED = "Purified"


class Readout(Reagent):
    """Description of a readout"""

    fluorophore: Fluorophore = Field(..., title="Fluorophore")
    excitation_wavelength: int = Field(..., title="Excitation wavelength (nm)")
    excitation_wavelength_unit: SizeUnit = Field(SizeUnit.NM, title="Excitation wavelength unit")
    stain_type: StainType = Field(..., title="Stain type")


class HCRReadout(Readout):
    """Description of a readout for HCR"""

    initiator_name: str = Field(..., title="Initiator name")


class OligoProbe(Reagent):
    """Description of an oligonucleotide probe"""

    species: Species.ONE_OF = Field(..., title="Species")
    gene: PIDName = Field(..., title="Gene name, accession number, and registry")
    probe_sequences: List[str] = Field(..., title="Probe sequences")
    readout: Readout = Field(..., title="Readout")


class HCRProbe(OligoProbe):
    """Description of an oligo probe used for HCR"""

    initiator_name: str = Field(..., title="Initiator name")
    readout: HCRReadout = Field(..., title="Readout")


class Stain(Reagent):
    """Description of a non-oligo probe stain"""

    stain_type: StainType = Field(..., title="Stain type")
    # TODO: It might be easier to maintain to avoid dynamic model creation
    concentration: create_unit_with_value("concentration", Decimal, ConcentrationUnit, ConcentrationUnit.UM) = Field(
        ..., title="Concentration (uM)"
    )


class HybridizationChainReaction(AindModel):
    """Description of an HCR staining round"""

    round_index: int = Field(..., title="Round index")
    start_time: datetime = Field(..., title="Round start time")
    end_time: datetime = Field(..., title="Round end time")
    HCR_probes: List[HCRProbe] = Field(..., title="HCR probes")
    other_probes: List[OligoProbe] = Field(default=[], title="Other probes")
    probe_concentration: Decimal = Field(..., title="Probe concentration (M)")
    probe_concentration_unit: str = Field("M", title="Probe concentration unit")
    other_stains: List[Stain] = Field(default=[], title="Other stains")
    instrument_id: str = Field(..., title="Instrument ID")


class HCRSeries(AindModel):
    """Description of series of HCR staining rounds for mFISH"""

    codebook_name: str = Field(..., title="Codebook name")
    number_of_rounds: int = Field(..., title="Number of round")
    hcr_rounds: List[HybridizationChainReaction] = Field(..., title="Hybridization Chain Reaction rounds")
    strip_qc_compatible: bool = Field(..., title="Strip QC compatible")


class Antibody(Reagent):
    """Description of an antibody used in immunolableing"""

    immunolabel_class: ImmunolabelClass = Field(..., title="Immunolabel class")
    fluorophore: Optional[Fluorophore] = Field(None, title="Fluorophore")
    degree_of_labeling: Optional[Decimal] = Field(None, title="Degree of labeling")
    degree_of_labeling_unit: Literal["Fluorophore per antibody"] = Field(
        "Fluorophore per antibody", title="Degree of labeling unit"
    )
    conjugation_protocol: Optional[str] = Field(
        None, title="Conjugation protocol", description="Only for conjugated anitbody"
    )


class Immunolabeling(AindModel):
    """Description of an immunolabling step"""

    procedure_type: Literal["Immunolabeling"] = "Immunolabeling"
    antibody: Antibody = Field(..., title="Antibody")
    concentration: Decimal = Field(..., title="Concentration")
    concentration_unit: str = Field("ug/ml", title="Concentration unit")


class SpecimenProcedure(AindModel):
    """Description of surgical or other procedure performed on a specimen"""

    procedure_type: SpecimenProcedureName = Field(..., title="Procedure name")
    specimen_id: str = Field(..., title="Specimen ID")
    start_date: date = Field(..., title="Start date")
    end_date: date = Field(..., title="End date")
    experimenter_full_name: str = Field(
        ...,
        description="First and last name of the experimenter.",
        title="Experimenter full name",
    )
    protocol_id: str = Field(..., title="Protocol ID", description="DOI for protocols.io")
    reagents: List[Reagent] = Field(default=[], title="Reagents")
    hcr_series: Optional[HCRSeries] = Field(None, title="HCR Series")
    immunolabeling: Optional[Immunolabeling] = Field(None, title="Immunolabeling")
    notes: Optional[str] = Field(None, title="Notes")

    @field_validator("procedure_type")
    def validate_procedure_type(cls, v, info: ValidationInfo):
        """Adds a validation check on procedure_type"""

        notes = info.data["notes"]
        hcr_series = info.data["hcr_series"]
        immunolabeling = info.data["immunolabeling"]
        if v == SpecimenProcedureName.OTHER and not notes:
            raise AssertionError(
                "Notes cannot be empty if procedure_name is Other. Describe the procedure in the notes field."
            )
        elif v == SpecimenProcedureName.HCR and not hcr_series:
            raise AssertionError(
                "HCR Series cannot be empty if procedure_name is HCR Series."
            )
        elif v == SpecimenProcedureName.IMMUNOLABELING and not immunolabeling:
            raise AssertionError(
                "Immunolabeling cannot be empty if procedure_name is Immunolabling"
            )
        return v


class Anaesthetic(AindModel):
    """Description of an anaesthetic"""

    type: str = Field(..., title="Type")
    duration: Decimal = Field(..., title="Duration")
    duration_unit: TimeUnit = Field(TimeUnit.M, title="Duration unit")
    level: Decimal = Field(..., title="Level (percent)", ge=1, le=5)


class OtherSubjectProcedure(AindModel):
    """Description of surgical or other procedure performed on a subject"""

    procedure_type: Literal["Other Subject Procedure"] = "Other Subject Procedure"
    protocol_id: Optional[str] = Field(None, title="Protocol ID", description="DOI for protocols.io")
    description: str = Field(..., title="Description")
    notes: Optional[str] = Field(None, title="Notes")


class Craniotomy(AindModel):
    """Description of craniotomy procedure"""

    procedure_type: Literal["Craniotomy"] = "Craniotomy"
    protocol_id: str = Field(..., title="Protocol ID", description="DOI for protocols.io")
    craniotomy_type: CraniotomyType = Field(..., title="Craniotomy type")
    craniotomy_hemisphere: Optional[Side] = Field(None, title="Craniotomy hemisphere")
    craniotomy_coordinates_ml: Optional[Decimal] = Field(None, title="Craniotomy coordinate ML (mm)")
    craniotomy_coordinates_ap: Optional[Decimal] = Field(None, title="Craniotomy coordinates AP (mm)")
    craniotomy_coordinates_unit: SizeUnit = Field(SizeUnit.MM, title="Craniotomy coordinates unit")
    craniotomy_coordinates_reference: Optional[CoordinateReferenceLocation] = Field(
        None, title="Craniotomy coordinate reference"
    )
    bregma_to_lambda_distance: Optional[Decimal] = Field(
        None, title="Bregma to lambda (mm)", description="Distance between bregman and lambda"
    )
    bregma_to_lambda_unit: SizeUnit = Field(SizeUnit.MM, title="Bregma to lambda unit")
    craniotomy_size: Decimal = Field(..., title="Craniotomy size (mm)")
    craniotomy_size_unit: SizeUnit = Field(SizeUnit.MM, title="Craniotomy size unit")
    implant_part_number: Optional[str] = Field(None, title="Implant part number")
    dura_removed: Optional[bool] = Field(None, title="Dura removed")
    protective_material: Optional[ProtectiveMaterial] = Field(None, title="Protective material")
    recovery_time: Optional[Decimal] = Field(None, title="Recovery time")
    recovery_time_unit: TimeUnit = Field(TimeUnit.M, title="Recovery time unit")


class Headframe(AindModel):
    """Description of headframe procedure"""

    procedure_type: Literal["Headframe"] = "Headframe"
    protocol_id: str = Field(..., title="Protocol ID", description="DOI for protocols.io")
    headframe_type: str = Field(..., title="Headframe type")
    headframe_part_number: str = Field(..., title="Headframe part number")
    headframe_material: Optional[HeadframeMaterial] = Field(None, title="Headframe material")
    well_part_number: Optional[str] = Field(None, title="Well part number")
    well_type: Optional[str] = Field(None, title="Well type")


class TarsVirusIdentifiers(AindModel):
    """TARS data for a viral prep"""

    virus_tars_id: Optional[str] = Field(None, title="Virus ID, usually begins 'AiV'")
    plasmid_tars_alias: Optional[str] = Field(
        None,
        title="Plasmid alias",
        description="Alias used to reference the plasmid, usually begins 'AiP'",
    )
    prep_lot_number: str = Field(..., title="Preparation lot number")
    prep_date: Optional[date] = Field(
        None,
        title="Preparation lot date",
        description="Date this prep lot was titered",
    )
    prep_type: Optional[VirusPrepType] = Field(None, title="Viral prep type")
    prep_protocol: Optional[str] = Field(None, title="Prep protocol")


<<<<<<< HEAD
class Injection(AindModel):
=======
class ViralMaterial(AindModel):
    """Description of viral material for injections"""

    material_type: Literal["Virus"] = Field("Virus", title="Injection material type")
    name: str = Field(
        ...,
        title="Full genome name",
        description="Full genome for virus construct",
    )
    tars_identifiers: Optional[TarsVirusIdentifiers] = Field(
        None, title="TARS IDs", description="TARS database identifiers"
    )
    addgene_id: Optional[PIDName] = Field(None, title="Addgene id", description="Registry must be Addgene")
    titer: Optional[int] = Field(
        None,
        title="Effective titer (gc/mL)",
        description="Final titer of viral material, accounting for mixture/diliution",
    )
    titer_unit: str = Field("gc/mL", title="Titer unit")


class NonViralMaterial(Reagent):
    """Description of a non-viral injection material"""

    material_type: Literal["Reagent"] = Field("Reagent", title="Injection material type")
    concentration: Optional[Decimal] = Field(None, title="Concentration", description="Must provide concentration unit")
    concentration_unit: str = Field(default="mg/mL", title="Concentration unit")


class Injection(SubjectProcedure):
>>>>>>> 03be3ed5
    """Description of an injection procedure"""

    injection_materials: Annotated[
        List[Union[ViralMaterial, NonViralMaterial]],
        Field(title="Injection material", min_length=1, discriminator="material_type"),
    ] = []
    recovery_time: Optional[Decimal] = Field(None, title="Recovery time")
    recovery_time_unit: TimeUnit = Field(TimeUnit.M, title="Recovery time unit")
    injection_duration: Optional[Decimal] = Field(None, title="Injection duration")
    injection_duration_unit: TimeUnit = Field(TimeUnit.M, title="Injection duration unit")
    instrument_id: Optional[str] = Field(None, title="Instrument ID")
    protocol_id: str = Field(..., title="Protocol ID", description="DOI for protocols.io")


class RetroOrbitalInjection(Injection):
    """Description of a retro-orbital injection procedure"""

    procedure_type: Literal["Retro-orbital injection"] = "Retro-orbital injection"
    injection_volume: Decimal = Field(..., title="Injection volume (uL)")
    injection_volume_unit: VolumeUnit = Field(VolumeUnit.UL, title="Injection volume unit")
    injection_eye: Side = Field(..., title="Injection eye")


class BrainInjection(Injection):
    """Description of a brain injection procedure"""

    injection_coordinate_ml: Decimal = Field(..., title="Injection coordinate ML (mm)")
    injection_coordinate_ap: Decimal = Field(..., title="Injection coordinate AP (mm)")
    injection_coordinate_depth: List[Decimal] = Field(..., title="Injection coordinate depth (mm)")
    injection_coordinate_unit: SizeUnit = Field(SizeUnit.MM, title="Injection coordinate unit")
    injection_coordinate_reference: Optional[CoordinateReferenceLocation] = Field(
        None, title="Injection coordinate reference"
    )
    bregma_to_lambda_distance: Optional[Decimal] = Field(
        None, title="Bregma to lambda (mm)", description="Distance between bregman and lambda"
    )
    bregma_to_lambda_unit: SizeUnit = Field(SizeUnit.MM, title="Bregma to lambda unit")
    injection_angle: Decimal = Field(..., title="Injection angle (deg)")
    injection_angle_unit: AngleUnit = Field(AngleUnit.DEG, title="Injection angle unit")
    targeted_structure: Optional[str] = Field(None, title="Injection targeted brain structure")
    injection_hemisphere: Optional[Side] = Field(None, title="Injection hemisphere")


class NanojectInjection(BrainInjection):
    """Description of a nanoject injection procedure"""

    procedure_type: Literal["Nanoject injection"] = "Nanoject injection"
    injection_volume: List[Decimal] = Field(
        ...,
        title="Injection volume (nL)",
        description="Injection volume, one value per location",
    )
    injection_volume_unit: VolumeUnit = Field(VolumeUnit.NL, title="Injection volume unit")

    @field_validator("injection_volume")
    def check_dv_and_vol_list_lengths(cls, v, info: ValidationInfo):
        """Validator for list length of injection volumes and depths"""

        injection_vol_len = len(v)
        coords_len = len(info.data["injection_coordinate_depth"])

        if injection_vol_len != coords_len:
            raise AssertionError("Unmatched list sizes for injection volumes and coordinate depths")
        return v


class IontophoresisInjection(BrainInjection):
    """Description of an iotophoresis injection procedure"""

    procedure_type: Literal["Iontophoresis injection"] = "Iontophoresis injection"
    injection_current: Decimal = Field(..., title="Injection current (uA)")
    injection_current_unit: CurrentUnit = Field(CurrentUnit.UA, title="Injection current unit")
    alternating_current: str = Field(..., title="Alternating current")


class IntraCerebellarVentricleInjection(BrainInjection):
    """Description of an interacerebellar ventricle injection"""

    procedure_type: Literal["ICV injection"] = "ICV injection"
    injection_volume: List[Decimal] = Field(
        ...,
        title="Injection volume (nL)",
        description="Injection volume, one value per location",
    )
    injection_volume_unit: VolumeUnit = Field(VolumeUnit.NL, title="Injection volume unit")


class IntraCisternalMagnaInjection(BrainInjection):
    """Description of an interacisternal magna injection"""

    procedure_type: Literal["ICM injection"] = "ICM injection"
    injection_volume: List[Decimal] = Field(
        ...,
        title="Injection volume (nL)",
        description="Injection volume, one value per location",
    )
    injection_volume_unit: VolumeUnit = Field(VolumeUnit.NL, title="Injection volume unit")


class TrainingProtocol(AindModel):
    """Description of an animal training protocol"""

    procedure_type: Literal["Training"] = "Training"
    training_name: str = Field(..., title="Training protocol name")
    protocol_id: str = Field(..., title="Training protocol ID")
    start_date: date = Field(..., title="Training protocol start date")
    end_date: Optional[date] = Field(None, title="Training protocol end date")
    notes: Optional[str] = Field(None, title="Notes")


class OphysProbe(AindModel):
    """Description of an implanted ophys probe"""

    ophys_probe: FiberProbe = Field(..., title="Fiber probe")
    targeted_structure: str = Field(..., title="Targeted structure")
    stereotactic_coordinate_ap: Decimal = Field(..., title="Stereotactic coordinate A/P (mm)")
    stereotactic_coordinate_ml: Decimal = Field(..., title="Stereotactic coordinate M/L (mm)")
    stereotactic_coordinate_dv: Decimal = Field(
        ...,
        title="Stereotactic coordinate D/V (mm)",
    )
    stereotactic_coordinate_unit: SizeUnit = Field(SizeUnit.MM, title="Sterotactic coordinate unit")
    stereotactic_coordinate_reference: Optional[CoordinateReferenceLocation] = Field(
        None, title="Stereotactic coordinate reference"
    )
    bregma_to_lambda_distance: Optional[Decimal] = Field(
        None, title="Bregma to lambda (mm)", description="Distance between bregman and lambda"
    )
    bregma_to_lambda_unit: SizeUnit = Field(SizeUnit.MM, title="Bregma to lambda unit")
    angle: Decimal = Field(..., title="Angle (deg)")
    angle_unit: AngleUnit = Field(AngleUnit.DEG, title="Angle unit")
    notes: Optional[str] = Field(None, title="Notes")


class FiberImplant(AindModel):
    """Description of an implant procedure"""

    procedure_type: Literal["Fiber implant"] = "Fiber implant"
    protocol_id: str = Field(..., title="Protocol ID", description="DOI for protocols.io")
    probes: List[OphysProbe] = Field(..., title="Ophys Probes")


class WaterRestriction(AindModel):
    """Description of a water restriction procedure"""

    procedure_type: Literal["Water restriction"] = "Water restriction"
    protocol_id: Optional[str] = Field(None, title="Water restriction protocol number")
    baseline_weight: Decimal = Field(
        ...,
        title="Baseline weight (g)",
        description="Weight at start of water restriction",
    )
    weight_unit: MassUnit = Field(MassUnit.G, title="Weight unit")
    start_date: date = Field(..., title="Water restriction start date")
    end_date: date = Field(..., title="Water restriction end date")


class Perfusion(AindModel):
    """Description of a perfusion procedure that creates a specimen"""

    procedure_type: Literal["Perfusion"] = "Perfusion"
    protocol_id: str = Field(..., title="Protocol ID", description="DOI for protocols.io")
    output_specimen_ids: Set[str] = Field(
        ...,
        title="Specimen ID",
        description="IDs of specimens resulting from this procedure.",
    )


class Surgery(AindModel):
    """Description of subject procedures performed at one time"""

    procedure_type: Literal["Surgery"] = "Surgery"

<<<<<<< HEAD
    start_date: date = Field(..., title="Start date")
    experimenter_full_name: str = Field(
=======
    schema_version: Literal["0.10.5"] = Field("0.10.5", description="schema version", title="Version")
    subject_id: str = Field(
>>>>>>> 03be3ed5
        ...,
        description="First and last name of the experimenter.",
        title="Experimenter full name",
    )
    iacuc_protocol: Optional[str] = Field(None, title="IACUC protocol")
    animal_weight_prior: Optional[Decimal] = Field(
        None, title="Animal weight (g)", description="Animal weight before procedure"
    )
    animal_weight_post: Optional[Decimal] = Field(
        None, title="Animal weight (g)", description="Animal weight after procedure"
    )
    weight_unit: MassUnit = Field(MassUnit.G, title="Weight unit")
    anaesthesia: Optional[Anaesthetic] = Field(None, title="Anaesthesia")
    workstation_id: Optional[str] = Field(None, title="Workstation ID")
    procedures: List[
        Annotated[
            Union[
                Craniotomy,
                FiberImplant,
                Headframe,
                IntraCerebellarVentricleInjection,
                IntraCisternalMagnaInjection,
                IontophoresisInjection,
                NanojectInjection,
                Perfusion,
                OtherSubjectProcedure,
                RetroOrbitalInjection,
            ],
            Field(discriminator="procedure_type"),
        ]
    ] = Field(title="Procedures", min_length=1)
    notes: Optional[str] = Field(None, title="Notes")


class Procedures(AindCoreModel):
    """Description of all procedures performed on a subject"""

    _DESCRIBED_BY_URL = AindCoreModel._DESCRIBED_BY_BASE_URL.default + "aind_data_schema/core/procedures.py"
    describedBy: str = Field(_DESCRIBED_BY_URL, json_schema_extra={"const": _DESCRIBED_BY_URL})

    schema_version: Literal["0.11.0"] = Field("0.11.0", description="schema version", title="Version")
    subject_id: str = Field(
        ...,
        description="Unique identifier for the subject. If this is not a Allen LAS ID, indicate this in the Notes.",
        title="Subject ID",
    )
    subject_procedures: List[
        Annotated[
            Union[Surgery, TrainingProtocol, WaterRestriction, OtherSubjectProcedure],
            Field(discriminator="procedure_type"),
        ]
    ] = Field([], title="Subject Procedures")
    specimen_procedures: List[SpecimenProcedure] = Field([], title="Specimen Procedures")
    notes: Optional[str] = Field(None, title="Notes")<|MERGE_RESOLUTION|>--- conflicted
+++ resolved
@@ -327,9 +327,6 @@
     prep_protocol: Optional[str] = Field(None, title="Prep protocol")
 
 
-<<<<<<< HEAD
-class Injection(AindModel):
-=======
 class ViralMaterial(AindModel):
     """Description of viral material for injections"""
 
@@ -360,7 +357,6 @@
 
 
 class Injection(SubjectProcedure):
->>>>>>> 03be3ed5
     """Description of an injection procedure"""
 
     injection_materials: Annotated[
@@ -535,13 +531,8 @@
 
     procedure_type: Literal["Surgery"] = "Surgery"
 
-<<<<<<< HEAD
     start_date: date = Field(..., title="Start date")
     experimenter_full_name: str = Field(
-=======
-    schema_version: Literal["0.10.5"] = Field("0.10.5", description="schema version", title="Version")
-    subject_id: str = Field(
->>>>>>> 03be3ed5
         ...,
         description="First and last name of the experimenter.",
         title="Experimenter full name",
