""" schema for various Procedures """

from datetime import date
from decimal import Decimal
from enum import Enum
from typing import Dict, List, Literal, Optional, Union

from aind_data_schema_models.brain_atlas import CCFStructure
from aind_data_schema_models.coordinates import AnatomicalRelative
from aind_data_schema_models.mouse_anatomy import MouseAnatomyModel
from aind_data_schema_models.organizations import Organization
from aind_data_schema_models.pid_names import PIDName
from aind_data_schema_models.species import Species
from aind_data_schema_models.specimen_procedure_types import SpecimenProcedureType
from aind_data_schema_models.units import (
    ConcentrationUnit,
    CurrentUnit,
    MassUnit,
    SizeUnit,
    TimeUnit,
    UnitlessUnit,
    VolumeUnit,
)
from pydantic import Field, SkipValidation, field_validator, model_validator
from pydantic_core.core_schema import ValidationInfo
from typing_extensions import Annotated

from aind_data_schema.base import AwareDatetimeWithDefault, DataCoreModel, DataModel
from aind_data_schema.components.coordinates import Coordinate, CoordinateSystem, Origin
from aind_data_schema.components.devices import FiberProbe, MyomatrixArray
from aind_data_schema.components.identifiers import Person
from aind_data_schema.components.reagent import Reagent
from aind_data_schema.utils.merge import merge_notes
from aind_data_schema.utils.validators import subject_specimen_id_compatibility


class ImmunolabelClass(str, Enum):
    """Type of antibodies"""

    PRIMARY = "Primary"
    SECONDARY = "Secondary"
    CONJUGATE = "Conjugate"


class StainType(str, Enum):
    """Stain types for probes describing what is being labeled"""

    RNA = "RNA"
    NUCLEAR = "Nuclear"
    FILL = "Fill"


class Fluorophore(str, Enum):
    """Fluorophores used in HCR and Immunolabeling"""

    ALEXA_405 = "Alexa Fluor 405"
    ALEXA_488 = "Alexa Fluor 488"
    ALEXA_546 = "Alexa Fluor 546"
    ALEXA_568 = "Alexa Fluor 568"
    ALEXA_594 = "Alexa Fluor 594"
    ALEXA_633 = "Alexa Fluor 633"
    ALEXA_647 = "Alexa Fluor 647"
    ATTO_488 = "ATTO 488"
    ATTO_565 = "ATTO 565"
    ATTO_643 = "ATTO 643"
    CY3 = "Cyanine Cy 3"


class SectionOrientation(str, Enum):
    """Orientation of sectioning"""

    CORONAL = "Coronal"
    SAGITTAL = "Sagittal"
    TRANSVERSE = "Transverse"


class SectionStrategy(str, Enum):
    """Section strategy"""

    WHOLE = "Whole Brain"
    HEMI = "Hemi Brain"


class ProtectiveMaterial(str, Enum):
    """Name of material applied to craniotomy"""

    AGAROSE = "Agarose"
    DURAGEL = "Duragel"
    KWIK_CAST = "Kwik-Cast"
    SORTA_CLEAR = "SORTA-clear"
    OTHER = "Other - see notes"


class CraniotomyType(str, Enum):
    """Name of craniotomy Type"""

    DHC = "Dual hemisphere craniotomy"
    WHC = "Whole hemisphere craniotomy"
    CIRCLE = "Circle"
    SQUARE = "Square"
    OTHER = "Other"


class HeadframeMaterial(str, Enum):
    """Headframe material name"""

    STEEL = "Steel"
    TITANIUM = "Titanium"
    WHITE_ZIRCONIA = "White Zirconia"


class GroundWireMaterial(str, Enum):
    """Ground wire material name"""

    SILVER = "Silver"
    PLATINUM_IRIDIUM = "Platinum iridium"


class VirusPrepType(str, Enum):
    """Type of virus preparation"""

    CRUDE = "Crude"
    PURIFIED = "Purified"


class CatheterMaterial(str, Enum):
    """Type of catheter material"""

    NAKED = "Naked"
    SILICONE = "VAB silicone"
    MESH = "VAB mesh"


class CatheterDesign(str, Enum):
    """Type of catheter design"""

    MAGNETIC = "Magnetic"
    NONMAGNETIC = "Non-magnetic"
    NA = "N/A"


class CatheterPort(str, Enum):
    """Type of catheter port"""

    SINGLE = "Single"
    DOUBLE = "Double"


class SampleType(str, Enum):
    """Sample type"""

    BLOOD = "Blood"
    OTHER = "Other"


class InjectionProfile(str, Enum):
    """Injection profile"""

    BOLUS = "Bolus"
    CONTINUOUS = "Continuous"
    PULSED = "Pulsed"


class Readout(Reagent):
    """Description of a readout"""

    fluorophore: Fluorophore = Field(..., title="Fluorophore")
    excitation_wavelength: int = Field(..., title="Excitation wavelength (nm)")
    excitation_wavelength_unit: SizeUnit = Field(default=SizeUnit.NM, title="Excitation wavelength unit")
    stain_type: StainType = Field(..., title="Stain type")


class HCRReadout(Readout):
    """Description of a readout for HCR"""

    initiator_name: str = Field(..., title="Initiator name")
    stain_type: StainType = Field(..., title="Stain type")


class OligoProbe(Reagent):
    """Description of an oligonucleotide probe"""

    species: Species.ONE_OF = Field(..., title="Species")
    gene: PIDName = Field(..., title="Gene name, accession number, and registry")
    probe_sequences: List[str] = Field(..., title="Probe sequences")
    readout: Readout = Field(..., title="Readout")


class HCRProbe(OligoProbe):
    """Description of an oligo probe used for HCR"""

    initiator_name: str = Field(..., title="Initiator name")
    readout: HCRReadout = Field(..., title="Readout")


class Stain(Reagent):
    """Description of a non-oligo probe stain"""

    concentration: Decimal = Field(..., title="Concentration")
    concentration_unit: ConcentrationUnit = Field(default=ConcentrationUnit.UM, title="Concentration unit")


class HybridizationChainReaction(DataModel):
    """Description of an HCR staining round"""

    round_index: int = Field(..., title="Round index")
    start_time: AwareDatetimeWithDefault = Field(..., title="Round start time")
    end_time: AwareDatetimeWithDefault = Field(..., title="Round end time")
    HCR_probes: List[HCRProbe] = Field(..., title="HCR probes")
    other_probes: List[OligoProbe] = Field(default=[], title="Other probes")
    probe_concentration: Decimal = Field(..., title="Probe concentration (M)")
    probe_concentration_unit: str = Field(default="M", title="Probe concentration unit")
    other_stains: List[Stain] = Field(default=[], title="Other stains")


class HCRSeries(DataModel):
    """Description of series of HCR staining rounds for mFISH"""

    codebook_name: str = Field(..., title="Codebook name")
    number_of_rounds: int = Field(..., title="Number of round")
    hcr_rounds: List[HybridizationChainReaction] = Field(..., title="Hybridization Chain Reaction rounds")
    strip_qc_compatible: bool = Field(..., title="Strip QC compatible")
    cell_id: Optional[str] = Field(default=None, title="Cell ID")


class Antibody(Reagent):
    """Description of an antibody used in immunolableing"""

    immunolabel_class: ImmunolabelClass = Field(..., title="Immunolabel class")
    fluorophore: Optional[Fluorophore] = Field(default=None, title="Fluorophore")
    mass: Decimal = Field(..., title="Mass of antibody")
    mass_unit: MassUnit = Field(default=MassUnit.UG, title="Mass unit")
    notes: Optional[str] = Field(default=None, title="Notes")


class Sectioning(DataModel):
    """Description of a sectioning procedure"""

    number_of_slices: int = Field(..., title="Number of slices")
    output_specimen_ids: List[str] = Field(..., title="Output specimen ids", min_length=1)
    section_orientation: SectionOrientation = Field(..., title="Sectioning orientation")
    section_thickness: Decimal = Field(..., title="Section thickness")
    section_thickness_unit: SizeUnit = Field(default=SizeUnit.MM, title="Section thickness unit")
    section_distance_from_reference: Decimal = Field(..., title="Section distance from reference")
    section_distance_unit: SizeUnit = Field(default=SizeUnit.MM, title="Distance unit")
    section_strategy: SectionStrategy = Field(..., title="Slice strategy")

    reference: Origin = Field(..., title="Reference origin")

    targeted_structure: CCFStructure.ONE_OF = Field(..., title="Targeted structure")

    @field_validator("output_specimen_ids")
    def check_output_id_length(cls, v, info: ValidationInfo):
        """Validator for list of output specimen ids"""

        output_id_len = len(v)
        expected_len = info.data["number_of_slices"]

        if output_id_len != expected_len:
            raise AssertionError("List of output specimen ids does not match the number of slices.")
        return v


class SpecimenProcedure(DataModel):
    """Description of surgical or other procedure performed on a specimen"""

    procedure_type: SpecimenProcedureType = Field(..., title="Procedure type")
    procedure_name: Optional[str] = Field(default=None, title="Procedure name")
    specimen_id: str = Field(..., title="Specimen ID")
    start_date: date = Field(..., title="Start date")
    end_date: date = Field(..., title="End date")
    experimenters: List[Person] = Field(
        default=[],
        title="experimenter(s)",
    )
    protocol_id: Optional[List[str]] = Field(default=None, title="Protocol ID", description="DOI for protocols.io")

    procedure_details: List[
        Annotated[
            Union[
                HCRSeries,
                Antibody,
                Sectioning,
                Reagent,
            ],
            Field(discriminator="object_type"),
        ]
    ] = Field(
        default=[],
        title="Procedure details",
        description="",
    )

    notes: Optional[str] = Field(default=None, title="Notes")

    @model_validator(mode="after")
    def validate_procedure_type(self):
        """Adds a validation check on procedure_type"""

        has_hcr_series = any(isinstance(detail, HCRSeries) for detail in self.procedure_details)
        has_antibodies = any(isinstance(detail, Antibody) for detail in self.procedure_details)
        has_sectioning = any(isinstance(detail, Sectioning) for detail in self.procedure_details)

        if has_hcr_series + has_antibodies + has_sectioning > 1:
            raise AssertionError("SpecimenProcedure.procedure_details should only contain one type of model.")

        if self.procedure_type == SpecimenProcedureType.OTHER and not self.notes:
            raise AssertionError(
                "notes cannot be empty if procedure_type is Other. Describe the procedure in the notes field."
            )
        elif self.procedure_type == SpecimenProcedureType.HYBRIDIZATION_CHAIN_REACTION and not has_hcr_series:
            raise AssertionError("HCRSeries required if procedure_type is HCR.")
        elif self.procedure_type == SpecimenProcedureType.IMMUNOLABELING and not has_antibodies:
            raise AssertionError("Antibody required if procedure_type is Immunolabeling.")
        elif self.procedure_type == SpecimenProcedureType.SECTIONING and not has_sectioning:
            raise AssertionError("Sectioning required if procedure_type is Sectioning.")
        return self


class Anaesthetic(DataModel):
    """Description of an anaesthetic"""

    anaesthetic_type: str = Field(..., title="Type")
    duration: Decimal = Field(..., title="Duration")
    duration_unit: TimeUnit = Field(default=TimeUnit.M, title="Duration unit")
    level: Optional[Decimal] = Field(default=None, title="Level (percent)", ge=1, le=5)


class GenericSubjectProcedure(DataModel):
    """Description of non-surgical procedure performed on a subject"""

    protocol_id: Optional[str] = Field(default=None, title="Protocol ID", description="DOI for protocols.io")
    description: str = Field(..., title="Description")
    notes: Optional[str] = Field(default=None, title="Notes")


class CatheterImplant(DataModel):
    """Description of a catheter implant procedure"""

    where_performed: Organization.CATHETER_IMPLANT_INSTITUTIONS = Field(..., title="Where performed")
    catheter_material: CatheterMaterial = Field(..., title="Catheter material")
    catheter_design: CatheterDesign = Field(..., title="Catheter design")
    catheter_port: CatheterPort = Field(..., title="Catheter port")
    targeted_structure: MouseAnatomyModel = Field(
        ..., title="Targeted blood vessel", description="Use options from MouseBloodVessels"
    )


class Craniotomy(DataModel):
    """Description of craniotomy procedure"""

    protocol_id: Optional[str] = Field(default=None, title="Protocol ID", description="DOI for protocols.io")
    craniotomy_type: CraniotomyType = Field(..., title="Craniotomy type")

    position: Optional[Union[Coordinate, List[AnatomicalRelative]]] = Field(default=None, title="Craniotomy position")

    size: Optional[float] = Field(default=None, title="Craniotomy size", description="Diameter or side length")
    size_unit: Optional[SizeUnit] = Field(default=None, title="Craniotomy size unit")

    protective_material: Optional[ProtectiveMaterial] = Field(default=None, title="Protective material")
    implant_part_number: Optional[str] = Field(default=None, title="Implant part number")
    dura_removed: Optional[bool] = Field(default=None, title="Dura removed")

    @model_validator(mode="after")
    def check_position(cls, values):
        """Ensure a position is provided for certain craniotomy types"""

        POS_REQUIRED = [CraniotomyType.CIRCLE, CraniotomyType.SQUARE, CraniotomyType.WHC]

        if values.craniotomy_type in POS_REQUIRED and not values.position:
            raise ValueError(f"Craniotomy.position must be provided for craniotomy type {values.craniotomy_type}")
        return values

    @model_validator(mode="after")
    def validate_size(cls, values):
        """Ensure that size is provided for certain craniotomy types"""

        SIZE_REQUIRED = [CraniotomyType.CIRCLE, CraniotomyType.SQUARE]

        if values.craniotomy_type in SIZE_REQUIRED and not values.size:
            raise ValueError(f"Craniotomy.size must be provided for craniotomy type {values.craniotomy_type}")
        return values


class Headframe(DataModel):
    """Description of headframe procedure"""

    protocol_id: Optional[str] = Field(default=None, title="Protocol ID", description="DOI for protocols.io")
    headframe_type: str = Field(..., title="Headframe type")
    headframe_part_number: str = Field(..., title="Headframe part number")
    headframe_material: Optional[HeadframeMaterial] = Field(default=None, title="Headframe material")
    well_part_number: Optional[str] = Field(default=None, title="Well part number")
    well_type: Optional[str] = Field(default=None, title="Well type")


class GroundWireImplant(DataModel):
    """Ground wire implant procedure"""

    ground_electrode_location: MouseAnatomyModel = Field(..., title="Location of ground electrode")
    ground_wire_hole: Optional[int] = Field(
        default=None, title="Ground wire hole", description="For SHIELD implants, the hole number for the ground wire"
    )
    ground_wire_material: Optional[GroundWireMaterial] = Field(default=None, title="Ground wire material")
    ground_wire_diameter: Optional[Decimal] = Field(default=None, title="Ground wire diameter")
    ground_wire_diameter_unit: Optional[SizeUnit] = Field(default=None, title="Ground wire diameter unit")


class TarsVirusIdentifiers(DataModel):
    """TARS data for a viral prep"""

    virus_tars_id: Optional[str] = Field(default=None, title="Virus ID, usually begins 'AiV'")
    plasmid_tars_alias: Optional[List[str]] = Field(
        default=None,
        title="List of plasmid aliases",
        description="Alias used to reference the plasmid, usually begins 'AiP'",
    )
    prep_lot_number: str = Field(..., title="Preparation lot number")
    prep_date: Optional[date] = Field(
        default=None,
        title="Preparation lot date",
        description="Date this prep lot was titered",
    )
    prep_type: Optional[VirusPrepType] = Field(default=None, title="Viral prep type")
    prep_protocol: Optional[str] = Field(default=None, title="Prep protocol")


class ViralMaterial(DataModel):
    """Description of viral material for injections"""

    material_type: Literal["Virus"] = Field(default="Virus", title="Injection material type")
    name: str = Field(
        ...,
        title="Full genome name",
        description="Full genome for virus construct",
    )
    tars_identifiers: Optional[TarsVirusIdentifiers] = Field(
        default=None, title="TARS IDs", description="TARS database identifiers"
    )
    addgene_id: Optional[PIDName] = Field(default=None, title="Addgene id", description="Registry must be Addgene")
    titer: Optional[int] = Field(
        default=None,
        title="Effective titer",
        description="Final titer of viral material, accounting for mixture/diliution",
    )
    titer_unit: Optional[str] = Field(default="gc/mL", title="Titer unit", description="For example, gc/mL")


class NonViralMaterial(Reagent):
    """Description of a non-viral injection material"""

    material_type: Literal["Reagent"] = Field(default="Reagent", title="Injection material type")
    concentration: Optional[float] = Field(
        default=None, title="Concentration", description="Must provide concentration unit"
    )
    concentration_unit: Optional[str] = Field(
        default=None, title="Concentration unit", description="For example, mg/mL"
    )


class InjectionDynamics(DataModel):
    """Description of the volume and rate of an injection"""

    profile: InjectionProfile = Field(..., title="Injection profile")

    volume: Optional[Decimal] = Field(default=None, title="Injection volume")
    volume_unit: Optional[VolumeUnit] = Field(default=None, title="Injection volume unit")

    rate: Optional[Decimal] = Field(default=None, title="Injection rate")
    rate_unit: Optional[VolumeUnit] = Field(default=None, title="Injection rate unit")

    duration: Optional[Decimal] = Field(default=None, title="Injection duration")
    duration_unit: Optional[TimeUnit] = Field(default=None, title="Injection duration unit")

    injection_current: Optional[Decimal] = Field(default=None, title="Injection current (uA)")
    injection_current_unit: Optional[CurrentUnit] = Field(default=None, title="Injection current unit")
    alternating_current: Optional[str] = Field(default=None, title="Alternating current")

    @model_validator(mode="after")
    def check_volume_or_current(cls, values):
        """Check that either volume or injection_current is provided"""
        if not values.volume and not values.injection_current:
            raise ValueError("Either volume or injection_current must be provided.")
        return values


class Injection(DataModel):
    """Description of an injection procedure"""

    injection_materials: List[
        Annotated[Union[ViralMaterial, NonViralMaterial], Field(..., discriminator="material_type")]
    ] = Field(..., title="Injection material", min_length=1)
    targeted_structure: Optional[MouseAnatomyModel] = Field(
        default=None, title="Injection target", description="Use InjectionTargets"
    )
    relative_position: Optional[List[AnatomicalRelative]] = Field(default=None, title="Relative position")

    dynamics: List[InjectionDynamics] = Field(
        ..., title="Injection dynamics", description="List of injection events, one per location/depth"
    )
    protocol_id: Optional[str] = Field(default=None, title="Protocol ID", description="DOI for protocols.io")


class BrainInjection(Injection):
    """Description of a brain injection procedure"""

    coordinates: List[Coordinate] = Field(..., title="Injection coordinate")
    targeted_structure: Optional[CCFStructure.ONE_OF] = Field(default=None, title="Injection targeted brain structure")

    @model_validator(mode="after")
    def check_lengths(values):
        """Validator for list length of injection volumes and depths"""

        dynamics_len = len(values.dynamics)
        coords_len = len(values.coordinates)

        if dynamics_len != coords_len:
            raise ValueError("Unmatched list sizes for injection volumes and coordinate depths")
        return values


class SampleCollection(DataModel):
    """Description of a single sample collection"""

    sample_type: SampleType = Field(..., title="Sample type")
    time: AwareDatetimeWithDefault = Field(..., title="Collection time")
    collection_volume: Decimal = Field(..., title="Collection volume")
    collection_volume_unit: VolumeUnit = Field(..., title="Collection volume unit")
    collection_method: Optional[str] = Field(default=None, title="Collection method for terminal collection")


class TrainingProtocol(DataModel):
    """Description of an animal training protocol"""

    training_name: str = Field(..., title="Training protocol name")
    protocol_id: Optional[str] = Field(default=None, title="Training protocol ID")
    start_date: date = Field(..., title="Training protocol start date")
    end_date: Optional[date] = Field(default=None, title="Training protocol end date")
    notes: Optional[str] = Field(default=None, title="Notes")


class OphysProbe(DataModel):
    """Description of an implanted ophys probe"""

    ophys_probe: FiberProbe = Field(..., title="Fiber probe")
    targeted_structure: CCFStructure.ONE_OF = Field(..., title="Targeted structure")

    coordinate: Coordinate = Field(..., title="Stereotactic coordinate")


class FiberImplant(DataModel):
    """Description of an implant procedure"""

    protocol_id: Optional[str] = Field(default=None, title="Protocol ID", description="DOI for protocols.io")
    probes: List[OphysProbe] = Field(..., title="Ophys Probes")


class WaterRestriction(DataModel):
    """Description of a water restriction procedure"""

    ethics_review_id: str = Field(..., title="Ethics review ID")
    target_fraction_weight: int = Field(..., title="Target fraction weight (%)")
    target_fraction_weight_unit: UnitlessUnit = Field(default=UnitlessUnit.PERCENT, title="Target fraction weight unit")
    minimum_water_per_day: Decimal = Field(..., title="Minimum water per day (mL)")
    minimum_water_per_day_unit: VolumeUnit = Field(default=VolumeUnit.ML, title="Minimum water per day unit")
    baseline_weight: Decimal = Field(
        ...,
        title="Baseline weight (g)",
        description="Weight at start of water restriction",
    )
    weight_unit: MassUnit = Field(default=MassUnit.G, title="Weight unit")
    start_date: date = Field(..., title="Water restriction start date")
    end_date: Optional[date] = Field(default=None, title="Water restriction end date")


class MyomatrixContact(DataModel):
    """Description of a contact on a myomatrix thread"""

    body_part: MouseAnatomyModel = Field(..., title="Body part of contact insertion", description="Use MouseBodyParts")
    relative_position: AnatomicalRelative = Field(
        ..., title="Relative position", description="Position relative to procedures coordinate system"
    )
    muscle: MouseAnatomyModel = Field(..., title="Muscle of contact insertion", description="Use MouseEmgMuscles")
    in_muscle: bool = Field(..., title="In muscle")


class MyomatrixThread(DataModel):
    """Description of a thread of a myomatrix array"""

    ground_electrode_location: MouseAnatomyModel = Field(
        ..., title="Location of ground electrode", description="Use GroundWireLocations"
    )
    contacts: List[MyomatrixContact] = Field(..., title="Contacts")


class MyomatrixInsertion(DataModel):
    """Description of a Myomatrix array insertion for EMG"""

    ground_electrode: GroundWireImplant = Field(..., title="Ground electrode")
    protocol_id: Optional[str] = Field(default=None, title="Protocol ID", description="DOI for protocols.io")
    myomatrix_array: MyomatrixArray = Field(..., title="Myomatrix array")
    threads: List[MyomatrixThread] = Field(..., title="Array threads")


class Perfusion(DataModel):
    """Description of a perfusion procedure that creates a specimen"""

<<<<<<< HEAD
    protocol_id: Optional[str] = Field(default=None, title="Protocol ID", description="DOI for protocols.io")
    output_specimen_ids: Set[str] = Field(
=======
    protocol_id: str = Field(..., title="Protocol ID", description="DOI for protocols.io")
    output_specimen_ids: List[str] = Field(
>>>>>>> 4c8eea78
        ...,
        title="Specimen ID",
        description="IDs of specimens resulting from this procedure.",
    )

    @field_validator("output_specimen_ids", mode="before")
    def serialize_output_specimen_ids(cls, values: List[str]):
        """sort specimen ids for JSON serialization"""
        return sorted(values)


class Surgery(DataModel):
    """Description of subject procedures performed at one time"""

    protocol_id: Optional[str] = Field(default=None, title="Protocol ID", description="DOI for protocols.io")
    start_date: date = Field(..., title="Start date")
    experimenters: Optional[List[Person]] = Field(
        default=None,
        title="experimenter(s)",
    )
    ethics_review_id: Optional[str] = Field(default=None, title="Ethics review ID")
    animal_weight_prior: Optional[Decimal] = Field(
        default=None, title="Animal weight (g)", description="Animal weight before procedure"
    )
    animal_weight_post: Optional[Decimal] = Field(
        default=None, title="Animal weight (g)", description="Animal weight after procedure"
    )
    weight_unit: MassUnit = Field(default=MassUnit.G, title="Weight unit")
    anaesthesia: Optional[Anaesthetic] = Field(default=None, title="Anaesthesia")
    workstation_id: Optional[str] = Field(default=None, title="Workstation ID")

    # Coordinate system
    coordinate_system: Optional[CoordinateSystem] = Field(
        default=None,
        title="Surgery coordinate system",
        description="Only use this field when different from the Procedures.coordinate_system",
    )

    # Measured coordinates
    measured_coordinates: Optional[Dict[Origin, Coordinate]] = Field(
        default=None,
        title="Measured coordinates",
        description="Coordinates measured during the procedure, for example Bregma and Lambda",
    )

    procedures: List[
        Annotated[
            Union[
                CatheterImplant,
                Craniotomy,
                FiberImplant,
                Headframe,
                BrainInjection,
                Injection,
                MyomatrixInsertion,
                GenericSubjectProcedure,
                Perfusion,
                SampleCollection,
            ],
            Field(discriminator="object_type"),
        ]
    ] = Field(title="Procedures", min_length=1)
    notes: Optional[str] = Field(default=None, title="Notes")


class Procedures(DataCoreModel):
    """Description of all procedures performed on a subject"""

    _DESCRIBED_BY_URL = DataCoreModel._DESCRIBED_BY_BASE_URL.default + "aind_data_schema/core/procedures.py"
    describedBy: str = Field(default=_DESCRIBED_BY_URL, json_schema_extra={"const": _DESCRIBED_BY_URL})

    schema_version: SkipValidation[Literal["2.0.18"]] = Field(default="2.0.18")
    subject_id: str = Field(
        ...,
        description="Unique identifier for the subject. If this is not a Allen LAS ID, indicate this in the Notes.",
        title="Subject ID",
    )
    subject_procedures: List[
        Annotated[
            Union[Surgery, TrainingProtocol, WaterRestriction, GenericSubjectProcedure],
            Field(discriminator="object_type"),
        ]
    ] = Field(default=[], title="Subject Procedures")
    specimen_procedures: List[SpecimenProcedure] = Field(default=[], title="Specimen Procedures")

    # Coordinate system
    coordinate_system: Optional[CoordinateSystem] = Field(
        default=None,
        title="Coordinate System",
        description="Required when coordinates are provided in the procedures",
    )

    notes: Optional[str] = Field(default=None, title="Notes")

    @field_validator("specimen_procedures", mode="after")
    def validate_identical_specimen_ids(cls, v, values):
        """Validate that all specimen_id fields are identical in the specimen_procedures"""

        if v:
            specimen_ids = [spec_proc.specimen_id for spec_proc in v]

            if any(spec_id != specimen_ids[0] for spec_id in specimen_ids):
                raise ValueError("All specimen_id must be identical in the specimen_procedures.")

        return v

    @model_validator(mode="after")
    def validate_subject_specimen_ids(values):
        """Validate that the subject_id and specimen_id match"""

        # Return if no specimen procedures
        if values.specimen_procedures:
            subject_id = values.subject_id
            specimen_ids = [spec_proc.specimen_id for spec_proc in values.specimen_procedures]

            if any(not subject_specimen_id_compatibility(subject_id, spec_id) for spec_id in specimen_ids):
                raise ValueError("specimen_id must be an extension of the subject_id.")

        return values

    def __add__(self, other: "Procedures") -> "Procedures":
        """Combine two Procedures objects"""

        if not self.schema_version == other.schema_version:
            raise ValueError("Schema versions must match to combine Procedures")

        if not self.subject_id == other.subject_id:
            raise ValueError("Subject IDs must match to combine Procedures objects.")

        return Procedures(
            subject_id=self.subject_id,
            subject_procedures=self.subject_procedures + other.subject_procedures,
            specimen_procedures=self.specimen_procedures + other.specimen_procedures,
            notes=merge_notes(self.notes, other.notes),
        )<|MERGE_RESOLUTION|>--- conflicted
+++ resolved
@@ -604,21 +604,16 @@
 class Perfusion(DataModel):
     """Description of a perfusion procedure that creates a specimen"""
 
-<<<<<<< HEAD
     protocol_id: Optional[str] = Field(default=None, title="Protocol ID", description="DOI for protocols.io")
-    output_specimen_ids: Set[str] = Field(
-=======
-    protocol_id: str = Field(..., title="Protocol ID", description="DOI for protocols.io")
     output_specimen_ids: List[str] = Field(
->>>>>>> 4c8eea78
         ...,
         title="Specimen ID",
         description="IDs of specimens resulting from this procedure.",
     )
 
     @field_validator("output_specimen_ids", mode="before")
-    def serialize_output_specimen_ids(cls, values: List[str]):
-        """sort specimen ids for JSON serialization"""
+    def validate_output_specimen_ids(cls, values: List[str]):
+        """Sort specimen IDs"""
         return sorted(values)
 
 
