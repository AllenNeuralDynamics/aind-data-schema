""" schema for various Procedures """

from datetime import date
from decimal import Decimal
from enum import Enum
from typing import List, Literal, Optional, Set, Union

from aind_data_schema_models.mouse_anatomy import MouseAnatomicalStructure
from aind_data_schema_models.pid_names import PIDName
from aind_data_schema_models.species import Species
from aind_data_schema_models.specimen_procedure_types import SpecimenProcedureType
from aind_data_schema_models.units import (
    AngleUnit,
    ConcentrationUnit,
    CurrentUnit,
    MassUnit,
    SizeUnit,
    TimeUnit,
    UnitlessUnit,
    VolumeUnit,
    create_unit_with_value,
)
<<<<<<< HEAD
from aind_data_schema_models.brain_atlas import CCFStructure
from pydantic import Field, field_serializer, field_validator, model_validator
=======
from pydantic import Field, SkipValidation, field_serializer, field_validator, model_validator
>>>>>>> 7de47d96
from pydantic_core.core_schema import ValidationInfo
from typing_extensions import Annotated

from aind_data_schema.base import AindCoreModel, AindModel, AwareDatetimeWithDefault
from aind_data_schema.components.devices import FiberProbe, MyomatrixArray
from aind_data_schema.components.reagent import Reagent


class ImmunolabelClass(str, Enum):
    """Type of antibodies"""

    PRIMARY = "Primary"
    SECONDARY = "Secondary"
    CONJUGATE = "Conjugate"


class StainType(str, Enum):
    """Stain types for probes describing what is being labeled"""

    RNA = "RNA"
    NUCLEAR = "Nuclear"
    FILL = "Fill"


class Fluorophore(str, Enum):
    """Fluorophores used in HCR and Immunolabeling"""

    ALEXA_405 = "Alexa Fluor 405"
    ALEXA_488 = "Alexa Fluor 488"
    ALEXA_546 = "Alexa Fluor 546"
    ALEXA_568 = "Alexa Fluor 568"
    ALEXA_594 = "Alexa Fluor 594"
    ALEXA_633 = "Alexa Fluor 633"
    ALEXA_647 = "Alexa Fluor 647"
    ATTO_488 = "ATTO 488"
    ATTO_565 = "ATTO 565"
    ATTO_643 = "ATTO 643"
    CY3 = "Cyanine Cy 3"


class Side(str, Enum):
    """Side of animal"""

    LEFT = "Left"
    RIGHT = "Right"
    MIDLINE = "Midline"


class SectionOrientation(str, Enum):
    """Orientation of sectioning"""

    CORONAL = "Coronal"
    SAGITTAL = "Sagittal"
    TRANSVERSE = "Transverse"


class SectionStrategy(str, Enum):
    """Section strategy"""

    WHOLE = "Whole Brain"
    HEMI = "Hemi Brain"


class ProtectiveMaterial(str, Enum):
    """Name of material applied to craniotomy"""

    AGAROSE = "Agarose"
    DURAGEL = "Duragel"
    KWIK_CAST = "Kwik-Cast"
    SORTA_CLEAR = "SORTA-clear"
    OTHER = "Other - see notes"


class CraniotomyType(str, Enum):
    """Name of craniotomy Type"""

    DHC = "Dual hemisphere craniotomy"
    THREE_MM = "3 mm"
    FIVE_MM = "5 mm"
    VISCTX = "Visual Cortex"
    WHC = "Whole hemisphere craniotomy"
    OTHER = "Other"


class CoordinateReferenceLocation(str, Enum):
    """Name of reference point for Coordinates"""

    BREGMA = "Bregma"
    LAMBDA = "Lambda"
    MIDLINE = "Midline"


class HeadframeMaterial(str, Enum):
    """Headframe material name"""

    STEEL = "Steel"
    TITANIUM = "Titanium"
    WHITE_ZIRCONIA = "White Zirconia"


class GroundWireMaterial(str, Enum):
    """Ground wire material name"""

    SILVER = "Silver"
    PLATINUM_IRIDIUM = "Platinum iridium"


class VirusPrepType(str, Enum):
    """Type of virus preparation"""

    CRUDE = "Crude"
    PURIFIED = "Purified"


class Readout(Reagent):
    """Description of a readout"""

    fluorophore: Fluorophore = Field(..., title="Fluorophore")
    excitation_wavelength: int = Field(..., title="Excitation wavelength (nm)")
    excitation_wavelength_unit: SizeUnit = Field(default=SizeUnit.NM, title="Excitation wavelength unit")
    stain_type: StainType = Field(..., title="Stain type")


class HCRReadout(Readout):
    """Description of a readout for HCR"""

    initiator_name: str = Field(..., title="Initiator name")


class OligoProbe(Reagent):
    """Description of an oligonucleotide probe"""

    species: Species.ONE_OF = Field(..., title="Species")
    gene: PIDName = Field(..., title="Gene name, accession number, and registry")
    probe_sequences: List[str] = Field(..., title="Probe sequences")
    readout: Readout = Field(..., title="Readout")


class HCRProbe(OligoProbe):
    """Description of an oligo probe used for HCR"""

    initiator_name: str = Field(..., title="Initiator name")
    readout: HCRReadout = Field(..., title="Readout")


class Stain(Reagent):
    """Description of a non-oligo probe stain"""

    stain_type: StainType = Field(..., title="Stain type")
    # TODO: It might be easier to maintain to avoid dynamic model creation
    concentration: create_unit_with_value("concentration", Decimal, ConcentrationUnit, ConcentrationUnit.UM) = Field(
        ..., title="Concentration (uM)"
    )


class HybridizationChainReaction(AindModel):
    """Description of an HCR staining round"""

    round_index: int = Field(..., title="Round index")
    start_time: AwareDatetimeWithDefault = Field(..., title="Round start time")
    end_time: AwareDatetimeWithDefault = Field(..., title="Round end time")
    HCR_probes: List[HCRProbe] = Field(..., title="HCR probes")
    other_probes: List[OligoProbe] = Field(default=[], title="Other probes")
    probe_concentration: Decimal = Field(..., title="Probe concentration (M)")
    probe_concentration_unit: str = Field(default="M", title="Probe concentration unit")
    other_stains: List[Stain] = Field(default=[], title="Other stains")
    instrument_id: str = Field(..., title="Instrument ID")


class HCRSeries(AindModel):
    """Description of series of HCR staining rounds for mFISH"""

    codebook_name: str = Field(..., title="Codebook name")
    number_of_rounds: int = Field(..., title="Number of round")
    hcr_rounds: List[HybridizationChainReaction] = Field(..., title="Hybridization Chain Reaction rounds")
    strip_qc_compatible: bool = Field(..., title="Strip QC compatible")


class Antibody(Reagent):
    """Description of an antibody used in immunolableing"""

    immunolabel_class: ImmunolabelClass = Field(..., title="Immunolabel class")
    fluorophore: Optional[Fluorophore] = Field(default=None, title="Fluorophore")
    mass: Decimal = Field(..., title="Mass of antibody")
    mass_unit: MassUnit = Field(default=MassUnit.UG, title="Mass unit")
    notes: Optional[str] = Field(default=None, title="Notes")


class Sectioning(AindModel):
    """Description of a sectioning procedure"""

    procedure_type: Literal["Sectioning"] = "Sectioning"
    number_of_slices: int = Field(..., title="Number of slices")
    output_specimen_ids: List[str] = Field(..., title="Output specimen ids", min_length=1)
    section_orientation: SectionOrientation = Field(..., title="Sectioning orientation")
    section_thickness: Decimal = Field(..., title="Section thickness")
    section_thickness_unit: SizeUnit = Field(default=SizeUnit.MM, title="Section thickness unit")
    section_distance_from_reference: Decimal = Field(..., title="Section distance from reference")
    section_distance_unit: SizeUnit = Field(default=SizeUnit.MM, title="Distance unit")
    reference_location: CoordinateReferenceLocation = Field(..., title="Reference location for distance measurement")
    section_strategy: SectionStrategy = Field(..., title="Slice strategy")
    targeted_structure: CCFStructure.ONE_OF = Field(..., title="Targeted structure")

    @field_validator("output_specimen_ids")
    def check_output_id_length(cls, v, info: ValidationInfo):
        """Validator for list of output specimen ids"""

        output_id_len = len(v)
        expected_len = info.data["number_of_slices"]

        if output_id_len != expected_len:
            raise AssertionError("List of output specimen ids does not match the number of slices.")
        return v


class SpecimenProcedure(AindModel):
    """Description of surgical or other procedure performed on a specimen"""

    procedure_type: SpecimenProcedureType = Field(..., title="Procedure type")
    procedure_name: Optional[str] = Field(
        default=None, title="Procedure name", description="Name to clarify specific procedure used as needed"
    )
    specimen_id: str = Field(..., title="Specimen ID")
    start_date: date = Field(..., title="Start date")
    end_date: date = Field(..., title="End date")
    experimenter_full_name: str = Field(
        ...,
        description="First and last name of the experimenter.",
        title="Experimenter full name",
    )
    protocol_id: List[str] = Field(..., title="Protocol ID", description="DOI for protocols.io")
    reagents: List[Reagent] = Field(default=[], title="Reagents")
    hcr_series: Optional[HCRSeries] = Field(default=None, title="HCR Series")
    antibodies: Optional[List[Antibody]] = Field(default=None, title="Immunolabeling")
    sectioning: Optional[Sectioning] = Field(default=None, title="Sectioning")
    notes: Optional[str] = Field(default=None, title="Notes")

    @model_validator(mode="after")
    def validate_procedure_type(self):
        """Adds a validation check on procedure_type"""

        if self.procedure_type == SpecimenProcedureType.OTHER and not self.notes:
            raise AssertionError(
                "notes cannot be empty if procedure_type is Other. Describe the procedure in the notes field."
            )
        elif self.procedure_type == SpecimenProcedureType.HYBRIDIZATION_CHAIN_REACTION and not self.hcr_series:
            raise AssertionError("hcr_series cannot be empty if procedure_type is HCR.")
        elif self.procedure_type == SpecimenProcedureType.IMMUNOLABELING and not self.antibodies:
            raise AssertionError("antibodies cannot be empty if procedure_type is Immunolabeling.")
        return self


class Anaesthetic(AindModel):
    """Description of an anaesthetic"""

    type: str = Field(..., title="Type")
    duration: Decimal = Field(..., title="Duration")
    duration_unit: TimeUnit = Field(default=TimeUnit.M, title="Duration unit")
    level: Optional[Decimal] = Field(default=None, title="Level (percent)", ge=1, le=5)


class OtherSubjectProcedure(AindModel):
    """Description of non-surgical procedure performed on a subject"""

    procedure_type: Literal["Other Subject Procedure"] = "Other Subject Procedure"
    protocol_id: Optional[str] = Field(default=None, title="Protocol ID", description="DOI for protocols.io")
    description: str = Field(..., title="Description")
    notes: Optional[str] = Field(default=None, title="Notes")


class Craniotomy(AindModel):
    """Description of craniotomy procedure"""

    procedure_type: Literal["Craniotomy"] = "Craniotomy"
    protocol_id: str = Field(..., title="Protocol ID", description="DOI for protocols.io")
    craniotomy_type: CraniotomyType = Field(..., title="Craniotomy type")
    craniotomy_hemisphere: Optional[Side] = Field(default=None, title="Craniotomy hemisphere")
    bregma_to_lambda_distance: Optional[Decimal] = Field(
        default=None, title="Bregma to lambda (mm)", description="Distance between bregman and lambda"
    )
    bregma_to_lambda_unit: SizeUnit = Field(default=SizeUnit.MM, title="Bregma to lambda unit")
    implant_part_number: Optional[str] = Field(default=None, title="Implant part number")
    dura_removed: Optional[bool] = Field(default=None, title="Dura removed")
    protective_material: Optional[ProtectiveMaterial] = Field(default=None, title="Protective material")
    recovery_time: Optional[Decimal] = Field(default=None, title="Recovery time")
    recovery_time_unit: TimeUnit = Field(default=TimeUnit.M, title="Recovery time unit")


class Headframe(AindModel):
    """Description of headframe procedure"""

    procedure_type: Literal["Headframe"] = "Headframe"
    protocol_id: str = Field(..., title="Protocol ID", description="DOI for protocols.io")
    headframe_type: str = Field(..., title="Headframe type")
    headframe_part_number: str = Field(..., title="Headframe part number")
    headframe_material: Optional[HeadframeMaterial] = Field(default=None, title="Headframe material")
    well_part_number: Optional[str] = Field(default=None, title="Well part number")
    well_type: Optional[str] = Field(default=None, title="Well type")


class ProtectiveMaterialReplacement(AindModel):
    """Description of a protective material replacement procedure in preparation for ephys recording"""

    procedure_type: Literal["Ground wire"] = "Ground wire"
    protocol_id: str = Field(..., title="Protocol ID", description="DOI for protocols.io")
    protective_material: ProtectiveMaterial = Field(
        ..., title="Protective material", description="New material being applied"
    )
    ground_wire_hole: Optional[int] = Field(default=None, title="Ground wire hole")
    ground_wire_material: Optional[GroundWireMaterial] = Field(default=None, title="Ground wire material")
    ground_wire_diameter: Optional[Decimal] = Field(default=None, title="Ground wire diameter")
    ground_wire_diameter_unit: SizeUnit = Field(default=SizeUnit.IN, title="Ground wire diameter unit")
    well_part_number: Optional[str] = Field(default=None, title="Well part number")
    well_type: Optional[str] = Field(default=None, title="Well type")


class TarsVirusIdentifiers(AindModel):
    """TARS data for a viral prep"""

    virus_tars_id: Optional[str] = Field(default=None, title="Virus ID, usually begins 'AiV'")
    plasmid_tars_alias: Optional[str] = Field(
        default=None,
        title="Plasmid alias",
        description="Alias used to reference the plasmid, usually begins 'AiP'",
    )
    prep_lot_number: str = Field(..., title="Preparation lot number")
    prep_date: Optional[date] = Field(
        default=None,
        title="Preparation lot date",
        description="Date this prep lot was titered",
    )
    prep_type: Optional[VirusPrepType] = Field(default=None, title="Viral prep type")
    prep_protocol: Optional[str] = Field(default=None, title="Prep protocol")


class ViralMaterial(AindModel):
    """Description of viral material for injections"""

    material_type: Literal["Virus"] = Field(default="Virus", title="Injection material type")
    name: str = Field(
        ...,
        title="Full genome name",
        description="Full genome for virus construct",
    )
    tars_identifiers: Optional[TarsVirusIdentifiers] = Field(
        default=None, title="TARS IDs", description="TARS database identifiers"
    )
    addgene_id: Optional[PIDName] = Field(default=None, title="Addgene id", description="Registry must be Addgene")
    titer: Optional[int] = Field(
        default=None,
        title="Effective titer (gc/mL)",
        description="Final titer of viral material, accounting for mixture/diliution",
    )
    titer_unit: str = Field(default="gc/mL", title="Titer unit")


class NonViralMaterial(Reagent):
    """Description of a non-viral injection material"""

    material_type: Literal["Reagent"] = Field(default="Reagent", title="Injection material type")
    concentration: Optional[Decimal] = Field(
        default=None, title="Concentration", description="Must provide concentration unit"
    )
    concentration_unit: str = Field(default="mg/mL", title="Concentration unit")


class Injection(AindModel):
    """Description of an injection procedure"""

    injection_materials: List[
        Annotated[Union[ViralMaterial, NonViralMaterial], Field(..., discriminator="material_type")]
    ] = Field(..., title="Injection material", min_length=1)
    recovery_time: Optional[Decimal] = Field(default=None, title="Recovery time")
    recovery_time_unit: TimeUnit = Field(default=TimeUnit.M, title="Recovery time unit")
    injection_duration: Optional[Decimal] = Field(default=None, title="Injection duration")
    injection_duration_unit: TimeUnit = Field(default=TimeUnit.M, title="Injection duration unit")
    instrument_id: Optional[str] = Field(default=None, title="Instrument ID")
    protocol_id: str = Field(..., title="Protocol ID", description="DOI for protocols.io")


class RetroOrbitalInjection(Injection):
    """Description of a retro-orbital injection procedure"""

    procedure_type: Literal["Retro-orbital injection"] = "Retro-orbital injection"
    injection_volume: Decimal = Field(..., title="Injection volume (uL)")
    injection_volume_unit: VolumeUnit = Field(default=VolumeUnit.UL, title="Injection volume unit")
    injection_eye: Side = Field(..., title="Injection eye")


class IntraperitonealInjection(Injection):
    """Description of an intraperitoneal injection procedure"""

    procedure_type: Literal["Intraperitoneal injection"] = "Intraperitoneal injection"
    injection_volume: Decimal = Field(..., title="Injection volume (uL)")
    injection_volume_unit: VolumeUnit = Field(default=VolumeUnit.UL, title="Injection volume unit")


class BrainInjection(Injection):
    """Description of a brain injection procedure"""

    injection_coordinate_ml: Decimal = Field(..., title="Injection coordinate ML (mm)")
    injection_coordinate_ap: Decimal = Field(..., title="Injection coordinate AP (mm)")
    injection_coordinate_depth: List[Decimal] = Field(..., title="Injection coordinate depth (mm)")
    injection_coordinate_unit: SizeUnit = Field(default=SizeUnit.MM, title="Injection coordinate unit")
    injection_coordinate_reference: Optional[CoordinateReferenceLocation] = Field(
        default=None, title="Injection coordinate reference"
    )
    bregma_to_lambda_distance: Optional[Decimal] = Field(
        default=None, title="Bregma to lambda (mm)", description="Distance between bregman and lambda"
    )
    bregma_to_lambda_unit: SizeUnit = Field(default=SizeUnit.MM, title="Bregma to lambda unit")
    injection_angle: Decimal = Field(..., title="Injection angle (deg)")
    injection_angle_unit: AngleUnit = Field(default=AngleUnit.DEG, title="Injection angle unit")
    targeted_structure: Optional[CCFStructure.ONE_OF] = Field(default=None, title="Injection targeted brain structure")
    injection_hemisphere: Optional[Side] = Field(default=None, title="Injection hemisphere")


class NanojectInjection(BrainInjection):
    """Description of a nanoject injection procedure"""

    procedure_type: Literal["Nanoject injection"] = "Nanoject injection"
    injection_volume: List[Decimal] = Field(
        ...,
        title="Injection volume (nL)",
        description="Injection volume, one value per location",
    )
    injection_volume_unit: VolumeUnit = Field(VolumeUnit.NL, title="Injection volume unit")

    @field_validator("injection_volume")
    def check_dv_and_vol_list_lengths(cls, v, info: ValidationInfo):
        """Validator for list length of injection volumes and depths"""

        injection_vol_len = len(v)
        coords_len = len(info.data["injection_coordinate_depth"])

        if injection_vol_len != coords_len:
            raise AssertionError("Unmatched list sizes for injection volumes and coordinate depths")
        return v


class IontophoresisInjection(BrainInjection):
    """Description of an iotophoresis injection procedure"""

    procedure_type: Literal["Iontophoresis injection"] = "Iontophoresis injection"
    injection_current: Decimal = Field(..., title="Injection current (uA)")
    injection_current_unit: CurrentUnit = Field(default=CurrentUnit.UA, title="Injection current unit")
    alternating_current: str = Field(..., title="Alternating current")


class IntraCerebellarVentricleInjection(BrainInjection):
    """Description of an interacerebellar ventricle injection"""

    procedure_type: Literal["ICV injection"] = "ICV injection"
    injection_volume: List[Decimal] = Field(
        ...,
        title="Injection volume (nL)",
        description="Injection volume, one value per location",
    )
    injection_volume_unit: VolumeUnit = Field(VolumeUnit.NL, title="Injection volume unit")


class IntraCisternalMagnaInjection(BrainInjection):
    """Description of an interacisternal magna injection"""

    procedure_type: Literal["ICM injection"] = "ICM injection"
    injection_volume: List[Decimal] = Field(
        ...,
        title="Injection volume (nL)",
        description="Injection volume, one value per location",
    )
    injection_volume_unit: VolumeUnit = Field(VolumeUnit.NL, title="Injection volume unit")


class TrainingProtocol(AindModel):
    """Description of an animal training protocol"""

    procedure_type: Literal["Training"] = "Training"
    training_name: str = Field(..., title="Training protocol name")
    protocol_id: str = Field(..., title="Training protocol ID")
    start_date: date = Field(..., title="Training protocol start date")
    end_date: Optional[date] = Field(default=None, title="Training protocol end date")
    notes: Optional[str] = Field(default=None, title="Notes")


class OphysProbe(AindModel):
    """Description of an implanted ophys probe"""

    ophys_probe: FiberProbe = Field(..., title="Fiber probe")
    targeted_structure: CCFStructure.ONE_OF = Field(..., title="Targeted structure")
    stereotactic_coordinate_ap: Decimal = Field(..., title="Stereotactic coordinate A/P (mm)")
    stereotactic_coordinate_ml: Decimal = Field(..., title="Stereotactic coordinate M/L (mm)")
    stereotactic_coordinate_dv: Decimal = Field(
        ...,
        title="Stereotactic coordinate D/V (mm)",
    )
    stereotactic_coordinate_unit: SizeUnit = Field(default=SizeUnit.MM, title="Sterotactic coordinate unit")
    stereotactic_coordinate_reference: Optional[CoordinateReferenceLocation] = Field(
        default=None, title="Stereotactic coordinate reference"
    )
    bregma_to_lambda_distance: Optional[Decimal] = Field(
        default=None, title="Bregma to lambda (mm)", description="Distance between bregman and lambda"
    )
    bregma_to_lambda_unit: SizeUnit = Field(default=SizeUnit.MM, title="Bregma to lambda unit")
    angle: Decimal = Field(..., title="Angle (deg)")
    angle_unit: AngleUnit = Field(default=AngleUnit.DEG, title="Angle unit")
    notes: Optional[str] = Field(default=None, title="Notes")


class FiberImplant(AindModel):
    """Description of an implant procedure"""

    procedure_type: Literal["Fiber implant"] = "Fiber implant"
    protocol_id: str = Field(..., title="Protocol ID", description="DOI for protocols.io")
    probes: List[OphysProbe] = Field(..., title="Ophys Probes")


class WaterRestriction(AindModel):
    """Description of a water restriction procedure"""

    procedure_type: Literal["Water restriction"] = "Water restriction"
    iacuc_protocol: str = Field(..., title="IACUC protocol")
    target_fraction_weight: int = Field(..., title="Target fraction weight (%)")
    target_fraction_weight_unit: UnitlessUnit = Field(default=UnitlessUnit.PERCENT, title="Target fraction weight unit")
    minimum_water_per_day: Decimal = Field(..., title="Minimum water per day (mL)")
    minimum_water_per_day_unit: VolumeUnit = Field(default=VolumeUnit.ML, title="Minimum water per day unit")
    baseline_weight: Decimal = Field(
        ...,
        title="Baseline weight (g)",
        description="Weight at start of water restriction",
    )
    weight_unit: MassUnit = Field(default=MassUnit.G, title="Weight unit")
    start_date: date = Field(..., title="Water restriction start date")
    end_date: Optional[date] = Field(default=None, title="Water restriction end date")


class MyomatrixContact(AindModel):
    """ "Description of a contact on a myomatrix thread"""

    body_part: MouseAnatomicalStructure.BODY_PARTS = Field(..., title="Body part of contact insertion")
    side: Side = Field(..., title="Body side")
    muscle: MouseAnatomicalStructure.EMG_MUSCLES = Field(..., title="Muscle of contact insertion")
    in_muscle: bool = Field(..., title="In muscle")
    notes: Optional[str] = Field(default=None, title="Notes")


class MyomatrixThread(AindModel):
    """Description of a thread of a myomatrix array"""

    ground_electrode_location: MouseAnatomicalStructure.BODY_PARTS = Field(..., title="Location of ground electrode")
    contacts: List[MyomatrixContact] = Field(..., title="Contacts")


class MyomatrixInsertion(AindModel):
    """Description of a Myomatrix array insertion for EMG"""

    procedure_type: Literal["Myomatrix_Insertion"] = "Myomatrix_Insertion"
    protocol_id: str = Field(..., title="Protocol ID", description="DOI for protocols.io")
    myomatrix_array: MyomatrixArray = Field(..., title="Myomatrix array")
    threads: List[MyomatrixThread] = Field(..., title="Array threads")


class Perfusion(AindModel):
    """Description of a perfusion procedure that creates a specimen"""

    procedure_type: Literal["Perfusion"] = "Perfusion"
    protocol_id: str = Field(..., title="Protocol ID", description="DOI for protocols.io")
    output_specimen_ids: Set[str] = Field(
        ...,
        title="Specimen ID",
        description="IDs of specimens resulting from this procedure.",
    )

    @field_serializer("output_specimen_ids", when_used="json")
    def serialize_output_specimen_ids(values: Set[str]):
        """sort specimen ids for JSON serialization"""
        return sorted(values)


class Surgery(AindModel):
    """Description of subject procedures performed at one time"""

    procedure_type: Literal["Surgery"] = "Surgery"
    protocol_id: str = Field(..., title="Protocol ID", description="DOI for protocols.io")
    start_date: date = Field(..., title="Start date")
    experimenter_full_name: str = Field(
        ...,
        description="First and last name of the experimenter.",
        title="Experimenter full name",
    )
    iacuc_protocol: Optional[str] = Field(default=None, title="IACUC protocol")
    animal_weight_prior: Optional[Decimal] = Field(
        default=None, title="Animal weight (g)", description="Animal weight before procedure"
    )
    animal_weight_post: Optional[Decimal] = Field(
        default=None, title="Animal weight (g)", description="Animal weight after procedure"
    )
    weight_unit: MassUnit = Field(default=MassUnit.G, title="Weight unit")
    anaesthesia: Optional[Anaesthetic] = Field(default=None, title="Anaesthesia")
    workstation_id: Optional[str] = Field(default=None, title="Workstation ID")
    procedures: List[
        Annotated[
            Union[
                Craniotomy,
                FiberImplant,
                Headframe,
                IntraCerebellarVentricleInjection,
                IntraCisternalMagnaInjection,
                IntraperitonealInjection,
                IontophoresisInjection,
                MyomatrixInsertion,
                NanojectInjection,
                OtherSubjectProcedure,
                Perfusion,
                ProtectiveMaterialReplacement,
                RetroOrbitalInjection,
            ],
            Field(discriminator="procedure_type"),
        ]
    ] = Field(title="Procedures", min_length=1)
    notes: Optional[str] = Field(default=None, title="Notes")


class Procedures(AindCoreModel):
    """Description of all procedures performed on a subject"""

    _DESCRIBED_BY_URL = AindCoreModel._DESCRIBED_BY_BASE_URL.default + "aind_data_schema/core/procedures.py"
    describedBy: str = Field(default=_DESCRIBED_BY_URL, json_schema_extra={"const": _DESCRIBED_BY_URL})

    schema_version: SkipValidation[Literal["1.1.1"]] = Field(default="1.1.1")
    subject_id: str = Field(
        ...,
        description="Unique identifier for the subject. If this is not a Allen LAS ID, indicate this in the Notes.",
        title="Subject ID",
    )
    subject_procedures: List[
        Annotated[
            Union[Surgery, TrainingProtocol, WaterRestriction, OtherSubjectProcedure],
            Field(discriminator="procedure_type"),
        ]
    ] = Field(default=[], title="Subject Procedures")
    specimen_procedures: List[SpecimenProcedure] = Field(default=[], title="Specimen Procedures")
    notes: Optional[str] = Field(default=None, title="Notes")<|MERGE_RESOLUTION|>--- conflicted
+++ resolved
@@ -20,12 +20,8 @@
     VolumeUnit,
     create_unit_with_value,
 )
-<<<<<<< HEAD
 from aind_data_schema_models.brain_atlas import CCFStructure
-from pydantic import Field, field_serializer, field_validator, model_validator
-=======
 from pydantic import Field, SkipValidation, field_serializer, field_validator, model_validator
->>>>>>> 7de47d96
 from pydantic_core.core_schema import ValidationInfo
 from typing_extensions import Annotated
 
