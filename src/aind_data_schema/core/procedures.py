--- conflicted
+++ resolved
@@ -278,12 +278,7 @@
     protocol_id: List[str] = Field(..., title="Protocol ID", description="DOI for protocols.io")
     reagents: List[Reagent] = Field(default=[], title="Reagents")
     hcr_series: Optional[HCRSeries] = Field(None, title="HCR Series")
-<<<<<<< HEAD
     antibodies: Optional[List[Antibody]] = Field(None, title="Immunolabeling")
-=======
-    immunolabeling: Optional[Immunolabeling] = Field(None, title="Immunolabeling")
-    sectioning: Optional[Sectioning] = Field(None, title="Sectioning")
->>>>>>> a4902ff6
     notes: Optional[str] = Field(None, title="Notes")
 
     @model_validator(mode="after")
