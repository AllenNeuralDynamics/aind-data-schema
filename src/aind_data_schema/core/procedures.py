--- conflicted
+++ resolved
@@ -30,6 +30,7 @@
 from aind_data_schema.components.identifiers import Person
 from aind_data_schema.components.reagent import Reagent
 from aind_data_schema.utils.merge import merge_notes
+from aind_data_schema_models.mouse_anatomy import MouseAnatomyModel
 
 
 class ImmunolabelClass(str, Enum):
@@ -362,17 +363,9 @@
 class GroundWireImplant(DataModel):
     """Ground wire implant procedure"""
 
-<<<<<<< HEAD
-    procedure_type: Literal["Ground wire implant"] = "Ground wire implant"
-    ground_electrode_location: MouseAnatomicalStructure.ONE_OF = Field(..., title="Location of ground electrode")
-
+    ground_electrode_location: MouseAnatomyModel = Field(..., title="Location of ground electrode")
     ground_wire_hole: Optional[int] = Field(
         default=None, title="Ground wire hole", description="For SHIELD implants, the hole number for the ground wire"
-=======
-    protocol_id: str = Field(..., title="Protocol ID", description="DOI for protocols.io")
-    protective_material: ProtectiveMaterial = Field(
-        ..., title="Protective material", description="New material being applied"
->>>>>>> 3a822592
     )
     ground_wire_material: Optional[GroundWireMaterial] = Field(default=None, title="Ground wire material")
     ground_wire_diameter: Optional[Decimal] = Field(default=None, title="Ground wire diameter")
@@ -614,24 +607,17 @@
 
 class MyomatrixThread(DataModel):
     """Description of a thread of a myomatrix array"""
-<<<<<<< HEAD
-=======
 
     ground_electrode_location: MouseAnatomyModel = Field(
-        ..., title="Location of ground electrode", description="Use MouseBodyParts"
-    )
->>>>>>> 3a822592
+        ..., title="Location of ground electrode", description="Use GroundWireLocations"
+    )
     contacts: List[MyomatrixContact] = Field(..., title="Contacts")
 
 
 class MyomatrixInsertion(DataModel):
     """Description of a Myomatrix array insertion for EMG"""
 
-<<<<<<< HEAD
-    procedure_type: Literal["Myomatrix_Insertion"] = "Myomatrix_Insertion"
     ground_electrode: GroundWireImplant = Field(..., title="Ground electrode")
-=======
->>>>>>> 3a822592
     protocol_id: str = Field(..., title="Protocol ID", description="DOI for protocols.io")
     myomatrix_array: MyomatrixArray = Field(..., title="Myomatrix array")
     threads: List[MyomatrixThread] = Field(..., title="Array threads")
