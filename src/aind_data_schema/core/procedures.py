--- conflicted
+++ resolved
@@ -533,11 +533,7 @@
     _DESCRIBED_BY_URL = AindCoreModel._DESCRIBED_BY_BASE_URL.default + "aind_data_schema/core/procedures.py"
     describedBy: str = Field(_DESCRIBED_BY_URL, json_schema_extra={"const": _DESCRIBED_BY_URL})
 
-<<<<<<< HEAD
-    schema_version: Literal["0.10.2"] = Field("0.10.2", description="schema version", title="Version")
-=======
     schema_version: Literal["0.10.4"] = Field("0.10.4", description="schema version", title="Version")
->>>>>>> 0f80fa87
     subject_id: str = Field(
         ...,
         description="Unique identifier for the subject. If this is not a Allen LAS ID, indicate this in the Notes.",
