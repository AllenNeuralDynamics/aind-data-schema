--- conflicted
+++ resolved
@@ -596,11 +596,7 @@
     _DESCRIBED_BY_URL = AindCoreModel._DESCRIBED_BY_BASE_URL.default + "aind_data_schema/core/procedures.py"
     describedBy: str = Field(_DESCRIBED_BY_URL, json_schema_extra={"const": _DESCRIBED_BY_URL})
 
-<<<<<<< HEAD
-    schema_version: Literal["0.12.6"] = Field("0.12.6", description="schema version", title="Version")
-=======
     schema_version: Literal["0.12.6"] = Field("0.12.6")
->>>>>>> 4f704a22
     subject_id: str = Field(
         ...,
         description="Unique identifier for the subject. If this is not a Allen LAS ID, indicate this in the Notes.",
