""" schema for processing """

from enum import Enum
from typing import List, Literal, Optional, Union

from aind_data_schema_models.process_names import ProcessName
from aind_data_schema_models.units import MemoryUnit, UnitlessUnit
from pydantic import Field, SkipValidation, ValidationInfo, field_validator

from aind_data_schema.base import AindCoreModel, AindGeneric, AindGenericType, AindModel, AwareDatetimeWithDefault
from aind_data_schema.components.tile import Tile


class RegistrationType(str, Enum):
    """Types of registration"""

    INTER = "Inter-channel"
    INTRA = "Intra-channel"


class ResourceTimestamped(AindModel):
    """Description of resource usage at a moment in time"""

    timestamp: AwareDatetimeWithDefault = Field(..., title="Timestamp")
    usage: float = Field(..., title="Usage")


class ResourceUsage(AindModel):
    """Description of resources used by a process"""

    os: str = Field(..., title="Operating system")
    architecture: str = Field(..., title="Architecture")
    cpu: Optional[str] = Field(default=None, title="CPU name")
    cpu_cores: Optional[int] = Field(default=None, title="CPU cores")
    gpu: Optional[str] = Field(default=None, title="GPU name")
    system_memory: Optional[float] = Field(default=None, title="System memory")
    system_memory_unit: Optional[MemoryUnit] = Field(default=None, title="System memory unit")
    ram: Optional[float] = Field(default=None, title="System RAM")
    ram_unit: Optional[MemoryUnit] = Field(default=None, title="Ram unit")

    cpu_usage: Optional[List[ResourceTimestamped]] = Field(default=None, title="CPU usage")
    gpu_usage: Optional[List[ResourceTimestamped]] = Field(default=None, title="GPU usage")
    ram_usage: Optional[List[ResourceTimestamped]] = Field(default=None, title="RAM usage")
    usage_unit: str = Field(default=UnitlessUnit.PERCENT, title="Usage unit")


class DataProcess(AindModel):
    """Description of a single processing step"""

    name: ProcessName = Field(..., title="Name")
    software_version: Optional[str] = Field(default=None, description="Version of the software used", title="Version")
    start_date_time: AwareDatetimeWithDefault = Field(..., title="Start date time")
    end_date_time: AwareDatetimeWithDefault = Field(..., title="End date time")
    # allowing multiple input locations, to be replaced by CompositeData object in future
    input_location: Union[str, List[str]] = Field(..., description="Path(s) to data inputs", title="Input location")
    output_location: str = Field(..., description="Path to data outputs", title="Output location")
    code_url: str = Field(..., description="Path to code repository", title="Code URL")
    code_version: Optional[str] = Field(default=None, description="Version of the code", title="Code version")
    parameters: AindGenericType = Field(default=AindGeneric(), title="Parameters")
    outputs: AindGenericType = Field(default=AindGeneric(), description="Output parameters", title="Outputs")
    notes: Optional[str] = Field(default=None, title="Notes", validate_default=True)
    resources: Optional[ResourceUsage] = Field(default=None, title="Process resource usage")

    @field_validator("notes", mode="after")
    def validate_other(cls, value: Optional[str], info: ValidationInfo) -> Optional[str]:
        """Validator for other/notes"""

        if info.data.get("name") == ProcessName.OTHER and not value:
            raise ValueError("Notes cannot be empty if 'name' is Other. Describe the process name in the notes field.")
        return value


class PipelineProcess(AindModel):
    """Description of a Processing Pipeline"""

    data_processes: List[DataProcess] = Field(..., title="Data processing")
    processor_full_name: str = Field(
        ..., title="Processor Full Name", description="Name of person responsible for processing pipeline"
    )
    pipeline_version: Optional[str] = Field(
        default=None, description="Version of the pipeline", title="Pipeline version"
    )
    pipeline_url: Optional[str] = Field(default=None, description="URL to the pipeline code", title="Pipeline URL")
    note: Optional[str] = Field(default=None, title="Notes")


class AnalysisProcess(DataProcess):
    """Description of an Analysis"""

    name: ProcessName = Field(ProcessName.ANALYSIS, title="Process name")
    analyst_full_name: str = Field(
        ..., title="Analyst Full Name", description="Name of person responsible for running analysis"
    )
    description: str = Field(..., title="Analysis Description")


#  TODO: Check where this class is supposed to be invoked?
class Registration(DataProcess):
    """Description of tile alignment coordinate transformations"""

    registration_type: RegistrationType = Field(
        ...,
        title="Registration type",
        description="Either inter channel across different channels or intra channel",
    )
    registration_channel: Optional[int] = Field(
        default=None,
        title="Registration channel",
        description="Channel registered to when inter channel",
    )
    tiles: List[Tile] = Field(..., title="Data tiles")


class Processing(AindCoreModel):
    """Description of all processes run on data"""

    _DESCRIBED_BY_URL: str = AindCoreModel._DESCRIBED_BY_BASE_URL.default + "aind_data_schema/core/processing.py"
    describedBy: str = Field(default=_DESCRIBED_BY_URL, json_schema_extra={"const": _DESCRIBED_BY_URL})
<<<<<<< HEAD
    schema_version: SkipValidation[Literal["1.1.2"]] = Field("1.1.2")
=======
    schema_version: SkipValidation[Literal["1.1.4"]] = Field(default="1.1.4")
>>>>>>> 0dfb05f4

    processing_pipeline: PipelineProcess = Field(
        ..., description="Pipeline used to process data", title="Processing Pipeline"
    )
    analyses: List[AnalysisProcess] = Field(
        default=[], description="Analysis steps taken after processing", title="Analysis Steps"
    )
    notes: Optional[str] = Field(default=None, title="Notes")<|MERGE_RESOLUTION|>--- conflicted
+++ resolved
@@ -116,11 +116,7 @@
 
     _DESCRIBED_BY_URL: str = AindCoreModel._DESCRIBED_BY_BASE_URL.default + "aind_data_schema/core/processing.py"
     describedBy: str = Field(default=_DESCRIBED_BY_URL, json_schema_extra={"const": _DESCRIBED_BY_URL})
-<<<<<<< HEAD
-    schema_version: SkipValidation[Literal["1.1.2"]] = Field("1.1.2")
-=======
     schema_version: SkipValidation[Literal["1.1.4"]] = Field(default="1.1.4")
->>>>>>> 0dfb05f4
 
     processing_pipeline: PipelineProcess = Field(
         ..., description="Pipeline used to process data", title="Processing Pipeline"
