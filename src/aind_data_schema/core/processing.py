""" schema for processing """

from enum import Enum
from typing import List, Literal, Optional, Union

from aind_data_schema_models.process_names import ProcessName
from aind_data_schema_models.units import MemoryUnit, UnitlessUnit
from pydantic import Field, SkipValidation, ValidationInfo, field_validator

from aind_data_schema.base import (
    MetadataCoreModel,
    GenericModel,
    GenericModelType,
    MetadataModel,
    AwareDatetimeWithDefault,
)
from aind_data_schema.components.tile import Tile


class RegistrationType(str, Enum):
    """Types of registration"""

    INTER = "Inter-channel"
    INTRA = "Intra-channel"


class ResourceTimestamped(MetadataModel):
    """Description of resource usage at a moment in time"""

    timestamp: AwareDatetimeWithDefault = Field(..., title="Timestamp")
    usage: float = Field(..., title="Usage")


class ResourceUsage(MetadataModel):
    """Description of resources used by a process"""

    os: str = Field(..., title="Operating system")
    architecture: str = Field(..., title="Architecture")
    cpu: Optional[str] = Field(default=None, title="CPU name")
    cpu_cores: Optional[int] = Field(default=None, title="CPU cores")
    gpu: Optional[str] = Field(default=None, title="GPU name")
    system_memory: Optional[float] = Field(default=None, title="System memory")
    system_memory_unit: Optional[MemoryUnit] = Field(default=None, title="System memory unit")
    ram: Optional[float] = Field(default=None, title="System RAM")
    ram_unit: Optional[MemoryUnit] = Field(default=None, title="Ram unit")

    cpu_usage: Optional[List[ResourceTimestamped]] = Field(default=None, title="CPU usage")
    gpu_usage: Optional[List[ResourceTimestamped]] = Field(default=None, title="GPU usage")
    ram_usage: Optional[List[ResourceTimestamped]] = Field(default=None, title="RAM usage")
    usage_unit: str = Field(default=UnitlessUnit.PERCENT, title="Usage unit")


class DataProcess(MetadataModel):
    """Description of a single processing step"""

    name: ProcessName = Field(..., title="Name")
    software_version: Optional[str] = Field(default=None, description="Version of the software used", title="Version")
    start_date_time: AwareDatetimeWithDefault = Field(..., title="Start date time")
    end_date_time: AwareDatetimeWithDefault = Field(..., title="End date time")
    # allowing multiple input locations, to be replaced by CompositeData object in future
    input_location: Union[str, List[str]] = Field(..., description="Path(s) to data inputs", title="Input location")
    output_location: str = Field(..., description="Path to data outputs", title="Output location")
    code_url: str = Field(..., description="Path to code repository", title="Code URL")
    code_version: Optional[str] = Field(default=None, description="Version of the code", title="Code version")
<<<<<<< HEAD
    parameters: GenericModelType = Field(..., title="Parameters")
    outputs: GenericModelType = Field(GenericModel(), description="Output parameters", title="Outputs")
=======
    parameters: AindGenericType = Field(default=AindGeneric(), title="Parameters")
    outputs: AindGenericType = Field(default=AindGeneric(), description="Output parameters", title="Outputs")
>>>>>>> b6be2bbd
    notes: Optional[str] = Field(default=None, title="Notes", validate_default=True)
    resources: Optional[ResourceUsage] = Field(default=None, title="Process resource usage")

    @field_validator("notes", mode="after")
    def validate_other(cls, value: Optional[str], info: ValidationInfo) -> Optional[str]:
        """Validator for other/notes"""

        if info.data.get("name") == ProcessName.OTHER and not value:
            raise ValueError("Notes cannot be empty if 'name' is Other. Describe the process name in the notes field.")
        return value


class PipelineProcess(MetadataModel):
    """Description of a Processing Pipeline"""

    data_processes: List[DataProcess] = Field(..., title="Data processing")
    processor_full_name: str = Field(
        ..., title="Processor Full Name", description="Name of person responsible for processing pipeline"
    )
    pipeline_version: Optional[str] = Field(
        default=None, description="Version of the pipeline", title="Pipeline version"
    )
    pipeline_url: Optional[str] = Field(default=None, description="URL to the pipeline code", title="Pipeline URL")
    note: Optional[str] = Field(default=None, title="Notes")


class AnalysisProcess(DataProcess):
    """Description of an Analysis"""

    name: ProcessName = Field(ProcessName.ANALYSIS, title="Process name")
    analyst_full_name: str = Field(
        ..., title="Analyst Full Name", description="Name of person responsible for running analysis"
    )
    description: str = Field(..., title="Analysis Description")


#  TODO: Check where this class is supposed to be invoked?
class Registration(DataProcess):
    """Description of tile alignment coordinate transformations"""

    registration_type: RegistrationType = Field(
        ...,
        title="Registration type",
        description="Either inter channel across different channels or intra channel",
    )
    registration_channel: Optional[int] = Field(
        default=None,
        title="Registration channel",
        description="Channel registered to when inter channel",
    )
    tiles: List[Tile] = Field(..., title="Data tiles")


class Processing(MetadataCoreModel):
    """Description of all processes run on data"""

    _DESCRIBED_BY_URL: str = MetadataCoreModel._DESCRIBED_BY_BASE_URL.default + "aind_data_schema/core/processing.py"
    describedBy: str = Field(default=_DESCRIBED_BY_URL, json_schema_extra={"const": _DESCRIBED_BY_URL})
    schema_version: SkipValidation[Literal["1.1.4"]] = Field(default="1.1.4")

    processing_pipeline: PipelineProcess = Field(
        ..., description="Pipeline used to process data", title="Processing Pipeline"
    )
    analyses: List[AnalysisProcess] = Field(
        default=[], description="Analysis steps taken after processing", title="Analysis Steps"
    )
    notes: Optional[str] = Field(default=None, title="Notes")<|MERGE_RESOLUTION|>--- conflicted
+++ resolved
@@ -62,13 +62,8 @@
     output_location: str = Field(..., description="Path to data outputs", title="Output location")
     code_url: str = Field(..., description="Path to code repository", title="Code URL")
     code_version: Optional[str] = Field(default=None, description="Version of the code", title="Code version")
-<<<<<<< HEAD
-    parameters: GenericModelType = Field(..., title="Parameters")
-    outputs: GenericModelType = Field(GenericModel(), description="Output parameters", title="Outputs")
-=======
-    parameters: AindGenericType = Field(default=AindGeneric(), title="Parameters")
-    outputs: AindGenericType = Field(default=AindGeneric(), description="Output parameters", title="Outputs")
->>>>>>> b6be2bbd
+    parameters: GenericModelType = Field(default=GenericModel(), title="Parameters")
+    outputs: GenericModelType = Field(default=GenericModel(), description="Output parameters", title="Outputs")
     notes: Optional[str] = Field(default=None, title="Notes", validate_default=True)
     resources: Optional[ResourceUsage] = Field(default=None, title="Process resource usage")
 
