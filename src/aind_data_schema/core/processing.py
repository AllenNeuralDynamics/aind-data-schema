--- conflicted
+++ resolved
@@ -72,12 +72,7 @@
     end_date_time: AwareDatetimeWithDefault = Field(..., title="End date time")
     # allowing multiple input locations, to be replaced by CompositeData object in future
     input_location: Union[str, List[str]] = Field(..., description="Path(s) to data inputs", title="Input location")
-<<<<<<< HEAD
     output_location: Path = Field(..., description="Path to data outputs", title="Output location")
-    parameters: GenericModelType = Field(default=GenericModel(), title="Parameters")
-=======
-    output_location: str = Field(..., description="Path to data outputs", title="Output location")
->>>>>>> c64da63b
     outputs: GenericModelType = Field(default=GenericModel(), description="Output parameters", title="Outputs")
     notes: Optional[str] = Field(default=None, title="Notes", validate_default=True)
     resources: Optional[ResourceUsage] = Field(default=None, title="Process resource usage")
