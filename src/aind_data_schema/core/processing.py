"""schema for processing"""

import warnings
from enum import Enum
from pathlib import Path
from typing import Dict, List, Literal, Optional

from aind_data_schema_models.process_names import ProcessName
from aind_data_schema_models.units import MemoryUnit, UnitlessUnit
from pydantic import Field, SkipValidation, ValidationInfo, field_validator, model_validator

from aind_data_schema.base import AwareDatetimeWithDefault, DataCoreModel, DataModel, GenericModel, GenericModelType
from aind_data_schema.components.identifiers import Code, Person
from aind_data_schema.components.wrappers import AssetPath
from aind_data_schema.utils.merge import merge_notes


class ProcessStage(str, Enum):
    """Stages of processing"""

    PROCESSING = "Processing"
    ANALYSIS = "Analysis"


class ResourceTimestamped(DataModel):
    """Description of resource usage at a moment in time"""

    timestamp: AwareDatetimeWithDefault = Field(..., title="Timestamp")
    usage: float = Field(..., title="Usage")


class ResourceUsage(DataModel):
    """Description of resources used by a process"""

    os: str = Field(..., title="Operating system")
    architecture: str = Field(..., title="Architecture")
    cpu: Optional[str] = Field(default=None, title="CPU name")
    cpu_cores: Optional[int] = Field(default=None, title="CPU cores")
    gpu: Optional[str] = Field(default=None, title="GPU name")
    system_memory: Optional[float] = Field(default=None, title="System memory")
    system_memory_unit: Optional[MemoryUnit] = Field(default=None, title="System memory unit")
    ram: Optional[float] = Field(default=None, title="System RAM")
    ram_unit: Optional[MemoryUnit] = Field(default=None, title="Ram unit")

    cpu_usage: Optional[List[ResourceTimestamped]] = Field(default=None, title="CPU usage")
    gpu_usage: Optional[List[ResourceTimestamped]] = Field(default=None, title="GPU usage")
    ram_usage: Optional[List[ResourceTimestamped]] = Field(default=None, title="RAM usage")
    usage_unit: str = Field(default=UnitlessUnit.PERCENT, title="Usage unit")


class DataProcess(DataModel):
    """Description of a single processing step"""

    process_type: ProcessName = Field(..., title="Process type")
    name: str = Field(
        default="",
        title="Name",
        description=("Unique name of the processing step.", " If not provided, the type will be used as the name."),
    )
    stage: ProcessStage = Field(..., title="Processing stage")
    code: Code = Field(..., title="Code", description="Code used for processing")
    experimenters: List[Person] = Field(..., title="Experimenters", description="People responsible for processing")
    pipeline_steps: Optional[List[str]] = Field(
        default=None,
        title="Pipeline steps",
        description=(
            "For pipeline processes (ProcessName.PIPELINE) only, list names of all DataProcess objects",
            " that are part of the pipeline. Each object must show up in the data_processes list.",
        ),
    )
    start_date_time: AwareDatetimeWithDefault = Field(..., title="Start date time")
    end_date_time: AwareDatetimeWithDefault = Field(..., title="End date time")
<<<<<<< HEAD
    output_path: Optional[Path] = Field(
        default=None, title="Output path", description="Path to processing outputs, if stored."
    )
    output_parameters: GenericModelType = Field(
        default=GenericModel(), description="Output parameters", title="Outputs"
    )
=======
    # allowing multiple input locations, to be replaced by CompositeData object in future
    input_location: Union[str, List[str]] = Field(..., description="Path(s) to data inputs", title="Input location")
    output_location: AssetPath = Field(
        ...,
        title="Output location",
        description="Relative path from metadata json to data outputs",
    )
    outputs: GenericModelType = Field(default=GenericModel(), description="Output parameters", title="Outputs")
>>>>>>> fe814855
    notes: Optional[str] = Field(default=None, title="Notes", validate_default=True)
    resources: Optional[ResourceUsage] = Field(default=None, title="Process resource usage")

    @field_validator("notes", mode="after")
    def validate_other(cls, value: Optional[str], info: ValidationInfo) -> Optional[str]:
        """Validator for other/notes"""

        if info.data.get("process_type") == ProcessName.OTHER and not value:
            raise ValueError(
                "Notes cannot be empty if 'process_type' is Other. Describe the type of processing in the notes field."
            )
        return value

    @model_validator(mode="after")
    def fill_default_name(self) -> "DataProcess":
        """Fill in default name if not provided"""

        if not self.name:
            self.name = self.process_type
        return self


class Processing(DataCoreModel):
    """Description of all processes run on data"""

    _DESCRIBED_BY_URL: str = DataCoreModel._DESCRIBED_BY_BASE_URL.default + "aind_data_schema/core/processing.py"
    describedBy: str = Field(default=_DESCRIBED_BY_URL, json_schema_extra={"const": _DESCRIBED_BY_URL})
    schema_version: SkipValidation[Literal["2.0.46"]] = Field(default="2.0.46")

    data_processes: List[DataProcess] = Field(..., title="Data processing")
    notes: Optional[str] = Field(default=None, title="Notes")

    dependency_graph: Dict[str, List[str]] = Field(
        ...,
        title="Dependency graph",
        description=(
            "Directed graph of processing step dependencies. Each key is a process name, and the value is a list of ",
            "process names that are inputs to that process.",
        ),
    )

    @property
    def process_names(self) -> List[str]:
        """Return the names of data processes"""
        return [process.name for process in self.data_processes]

    def rename_process(self, old_name: str, new_name: str) -> None:
        """Rename a process in the processing object, including all references"""

        for process in self.data_processes:
            if process.name == old_name:
                process.name = new_name
                break
        else:
            raise ValueError(f"Process '{old_name}' not found in data_processes.")
        # rename in dependency_graph
        self.dependency_graph[new_name] = self.dependency_graph.pop(old_name)
        # replace old_name in dependency_graph values
        for value in self.dependency_graph.values():
            if old_name in value:
                value[value.index(old_name)] = new_name

    @classmethod
    def create_with_sequential_process_graph(cls, data_processes: List[DataProcess], **kwargs) -> "Processing":
        """Generate a sequential process graph from a list of DataProcess objects"""

        dependency_graph = {}
        for i, process in enumerate(data_processes):
            if i == 0:
                dependency_graph[process.name] = []
            else:
                dependency_graph[process.name] = [data_processes[i - 1].name]
        return cls(dependency_graph=dependency_graph, data_processes=data_processes, **kwargs)

    @model_validator(mode="after")
    def validate_process_graph(self) -> "Processing":
        """Check that the same processes are represented in data_processes and dependency_graph"""

        if not hasattr(self, "data_processes"):  # bypass for testing
            return self

        processes = set(self.process_names)
        # Validate that all processes have a unique name
        if len(processes) != len(self.data_processes):
            raise ValueError("data_processes must have unique names.")

        graph_processes = set(self.dependency_graph.keys())
        missing_processes = processes - graph_processes
        if missing_processes:
            raise ValueError(
                f"dependency_graph must include all processes in data_processes. Missing processes: {missing_processes}"
            )
        missing_processes = graph_processes - processes
        if missing_processes:
            raise ValueError(
                f"data_processes must include all processes in dependency_graph. Missing processes: {missing_processes}"
            )
        return self

    @model_validator(mode="after")
    def validate_pipeline_steps(self) -> "Processing":
        """Validator for pipeline_steps"""

        if not hasattr(self, "data_processes"):  # bypass for testing
            return self

        for process in self.data_processes:
            # For each process, make sure it's either a pipeline and has all its processes downstream
            if process.process_type == ProcessName.PIPELINE:
                if not hasattr(process, "pipeline_steps") or not process.pipeline_steps:
                    raise ValueError("Pipeline processes should have a pipeline_steps attribute.")

                # Validate that all referenced processes are in the data_processes list
                for step in process.pipeline_steps:
                    if step not in self.process_names:
                        raise ValueError(
                            f"Processing step '{step}' not found in data_processes",
                            f" (reference in process '{process.name}').",
                        )

            # Or make sure it doesn't have any pipeline steps
            elif hasattr(process, "pipeline_steps") and process.pipeline_steps:
                raise ValueError("pipeline_steps should only be provided for ProcessName.PIPELINE processes.")

        return self

    def __add__(self, other: "Processing") -> "Processing":
        """Combine two Processing objects"""

        # Check for incompatible schema_version
        if self.schema_version != other.schema_version:
            raise ValueError("Cannot add Processing objects with different schema versions.")

        # Copy self and other to avoid modifying in place
        self = self.model_copy(deep=True)
        other = other.model_copy(deep=True)

        # Check for repeated process names
        repeated_processes = set(self.process_names) & set(other.process_names)
        if repeated_processes:
            warnings.warn(f"Processing objects have repeated processes: {repeated_processes}. Renaming duplicates.")
            for name in repeated_processes:
                new_name = next((f"{name}_{i}" for i in range(1, 100) if f"{name}_{i}" not in self.process_names))
                other.rename_process(name, new_name)

        # Merge process graphs - start with self's graph and update with other's graph
        combined_process_graph = self.dependency_graph.copy()
        combined_process_graph.update(other.dependency_graph)

        # link self's output to other's input
        # note that this only makes sense if self has a single output process
        # and other has a single input process
        if len(self.data_processes) > 0 and len(other.data_processes) > 0:
            combined_process_graph[other.data_processes[0].name] = [self.data_processes[-1].name]

        return Processing(
            data_processes=self.data_processes + other.data_processes,
            dependency_graph=combined_process_graph,
            notes=merge_notes(self.notes, other.notes),
        )<|MERGE_RESOLUTION|>--- conflicted
+++ resolved
@@ -70,23 +70,12 @@
     )
     start_date_time: AwareDatetimeWithDefault = Field(..., title="Start date time")
     end_date_time: AwareDatetimeWithDefault = Field(..., title="End date time")
-<<<<<<< HEAD
-    output_path: Optional[Path] = Field(
+    output_path: Optional[AssetPath] = Field(
         default=None, title="Output path", description="Path to processing outputs, if stored."
     )
     output_parameters: GenericModelType = Field(
         default=GenericModel(), description="Output parameters", title="Outputs"
     )
-=======
-    # allowing multiple input locations, to be replaced by CompositeData object in future
-    input_location: Union[str, List[str]] = Field(..., description="Path(s) to data inputs", title="Input location")
-    output_location: AssetPath = Field(
-        ...,
-        title="Output location",
-        description="Relative path from metadata json to data outputs",
-    )
-    outputs: GenericModelType = Field(default=GenericModel(), description="Output parameters", title="Outputs")
->>>>>>> fe814855
     notes: Optional[str] = Field(default=None, title="Notes", validate_default=True)
     resources: Optional[ResourceUsage] = Field(default=None, title="Process resource usage")
 
