--- conflicted
+++ resolved
@@ -164,11 +164,7 @@
 
     _DESCRIBED_BY_URL = AindCoreModel._DESCRIBED_BY_BASE_URL.default + "aind_data_schema/core/quality_control.py"
     describedBy: str = Field(default=_DESCRIBED_BY_URL, json_schema_extra={"const": _DESCRIBED_BY_URL})
-<<<<<<< HEAD
-    schema_version: Literal["1.1.2"] = Field("1.1.2")
-=======
     schema_version: SkipValidation[Literal["1.1.1"]] = Field(default="1.1.1")
->>>>>>> bb33e444
     evaluations: List[QCEvaluation] = Field(..., title="Evaluations")
     notes: Optional[str] = Field(default=None, title="Notes")
 
