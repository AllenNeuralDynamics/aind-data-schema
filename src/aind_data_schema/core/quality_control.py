--- conflicted
+++ resolved
@@ -4,7 +4,7 @@
 from typing import Any, List, Literal, Optional
 
 from aind_data_schema_models.modalities import Modality
-from pydantic import BaseModel, Field, field_validator, model_validator
+from pydantic import BaseModel, Field, SkipValidation, field_validator, model_validator
 
 from aind_data_schema.base import AindCoreModel, AindModel, AwareDatetimeWithDefault
 
@@ -78,6 +78,9 @@
     name: str = Field(..., title="Evaluation name")
     description: Optional[str] = Field(default=None, title="Evaluation description")
     metrics: List[QCMetric] = Field(..., title="QC metrics")
+    tags: Optional[List[str]] = Field(
+        default=None, title="Tags", description="Tags can be used to group QCEvaluation objects into groups"
+    )
     notes: Optional[str] = Field(default=None, title="Notes")
     allow_failed_metrics: bool = Field(
         default=False,
@@ -161,11 +164,7 @@
 
     _DESCRIBED_BY_URL = AindCoreModel._DESCRIBED_BY_BASE_URL.default + "aind_data_schema/core/quality_control.py"
     describedBy: str = Field(default=_DESCRIBED_BY_URL, json_schema_extra={"const": _DESCRIBED_BY_URL})
-<<<<<<< HEAD
-    schema_version: Literal["1.1.2"] = Field("1.1.2")
-=======
     schema_version: SkipValidation[Literal["1.1.2"]] = Field("1.1.2")
->>>>>>> 89063e01
     evaluations: List[QCEvaluation] = Field(..., title="Evaluations")
     notes: Optional[str] = Field(default=None, title="Notes")
 
