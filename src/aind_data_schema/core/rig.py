--- conflicted
+++ resolved
@@ -49,12 +49,7 @@
 
     _DESCRIBED_BY_URL = AindCoreModel._DESCRIBED_BY_BASE_URL.default + "aind_data_schema/core/rig.py"
     describedBy: str = Field(_DESCRIBED_BY_URL, json_schema_extra={"const": _DESCRIBED_BY_URL})
-<<<<<<< HEAD
     schema_version: Literal["0.2.5"] = Field("0.2.5")
-=======
-    schema_version: Literal["0.2.4"] = Field("0.2.4")
->>>>>>> eb4e22a5
-
     rig_id: str = Field(..., description="room_stim apparatus_version", title="Rig ID")
     modification_date: date = Field(..., title="Date of modification")
     mouse_platform: MOUSE_PLATFORMS
