--- conflicted
+++ resolved
@@ -4,7 +4,7 @@
 from typing import List, Literal, Optional, Set, Union
 
 from aind_data_schema_models.modalities import Modality
-from pydantic import Field, SkipValidation, ValidationInfo, field_serializer, field_validator, model_validator
+from pydantic import Field, ValidationInfo, field_serializer, field_validator, model_validator
 from typing_extensions import Annotated
 
 from aind_data_schema.base import AindCoreModel
@@ -51,11 +51,7 @@
 
     _DESCRIBED_BY_URL = AindCoreModel._DESCRIBED_BY_BASE_URL.default + "aind_data_schema/core/rig.py"
     describedBy: str = Field(default=_DESCRIBED_BY_URL, json_schema_extra={"const": _DESCRIBED_BY_URL})
-<<<<<<< HEAD
-    schema_version: SkipValidation[Literal["1.0.1"]] = Field(default="1.0.1")
-=======
     schema_version: Literal["1.0.2"] = Field("1.0.2")
->>>>>>> 415ccd7d
     rig_id: str = Field(
         ...,
         description="Unique rig identifier, name convention: <room>-<apparatus name>-<date modified YYYYMMDD>",
@@ -94,9 +90,9 @@
     notes: Optional[str] = Field(default=None, title="Notes")
 
     @field_serializer("modalities", when_used="json")
-    def serialize_modalities(self, modalities: Set[Modality.ONE_OF]):
-        """Dynamically serialize modalities based on their type."""
-        return sorted(modalities, key=lambda x: x.get("name") if isinstance(x, dict) else x.name)
+    def serialize_modalities(modalities: Set[Modality.ONE_OF]):
+        """sort modalities by name when serializing to JSON"""
+        return sorted(modalities, key=lambda x: x.name)
 
     @model_validator(mode="after")
     def validate_cameras_other(self):
