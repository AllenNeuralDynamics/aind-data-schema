--- conflicted
+++ resolved
@@ -376,14 +376,8 @@
     stream_end_time: AwareDatetimeWithDefault = Field(..., title="Stream stop time")
     daq_names: List[str] = Field(default=[], title="DAQ devices")
     camera_names: List[str] = Field(default=[], title="Cameras")
-<<<<<<< HEAD
     light_sources: List[LIGHT_SOURCE_CONFIGS] = Field(default=[], title="Light Sources")
     ephys_modules: List[ManipulatorModule] = Field(default=[], title="Ephys modules")
-=======
-    light_sources: List[LIGHT_SOURCE_CONFIGS] = Field(default=[], title="Light Sources",
-                                                      description="Light sources for collecting data")
-    ephys_modules: List[EphysModule] = Field(default=[], title="Ephys modules")
->>>>>>> 700db8be
     stick_microscopes: List[DomeModule] = Field(
         default=[],
         title="Stick microscopes",
@@ -536,11 +530,7 @@
 
     _DESCRIBED_BY_URL = AindCoreModel._DESCRIBED_BY_BASE_URL.default + "aind_data_schema/core/session.py"
     describedBy: str = Field(_DESCRIBED_BY_URL, json_schema_extra={"const": _DESCRIBED_BY_URL})
-<<<<<<< HEAD
     schema_version: Literal["0.3.0"] = Field("0.3.0")
-=======
-    schema_version: Literal["0.2.9"] = Field("0.2.9")
->>>>>>> 700db8be
     protocol_id: List[str] = Field([], title="Protocol ID", description="DOI for protocols.io")
     experimenter_full_name: List[str] = Field(
         ...,
