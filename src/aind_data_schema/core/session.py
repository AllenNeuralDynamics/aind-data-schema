--- conflicted
+++ resolved
@@ -17,12 +17,8 @@
     TimeUnit,
     VolumeUnit,
 )
-<<<<<<< HEAD
 from aind_data_schema_models.brain_atlas import CCFStructure
-from pydantic import Field, field_validator, model_validator
-=======
 from pydantic import Field, SkipValidation, field_validator, model_validator
->>>>>>> 7de47d96
 from pydantic_core.core_schema import ValidationInfo
 from typing_extensions import Annotated
 
