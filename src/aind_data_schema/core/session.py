--- conflicted
+++ resolved
@@ -533,11 +533,8 @@
 
     _DESCRIBED_BY_URL = AindCoreModel._DESCRIBED_BY_BASE_URL.default + "aind_data_schema/core/session.py"
     describedBy: str = Field(_DESCRIBED_BY_URL, json_schema_extra={"const": _DESCRIBED_BY_URL})
-<<<<<<< HEAD
-    schema_version: Literal["0.3.2"] = Field("0.3.2")
-=======
     schema_version: Literal["0.3.4"] = Field("0.3.4")
->>>>>>> 5aeea410
+
     protocol_id: List[str] = Field([], title="Protocol ID", description="DOI for protocols.io")
     experimenter_full_name: List[str] = Field(
         ...,
