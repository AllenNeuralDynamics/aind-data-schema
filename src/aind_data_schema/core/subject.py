--- conflicted
+++ resolved
@@ -89,11 +89,7 @@
 
     _DESCRIBED_BY_URL = AindCoreModel._DESCRIBED_BY_BASE_URL.default + "aind_data_schema/core/subject.py"
     describedBy: str = Field(default=_DESCRIBED_BY_URL, json_schema_extra={"const": _DESCRIBED_BY_URL})
-<<<<<<< HEAD
-    schema_version: SkipValidation[Literal["1.0.1"]] = Field("1.0.1")
-=======
     schema_version: SkipValidation[Literal["1.0.3"]] = Field(default="1.0.3")
->>>>>>> 0dfb05f4
     subject_id: str = Field(
         ...,
         description="Unique identifier for the subject. If this is not a Allen LAS ID, indicate this in the Notes.",
