--- conflicted
+++ resolved
@@ -90,10 +90,6 @@
     _DESCRIBED_BY_URL = AindCoreModel._DESCRIBED_BY_BASE_URL.default + "aind_data_schema/core/subject.py"
     describedBy: str = Field(_DESCRIBED_BY_URL, json_schema_extra={"const": _DESCRIBED_BY_URL})
     schema_version: Literal["0.5.3"] = Field("0.5.3")
-<<<<<<< HEAD
-=======
-    species: Species.ONE_OF = Field(..., title="Species")
->>>>>>> 3eb511bc
     subject_id: str = Field(
         ...,
         description="Unique identifier for the subject. If this is not a Allen LAS ID, indicate this in the Notes.",
@@ -106,12 +102,8 @@
         description="Genotype of the animal providing both alleles",
         title="Genotype",
     )
-<<<<<<< HEAD
     species: Species.ONE_OF = Field(..., title="Species")
     mgi_allele_ids: List[MgiAlleleId] = Field(default=[], title="MGI allele ids")
-=======
-    alleles: List[PIDName] = Field(default=[], title="Alleles", description="Allele names and persistent IDs")
->>>>>>> 3eb511bc
     background_strain: Optional[BackgroundStrain] = Field(None, title="Background strain")
     breeding_info: Optional[BreedingInfo] = Field(None, title="Breeding Info")
     source: Institution.SUBJECT_SOURCES = Field(
