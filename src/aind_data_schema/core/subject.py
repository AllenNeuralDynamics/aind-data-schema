--- conflicted
+++ resolved
@@ -12,6 +12,7 @@
 from aind_data_schema.models.organizations import Organization
 from aind_data_schema.models.pid_names import PIDName
 from aind_data_schema.models.species import Species
+from aind_data_schema.models.institutions import Institution
 
 
 class Sex(str, Enum):
@@ -90,10 +91,7 @@
     _DESCRIBED_BY_URL = AindCoreModel._DESCRIBED_BY_BASE_URL.default + "aind_data_schema/core/subject.py"
     describedBy: str = Field(_DESCRIBED_BY_URL, json_schema_extra={"const": _DESCRIBED_BY_URL})
     schema_version: Literal["0.5.4"] = Field("0.5.4")
-<<<<<<< HEAD
-=======
     species: Species.ONE_OF = Field(..., title="Species")
->>>>>>> a0d32a91
     subject_id: str = Field(
         ...,
         description="Unique identifier for the subject. If this is not a Allen LAS ID, indicate this in the Notes.",
@@ -109,16 +107,10 @@
     species: Species.ONE_OF = Field(..., title="Species")
     alleles: List[PIDName] = Field(default=[], title="Alleles", description="Allele names and persistent IDs")
     background_strain: Optional[BackgroundStrain] = Field(None, title="Background strain")
-<<<<<<< HEAD
     breeding_info: Optional[BreedingInfo] = Field(None, title="Breeding Info")
     source: Institution.ONE_OF = Field(
         ...,
         description="Where the subject was acquired from. If bred in-house, use Allen Institute.",
-=======
-    source: Optional[Organization.SUBJECT_SOURCES] = Field(
-        None,
-        description="If the subject was not bred in house, where was it acquired from.",
->>>>>>> a0d32a91
         title="Source",
     )
     rrid: Optional[PIDName] = Field(
