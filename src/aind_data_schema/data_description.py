""" Generic metadata classes for data """

from __future__ import annotations

import re
<<<<<<< HEAD
from datetime import datetime
from enum import Enum
=======
from datetime import date, datetime, time
from enum import Enum, EnumMeta
>>>>>>> ae286179
from typing import Any, List, Optional

from pydantic import Field

from aind_data_schema.base import AindCoreModel, AindModel, BaseName, BaseNameEnumMeta, PIDName, Registry


class RegexParts(Enum):
    """regular expression components to be re-used elsewhere"""

    DATE = r"\d{4}-\d{2}-\d{2}"
    TIME = r"\d{2}-\d{2}-\d{2}"


class DataRegex(Enum):
    """regular expression patterns for different kinds of data and their properties"""

    DATA = f"^(?P<label>.+?)_(?P<c_date>{RegexParts.DATE.value})_(?P<c_time>{RegexParts.TIME.value})$"
    RAW = (
        f"^(?P<platform_abbreviation>.+?)_(?P<subject_id>.+?)_(?P<c_date>{RegexParts.DATE.value})_(?P<c_time>"
        f"{RegexParts.TIME.value})$"
    )
    DERIVED = (
        f"^(?P<input>.+?_{RegexParts.DATE.value}_{RegexParts.TIME.value})_(?P<process_name>.+?)_(?P<c_date>"
        f"{RegexParts.DATE.value})_(?P<c_time>{RegexParts.TIME.value})"
    )
    NO_UNDERSCORES = "^[^_]+$"


class DataLevel(Enum):
    """Data level name"""

    DERIVED = "derived"
    RAW = "raw"


class Institution(Enum, metaclass=BaseNameEnumMeta):
    """Institution name"""

    AI = PIDName(
        name="Allen Institute",
        abbreviation="AI",
        registry=Registry.ROR,
        registry_identifier="03cpe7c52",
    )
    AIBS = PIDName(
        name="Allen Institute for Brain Science",
        abbreviation="AIBS",
        registry=Registry.ROR,
        registry_identifier="00dcv1019",
    )
    AIND = PIDName(
        name="Allen Institute for Neural Dynamics",
        abbreviation="AIND",
        registry=Registry.ROR,
        registry_identifier="04szwah67",
    )
    COLUMBIA = PIDName(
        name="Columbia University",
        abbreviation="Columbia",
        registry=Registry.ROR,
        registry_identifier="00hj8s172",
    )
    JAX = PIDName(name="Jackson Laboratory", abbreviation="JAX", registry=Registry.ROR, registry_identifier="021sy4w91")
    HUST = PIDName(
        name="Huazhong University of Science and Technology",
        abbreviation="HUST",
        registry=Registry.ROR,
        registry_identifier="00p991c53",
    )
    NINDS = PIDName(
        name="National Institute of Neurological Disorders and Stroke",
        abbreviation="NINDS",
        registry=Registry.ROR,
        registry_identifier="01s5ya894",
    )
    NYU = PIDName(
        name="New York University",
        abbreviation="NYU",
        registry=Registry.ROR,
        registry_identifier="0190ak572",
    )
    SIMONS = PIDName(
        name="Simons Foundation",
        registry=Registry.ROR,
        registry_identifier="01cmst727",
    )


class Group(Enum):
    """Data collection group name"""

    BEHAVIOR = "behavior"
    EPHYS = "ephys"
    MSMA = "MSMA"
    OPHYS = "ophys"


class AbbreviationEnumMeta(EnumMeta):
    """Allows to create complicated enum based on abbreviation."""

    def __call__(cls, value, *args, **kw):
        """Allow enum to be set by a string."""
        if isinstance(value, str):
            abbr = {member.value.abbreviation: member for member in cls}
            if abbr.get(value) is None:
                value = getattr(cls, value.upper())
            else:
                value = abbr[value]
        return super().__call__(value, *args, **kw)

    def __modify_schema__(cls, field_schema):
        """Adds enumNames to schema"""
        field_schema.update(
            enumNames=[e.value.name for e in cls],
        )


class Modality(Enum, metaclass=AbbreviationEnumMeta):
    """Data collection modality name"""

    BEHAVIOR_VIDEOS = BaseName(name="Behavior videos", abbreviation="behavior-videos")
    CONFOCAL = BaseName(name="Confocal microscopy", abbreviation="confocal")
    ECEPHYS = BaseName(name="Extracellular electrophysiology", abbreviation="ecephys")
    FMOST = BaseName(name="Fluorescence micro-optical sectioning tomography", abbreviation="fMOST")
    ICEPHYS = BaseName(name="Intracellular electrophysiology", abbreviation="icephys")
    FIB = BaseName(name="Fiber photometry", abbreviation="fib")
    MERFISH = BaseName(
        name="Multiplexed error-robust fluorescence in situ hybridization",
        abbreviation="merfish",
    )
    MRI = BaseName(name="Magnetic resonance imaging", abbreviation="MRI")
    POPHYS = BaseName(name="Planar optical physiology", abbreviation="ophys")
    SLAP = BaseName(name="Scanned line projection imaging", abbreviation="slap")
    SPIM = BaseName(name="Selective plane illumination microscopy", abbreviation="SPIM")
    TRAINED_BEHAVIOR = BaseName(name="Trained behavior", abbreviation="trained-behavior")


class Platform(Enum, metaclass=AbbreviationEnumMeta):
    """Name for standardized data collection system that can collect one or more data modalities."""

    BEHAVIOR = BaseName(name="Behavior platform", abbreviation="behavior")
    CONFOCAL = BaseName(name="Confocal microscopy platform", abbreviation="confocal")
    ECEPHYS = BaseName(name="Electrophysiology platform", abbreviation="ecephys")
    EXASPIM = BaseName(name="ExaSPIM platform", abbreviation="exaSPIM")
    FIP = BaseName(name="Frame-projected independent-fiber photometry platform", abbreviation="FIP")
    HCR = BaseName(name="Hybridization chain reaction platform", abbreviation="HCR")
    HSFP = BaseName(name="Hyperspectral fiber photometry platform", abbreviation="HSFP")
    MESOSPM = BaseName(name="MesoSPIM platform", abbreviation="mesoSPIM")
    MERFISH = BaseName(name="MERFISH platform", abbreviation="merfish")
    MRI = BaseName(name="Magnetic resonance imaging platform", abbreviation="MRI")
    MULTIPLANE_OPHYS = BaseName(name="Multiplane optical physiology platform", abbreviation="multiplane-ophys")
    SINGLE_PLANE_OPHYS = BaseName(name="Single-plane optical physiology platform", abbreviation="single-plane-ophys")
    SLAP2 = BaseName(name="SLAP2 platform", abbreviation="SLAP2")
    SMARTSPIM = BaseName(name="SmartSPIM platform", abbreviation="smartSPIM")


def datetime_to_name_string(dt):
    """Take a date and time object, format it a as string"""
    return dt.strftime("%Y-%m-%d_%H-%M-%S")


def datetime_from_name_string(d, t):
    """Take date and time strings, generate date and time objects"""
    d = datetime.strptime(d, "%Y-%m-%d").date()
    t = datetime.strptime(t, "%H-%M-%S").time()
    return datetime.combine(d, t)


def build_data_name(label, creation_datetime):
    """Construct a valid data description name"""
    dt_str = datetime_to_name_string(creation_datetime)
    return f"{label}_{dt_str}"


class Funding(AindModel):
    """Description of funding sources"""

    funder: Institution = Field(..., title="Funder")
    grant_number: Optional[str] = Field(None, title="Grant number")
    fundee: Optional[str] = Field(None, title="Fundee", description="Person(s) funded by this mechanism")


class RelatedData(AindModel):
    """Description of related data asset"""

    related_data_path: str = Field(..., title="Related data path")
    relation: str = Field(..., title="Relation", description="Relation of data to this asset")


class DataDescription(AindCoreModel):
    """Description of a logical collection of data files"""

    schema_version: str = Field("0.10.0", title="Schema Version", const=True)
    license: str = Field("CC-BY-4.0", title="License", const=True)

    creation_time: datetime = Field(
        ...,
        description="Time that data files were created, used to uniquely identify the data",
        title="Creation Time",
    )
    name: Optional[str] = Field(
        None,
        description="Name of data, conventionally also the name of the directory containing all data and metadata",
        title="Name",
    )
    institution: Institution = Field(
        ...,
        description="An established society, corporation, foundation or other organization that collected this data",
        title="Institution",
    )

    funding_source: List[Funding] = Field(
        ...,
        title="Funding source",
        description="Funding source. If internal funding, select 'Allen Institute'",
    )
    data_level: DataLevel = Field(
        ...,
        description="level of processing that data has undergone",
        title="Data Level",
    )
    group: Optional[Group] = Field(
        None,
        description="A short name for the group of individuals that collected this data",
        title="Group",
    )
    investigators: List[str] = Field(
        [],
        description="Full name(s) of key investigators (e.g. PI, lead scientist, contact person)",
        title="Investigators",
    )
    platform: Platform = Field(
        ...,
        description="Name for a standardized primary data collection system",
        title="Platform",
    )
    project_name: Optional[str] = Field(
        None,
        description="A name for a set of coordinated activities intended to achieve one or more objectives.",
        title="Project Name",
    )
    restrictions: Optional[str] = Field(
        None,
        description="Detail any restrictions on publishing or sharing these data",
        title="Restrictions",
    )
    modality: List[Modality] = Field(
        ...,
        description="A short name for the specific manner, characteristic, pattern of application, or the employment"
        "of any technology or formal procedure to generate data for a study",
        title="Modality",
    )
    subject_id: str = Field(
        ...,
        regex=DataRegex.NO_UNDERSCORES.value,
        description="Unique identifier for the subject of data acquisition",
        title="Subject ID",
    )
    related_data: Optional[List[RelatedData]] = Field(
        [],
        title="Related data",
        description="Path and description of data assets associated with this asset (eg. reference images)",
    )
    data_summary: Optional[str] = Field(None, title="Data summary", description="Semantic summary of experimental goal")

    def __init__(self, label=None, **kwargs):
        """Construct a generic DataDescription"""

        super().__init__(**kwargs)

        if label is not None:
            self.name = build_data_name(
                label,
                creation_datetime=self.creation_time,
            )

    @classmethod
    def parse_name(cls, name):
        """Decompose a DataDescription name string into component parts"""
        m = re.match(f"{DataRegex.DATA.value}", name)

        if m is None:
            raise ValueError(f"name({name}) does not match pattern")

        creation_time = datetime_from_name_string(m.group("c_date"), m.group("c_time"))

        return dict(
            label=m.group("label"),
            creation_time=creation_time,
        )


class DerivedDataDescription(DataDescription):
    """A logical collection of data files derived via processing"""

    input_data_name: str
    data_level: DataLevel = Field(
        DataLevel.DERIVED,
        description="level of processing that data has undergone",
        title="Data Level",
        const=True,
    )

    def __init__(self, process_name, **kwargs):
        """Construct a derived data description"""
        input_data_name = kwargs["input_data_name"]
        super().__init__(label=f"{input_data_name}_{process_name}", **kwargs)

    @classmethod
    def parse_name(cls, name):
        """decompose DerivedDataDescription name into parts"""

        # look for input data name
        m = re.match(f"{DataRegex.DERIVED.value}", name)

        if m is None:
            raise ValueError(f"name({name}) does not match pattern")

        creation_time = datetime_from_name_string(m.group("c_date"), m.group("c_time"))

        return dict(
            process_name=m.group("process_name"),
            creation_time=creation_time,
            input_data_name=m.group("input"),
        )

    @classmethod
    def from_data_description(cls, data_description: DataDescription, process_name: str, **kwargs):
        """
        Create a DerivedDataDescription from a DataDescription object.

        Parameters
        ----------
        data_description : DataDescription
            The DataDescription object to use as the base for the Derived
        process_name : str
            Name of the process that created the data
        kwargs
            DerivedDataDescription fields can be explicitly set and will override
            values pulled from DataDescription

        """

        def get_or_default(field_name: str) -> Any:
            """
            If the field is set in kwargs, use that value. Otherwise, check if
            the field is set in the DataDescription object. If not, pull from
            the field default value if the field has a default value. Otherwise,
            return None and allow pydantic to raise a Validation Error if field
            is not Optional.
            Parameters
            ----------
            field_name : str
              Name of the field to set

            Returns
            -------
            Any

            """
            if kwargs.get(field_name) is not None:
                return kwargs.get(field_name)
            elif hasattr(data_description, field_name) and getattr(data_description, field_name) is not None:
                return getattr(data_description, field_name)
            else:
                return getattr(DerivedDataDescription.__fields__.get(field_name), "default")

        creation_time = datetime.utcnow() if kwargs.get("creation_time") is None else kwargs["creation_time"]

        return cls(
            creation_time=creation_time,
            process_name=process_name,
            institution=get_or_default("institution"),
            funding_source=get_or_default("funding_source"),
            group=get_or_default("group"),
            investigators=get_or_default("investigators"),
            restrictions=get_or_default("restrictions"),
            modality=get_or_default("modality"),
            platform=get_or_default("platform"),
            project_name=get_or_default("project_name"),
            subject_id=get_or_default("subject_id"),
            related_data=get_or_default("related_data"),
            data_summary=get_or_default("data_summary"),
            input_data_name=data_description.name,
        )


class RawDataDescription(DataDescription):
    """A logical collection of data files as acquired from a rig or instrument"""

    data_level: DataLevel = Field(
        DataLevel.RAW,
        description="level of processing that data has undergone",
        title="Data Level",
        const=True,
    )

    def __init__(self, platform, subject_id, **kwargs):
        """Construct a raw data description"""

        if isinstance(platform, dict):
            platform_abbreviation = platform.get("abbreviation")
        else:
            platform_abbreviation = platform.value.abbreviation

        super().__init__(
            label=f"{platform_abbreviation}_{subject_id}",
            platform=platform,
            subject_id=subject_id,
            **kwargs,
        )

    @classmethod
    def parse_name(cls, name):
        """Decompose raw description name into component parts"""

        m = re.match(f"{DataRegex.RAW.value}", name)

        if m is None:
            raise ValueError(f"name({name}) does not match pattern")

        creation_time = datetime_from_name_string(m.group("c_date"), m.group("c_time"))

        platform_abbreviation = m.group("platform_abbreviation")
        for p in Platform:
            if p.value.abbreviation == platform_abbreviation:
                platform = p
                break

        return dict(
            platform=platform,
            subject_id=m.group("subject_id"),
            creation_time=creation_time,
        )<|MERGE_RESOLUTION|>--- conflicted
+++ resolved
@@ -3,13 +3,8 @@
 from __future__ import annotations
 
 import re
-<<<<<<< HEAD
 from datetime import datetime
-from enum import Enum
-=======
-from datetime import date, datetime, time
 from enum import Enum, EnumMeta
->>>>>>> ae286179
 from typing import Any, List, Optional
 
 from pydantic import Field
