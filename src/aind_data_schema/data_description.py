""" Generic metadata classes for data """

from __future__ import annotations

import re
from datetime import date, datetime, time
from enum import Enum
from typing import List, Optional

from pydantic import Field

from aind_data_schema.base import AindCoreModel, AindModel, BaseName, BaseNameEnumMeta, PIDName


class RegexParts(Enum):
    """regular expression components to be re-used elsewhere"""

    DATE = r"\d{4}-\d{2}-\d{2}"
    TIME = r"\d{2}-\d{2}-\d{2}"


class DataRegex(Enum):
    """regular expression patterns for different kinds of data and their properties"""

    DATA = f"^(?P<label>.+?)_(?P<c_date>{RegexParts.DATE.value})_(?P<c_time>{RegexParts.TIME.value})$"
    RAW_DATA = (
        f"^(?P<experiment_type>.+?)_(?P<subject_id>.+?)_(?P<c_date>{RegexParts.DATE.value})_(?P<c_time>"
        f"{RegexParts.TIME.value})$"
    )
    DERIVED_DATA = (
        f"^(?P<input>.+?_{RegexParts.DATE.value}_{RegexParts.TIME.value})_(?P<process_name>.+?)_(?P<c_date>"
        f"{RegexParts.DATE.value})_(?P<c_time>{RegexParts.TIME.value})"
    )
    NO_UNDERSCORES = "^[^_]+$"


class DataLevel(Enum):
    """Data level name"""

    DERIVED_DATA = "derived data"
    RAW_DATA = "raw data"


class Institution(Enum, metaclass=BaseNameEnumMeta):
    """Institution name"""

    AIBS = PIDName(
        name="Allen Institute for Brain Science", 
        abbreviation="AIBS",
        registry=BaseName(name="Research Organization Registry", abbreviation="ROR"),
        registry_identifier="00dcv1019",
    )
    AIND = PIDName(
        name="Allen Institute for Neural Dynamics", 
        abbreviation="AIND",
        registry=BaseName(name="Research Organization Registry", abbreviation="ROR"),
        registry_identifier="04szwah67",
    )
    COLUMBIA = PIDName(
        name="Columbia University", 
        abbreviation="Columbia",
        registry=BaseName(name="Research Organization Registry", abbreviation="ROR"),
        registry_identifier="00hj8s172",
    )
    HUST = PIDName(
        name="Huazhong University of Science and Technology", 
        abbreviation="HUST",
        registry=BaseName(name="Research Organization Registry", abbreviation="ROR"),
        registry_identifier="00p991c53",
    )
    NYU = PIDName(
        name="New York University", 
        abbreviation="NYU",
        registry=BaseName(name="Research Organization Registry", abbreviation="ROR"),
        registry_identifier="0190ak572",
    )

    @classmethod
    def __modify_schema__(cls, field_schema):
        """Adds enumNames to institution"""
        field_schema.update(
            enumNames=[e.value.name.name for e in cls],
        )


class Group(Enum):
    """Data collection group name"""

    BEHAVIOR = "behavior"
    EPHYS = "ephys"
    MSMA = "MSMA"
    OPHYS = "ophys"


class Modality(Enum, metaclass=BaseNameEnumMeta):
    """Data collection modality name"""

    CONFOCAL = BaseName(name="Confocal microscopy", abbreviation="confocal")
    DISPIM = BaseName(name="Dual inverted selective plane illumination microscopy", abbreviation="diSPIM")
    ECEPHYS = BaseName(name="Extracellular electrophysiology", abbreviation="ecephys")
    EPHYS = BaseName(name="Electrophysiology", abbreviation="ephys")
    EXASPIM = BaseName(name="Expansion-assisted selective plane illumination microscopy", abbreviation="exaSPIM")
    FIP = BaseName(name="Frame-projected independent-fiber photometry", abbreviation="FIP")
    FMOST = BaseName(name="Fluorescence micro-optical sectioning tomography", abbreviation="fMOST")
    HSFP = BaseName(name="Hyperspectral fiber photometry", abbreviation="HSFP")
    ICEPHYS = BaseName(name="Intracellular electrophysiology", abbreviation="icephys")
    FIB = BaseName(name="Fiber photometry", abbreviation="fib")
    FISH = BaseName(name="Fluorescence in situ hybridization", abbreviation="fish")
    MESOSPIM = BaseName(name="Mesoscale selective plane illumination microscopy", abbreviation="mesoSPIM")
    MERFISH = BaseName(name="Multiplexed error-robust fluorescence in situ hybridization", abbreviation="merfish")
    MRI = BaseName(name="Magnetic resonance imaging", abbreviation="MRI")
    OPHYS = BaseName(name="Optical physiology", abbreviation="ophys")
    POPHYS = BaseName(name="Planar optical physiology", abbreviation="pophys")
    SLAP = BaseName(name="Scanned line projection", abbreviation="slap")
    SMARTSPIM = BaseName(name="Smart selective plane illumination microscopy", abbreviation="SmartSPIM")
    SPIM = BaseName(name="Selective plane illumination microscopy", abbreviation="SPIM")

    @classmethod
    def __modify_schema__(cls, field_schema):
        """Adds enumNames to modality"""
        field_schema.update(
            enumNames=[e.value.name for e in cls],
        )


class ExperimentType(Enum):
    """Abbreviated name for data collection technique"""

    ECEPHYS = Modality.ECEPHYS.value.abbreviation
    EXASPIM = Modality.EXASPIM.value.abbreviation
    CONFOCAL = Modality.CONFOCAL.value.abbreviation
    DISPIM = Modality.DISPIM.value.abbreviation
    FIP = Modality.FIP.value.abbreviation
    FMOST = Modality.FMOST.value.abbreviation
    HSFP = Modality.HSFP.value.abbreviation
    MESOSPIM = Modality.MESOSPIM.value.abbreviation
    MERFISH = Modality.MERFISH.value.abbreviation
    MRI = Modality.MRI.value.abbreviation
    POPHYS = Modality.POPHYS.value.abbreviation
    SLAP = Modality.SLAP.value.abbreviation
    SMARTSPIM = Modality.SMARTSPIM.value.abbreviation
    OTHER = "Other"


def datetime_to_name_string(d, t):
    """Take a date and time object, format it a as string"""
    ds = d.strftime("%Y-%m-%d")
    ts = t.strftime("%H-%M-%S")
    return f"{ds}_{ts}"


def datetime_from_name_string(d, t):
    """Take date and time strings, generate date and time objects"""
    return (
        datetime.strptime(d, "%Y-%m-%d").date(),
        datetime.strptime(t, "%H-%M-%S").time(),
    )


def build_data_name(label, creation_date, creation_time):
    """Construct a valid data description name"""
    dt_str = datetime_to_name_string(creation_date, creation_time)
    return f"{label}_{dt_str}"


class Funding(AindModel):
    """Description of funding sources"""

    funder: str = Field(..., title="Funder")
    grant_number: Optional[str] = Field(None, title="Grant number")
    fundee: Optional[str] = Field(None, title="Fundee", description="Person(s) funded by this mechanism")


class RelatedData(AindModel):
    """Description of related data asset"""

    related_data_path: str = Field(..., title="Related data path")
    relation: str = Field(..., title="Relation", description="Relation of data to this asset")


class DataDescription(AindCoreModel):
    """Description of a logical collection of data files"""

<<<<<<< HEAD
    schema_version: str = Field("0.6.4", title="Schema Version", const=True)
=======
    schema_version: str = Field("0.7.0", title="Schema Version", const=True)
>>>>>>> a9ce8566
    license: str = Field("CC-BY-4.0", title="License", const=True)

    creation_time: time = Field(
        ...,
        description="Time in UTC that data files were created, used to uniquely identify the data",
        title="Creation Time",
    )
    creation_date: date = Field(
        ...,
        description="Date in UTC that data files were created, used to uniquely identify the data",
        title="Creation Date",
    )
    name: Optional[str] = Field(
        None,
        description="Name of data, conventionally also the name of the directory containing all data and metadata",
        title="Name",
    )
    institution: Institution = Field(
        ...,
        description="An established society, corporation, foundation or other organization that collected this data",
        title="Institution",
    )

    funding_source: List[Funding] = Field(
        ...,
        title="Funding source",
        description="Funding sources. If internal label as Institution.",
    )
    data_level: DataLevel = Field(
        ...,
        description="level of processing that data has undergone",
        title="Data Level",
    )
    group: Optional[Group] = Field(
        None,
        description="A short name for the group of individuals that collected this data",
        title="Group",
    )
    investigators: List[str] = Field(
        ...,
        description="Full name(s) of key investigators (e.g. PI, lead scientist, contact person)",
        title="Investigators",
    )
    project_name: Optional[str] = Field(
        None,
        description="A name for a set of coordinated activities intended to achieve one or more objectives",
        title="Project Name",
    )
    project_id: Optional[str] = Field(
        None,
        description="A database or other identifier for a project",
        title="Project ID",
    )
    restrictions: Optional[str] = Field(
        None,
        description="Detail any restrictions on publishing or sharing these data",
        title="Restrictions",
    )
    modality: List[Modality] = Field(
        ...,
        description="A short name for the specific manner, characteristic, pattern of application, or the employment"
        "of any technology or formal procedure to generate data for a study",
        title="Modality",
    )
    experiment_type: ExperimentType = Field(
        ...,
        description="An abbreviated name for the experimental technique used to collect this data",
        title="Experiment Type",
    )
    subject_id: str = Field(
        ...,
        regex=DataRegex.NO_UNDERSCORES.value,
        description="Unique identifier for the subject of data acquisition",
        title="Subject ID",
    )
    related_data: Optional[List[RelatedData]] = Field(
        [],
        title="Related data",
        description="Path and description of data assets associated with this asset (eg. reference images)",
    )
    data_summary: Optional[str] = Field(None, title="Data summary", description="Semantic summary of experimental goal")

    def __init__(self, label=None, **kwargs):
        """Construct a generic DataDescription"""

        super().__init__(**kwargs)

        if label is not None:
            self.name = build_data_name(
                label,
                creation_date=self.creation_date,
                creation_time=self.creation_time,
            )

    @classmethod
    def parse_name(cls, name):
        """Decompose a DataDescription name string into component parts"""
        m = re.match(f"{DataRegex.DATA.value}", name)

        if m is None:
            raise ValueError(f"name({name}) does not match pattern")

        creation_date, creation_time = datetime_from_name_string(m.group("c_date"), m.group("c_time"))

        return dict(
            label=m.group("label"),
            creation_date=creation_date,
            creation_time=creation_time,
        )


class DerivedDataDescription(DataDescription):
    """A logical collection of data files derived via processing"""

    input_data_name: str
    data_level: DataLevel = Field(
        DataLevel.DERIVED_DATA,
        description="level of processing that data has undergone",
        title="Data Level",
        const=True,
    )

    def __init__(self, process_name, **kwargs):
        """Construct a derived data description"""
        input_data_name = kwargs["input_data_name"]
        super().__init__(label=f"{input_data_name}_{process_name}", **kwargs)

    @classmethod
    def parse_name(cls, name):
        """decompose DerivedDataDescription name into parts"""

        # look for input data name
        m = re.match(f"{DataRegex.DERIVED_DATA.value}", name)

        if m is None:
            raise ValueError(f"name({name}) does not match pattern")

        creation_date, creation_time = datetime_from_name_string(m.group("c_date"), m.group("c_time"))

        return dict(
            process_name=m.group("process_name"),
            creation_date=creation_date,
            creation_time=creation_time,
            input_data_name=m.group("input"),
        )


class RawDataDescription(DataDescription):
    """A logical collection of data files as acquired from a rig or instrument"""

    data_level: DataLevel = Field(
        DataLevel.RAW_DATA,
        description="level of processing that data has undergone",
        title="Data Level",
        const=True,
    )

    def __init__(self, experiment_type, subject_id, **kwargs):
        """Construct a raw data description"""

        experiment_type = ExperimentType(experiment_type)

        super().__init__(
            label=f"{experiment_type.value}_{subject_id}",
            experiment_type=experiment_type,
            subject_id=subject_id,
            **kwargs,
        )

    @classmethod
    def parse_name(cls, name):
        """Decompose raw data description name into component parts"""

        m = re.match(f"{DataRegex.RAW_DATA.value}", name)

        if m is None:
            raise ValueError(f"name({name}) does not match pattern")

        creation_date, creation_time = datetime_from_name_string(m.group("c_date"), m.group("c_time"))

        return dict(
            experiment_type=m.group("experiment_type"),
            subject_id=m.group("subject_id"),
            creation_date=creation_date,
            creation_time=creation_time,
        )<|MERGE_RESOLUTION|>--- conflicted
+++ resolved
@@ -181,11 +181,7 @@
 class DataDescription(AindCoreModel):
     """Description of a logical collection of data files"""
 
-<<<<<<< HEAD
-    schema_version: str = Field("0.6.4", title="Schema Version", const=True)
-=======
     schema_version: str = Field("0.7.0", title="Schema Version", const=True)
->>>>>>> a9ce8566
     license: str = Field("CC-BY-4.0", title="License", const=True)
 
     creation_time: time = Field(
