--- conflicted
+++ resolved
@@ -157,11 +157,7 @@
 class DataDescription(AindCoreModel):
     """Description of a logical collection of data files"""
 
-<<<<<<< HEAD
     schema_version: str = Field("0.6.3", title="Schema Version", const=True)
-=======
-    schema_version: str = Field("0.6.2", title="Schema Version", const=True)
->>>>>>> 842264d1
     license: str = Field("CC-BY-4.0", title="License", const=True)
 
     creation_time: time = Field(
