""" Generic metadata classes for data """

from __future__ import annotations

import re
from datetime import date, datetime, time
from enum import Enum
from typing import Any, List, Optional

from pydantic import Field

from aind_data_schema.base import AindCoreModel, AindModel, BaseName, BaseNameEnumMeta, PIDName, Registry


class RegexParts(Enum):
    """regular expression components to be re-used elsewhere"""

    DATE = r"\d{4}-\d{2}-\d{2}"
    TIME = r"\d{2}-\d{2}-\d{2}"


class DataRegex(Enum):
    """regular expression patterns for different kinds of data and their properties"""

    DATA = f"^(?P<label>.+?)_(?P<c_date>{RegexParts.DATE.value})_(?P<c_time>{RegexParts.TIME.value})$"
    RAW_DATA = (
        f"^(?P<experiment_type>.+?)_(?P<subject_id>.+?)_(?P<c_date>{RegexParts.DATE.value})_(?P<c_time>"
        f"{RegexParts.TIME.value})$"
    )
    DERIVED_DATA = (
        f"^(?P<input>.+?_{RegexParts.DATE.value}_{RegexParts.TIME.value})_(?P<process_name>.+?)_(?P<c_date>"
        f"{RegexParts.DATE.value})_(?P<c_time>{RegexParts.TIME.value})"
    )
    NO_UNDERSCORES = "^[^_]+$"


class DataLevel(Enum):
    """Data level name"""

    DERIVED_DATA = "derived data"
    RAW_DATA = "raw data"


class Institution(Enum, metaclass=BaseNameEnumMeta):
    """Institution name"""

    AI = PIDName(
        name="Allen Institute",
        abbreviation="AI",
        registry=Registry.ROR,
        registry_identifier="03cpe7c52",
    )
    AIBS = PIDName(
        name="Allen Institute for Brain Science",
        abbreviation="AIBS",
        registry=Registry.ROR,
        registry_identifier="00dcv1019",
    )
    AIND = PIDName(
        name="Allen Institute for Neural Dynamics",
        abbreviation="AIND",
        registry=Registry.ROR,
        registry_identifier="04szwah67",
    )
    COLUMBIA = PIDName(
        name="Columbia University",
        abbreviation="Columbia",
        registry=Registry.ROR,
        registry_identifier="00hj8s172",
    )
    JAX = PIDName(name="Jackson Laboratory", abbreviation="JAX", registry=Registry.ROR, registry_identifier="021sy4w91")
    HUST = PIDName(
        name="Huazhong University of Science and Technology",
        abbreviation="HUST",
        registry=Registry.ROR,
        registry_identifier="00p991c53",
    )
    NINDS = PIDName(
        name="National Institute of Neurological Disorders and Stroke",
        abbreviation="NINDS",
        registry=Registry.ROR,
        registry_identifier="01s5ya894",
    )
    NYU = PIDName(
        name="New York University",
        abbreviation="NYU",
        registry=Registry.ROR,
        registry_identifier="0190ak572",
    )
    SIMONS = PIDName(
        name="Simons Foundation",
        registry=Registry.ROR,
        registry_identifier="01cmst727",
    )


class Group(Enum):
    """Data collection group name"""

    BEHAVIOR = "behavior"
    EPHYS = "ephys"
    MSMA = "MSMA"
    OPHYS = "ophys"


class Modality(Enum, metaclass=BaseNameEnumMeta):
    """Data collection modality name"""

    CONFOCAL = BaseName(name="Confocal microscopy", abbreviation="confocal")
    DISPIM = BaseName(name="Dual inverted selective plane illumination microscopy", abbreviation="diSPIM")
    ECEPHYS = BaseName(name="Extracellular electrophysiology", abbreviation="ecephys")
    EPHYS = BaseName(name="Electrophysiology", abbreviation="ephys")
    EXASPIM = BaseName(name="Expansion-assisted selective plane illumination microscopy", abbreviation="exaSPIM")
    FIP = BaseName(name="Frame-projected independent-fiber photometry", abbreviation="FIP")
    FMOST = BaseName(name="Fluorescence micro-optical sectioning tomography", abbreviation="fMOST")
    HSFP = BaseName(name="Hyperspectral fiber photometry", abbreviation="HSFP")
    ICEPHYS = BaseName(name="Intracellular electrophysiology", abbreviation="icephys")
    FIB = BaseName(name="Fiber photometry", abbreviation="fib")
    FISH = BaseName(name="Fluorescence in situ hybridization", abbreviation="fish")
    MESOSPIM = BaseName(name="Mesoscale selective plane illumination microscopy", abbreviation="mesoSPIM")
    MERFISH = BaseName(name="Multiplexed error-robust fluorescence in situ hybridization", abbreviation="merfish")
    MPOPHYS = BaseName(name="Multiplane optical physiology", abbreviation="multiplane-ophys")
    MRI = BaseName(name="Magnetic resonance imaging", abbreviation="MRI")
    OPHYS = BaseName(name="Optical physiology", abbreviation="ophys")
    SLAP = BaseName(name="Scanned line projection", abbreviation="slap")
    SMARTSPIM = BaseName(name="Smart selective plane illumination microscopy", abbreviation="SmartSPIM")
    SPIM = BaseName(name="Selective plane illumination microscopy", abbreviation="SPIM")
    SPOPHYS = BaseName(name="Single plane optical physiology", abbreviation="single-plane-ophys")


class ExperimentType(Enum):
    """Abbreviated name for data collection technique"""

    ECEPHYS = Modality.ECEPHYS.value.abbreviation
    EXASPIM = Modality.EXASPIM.value.abbreviation
    CONFOCAL = Modality.CONFOCAL.value.abbreviation
    DISPIM = Modality.DISPIM.value.abbreviation
    FIP = Modality.FIP.value.abbreviation
    FMOST = Modality.FMOST.value.abbreviation
    HSFP = Modality.HSFP.value.abbreviation
    MESOSPIM = Modality.MESOSPIM.value.abbreviation
    MERFISH = Modality.MERFISH.value.abbreviation
    MRI = Modality.MRI.value.abbreviation
    MPOPHYS = Modality.MPOPHYS.value.abbreviation
    SLAP = Modality.SLAP.value.abbreviation
    SMARTSPIM = Modality.SMARTSPIM.value.abbreviation
    SPOPHYS = Modality.SPOPHYS.value.abbreviation
    OTHER = "Other"


def datetime_to_name_string(d, t):
    """Take a date and time object, format it a as string"""
    ds = d.strftime("%Y-%m-%d")
    ts = t.strftime("%H-%M-%S")
    return f"{ds}_{ts}"


def datetime_from_name_string(d, t):
    """Take date and time strings, generate date and time objects"""
    return (
        datetime.strptime(d, "%Y-%m-%d").date(),
        datetime.strptime(t, "%H-%M-%S").time(),
    )


def build_data_name(label, creation_date, creation_time):
    """Construct a valid data description name"""
    dt_str = datetime_to_name_string(creation_date, creation_time)
    return f"{label}_{dt_str}"


class Funding(AindModel):
    """Description of funding sources"""

    funder: Institution = Field(..., title="Funder")
    grant_number: Optional[str] = Field(None, title="Grant number")
    fundee: Optional[str] = Field(None, title="Fundee", description="Person(s) funded by this mechanism")


class RelatedData(AindModel):
    """Description of related data asset"""

    related_data_path: str = Field(..., title="Related data path")
    relation: str = Field(..., title="Relation", description="Relation of data to this asset")


class DataDescription(AindCoreModel):
    """Description of a logical collection of data files"""

<<<<<<< HEAD
    schema_version: str = Field("0.7.3", title="Schema Version", const=True)
=======
    schema_version: str = Field("0.7.4", title="Schema Version", const=True)
>>>>>>> 326d9766
    license: str = Field("CC-BY-4.0", title="License", const=True)

    creation_time: time = Field(
        ...,
        description="Time in UTC that data files were created, used to uniquely identify the data",
        title="Creation Time",
    )
    creation_date: date = Field(
        ...,
        description="Date in UTC that data files were created, used to uniquely identify the data",
        title="Creation Date",
    )
    name: Optional[str] = Field(
        None,
        description="Name of data, conventionally also the name of the directory containing all data and metadata",
        title="Name",
    )
    institution: Institution = Field(
        ...,
        description="An established society, corporation, foundation or other organization that collected this data",
        title="Institution",
    )

    funding_source: List[Funding] = Field(
        ...,
        title="Funding source",
        description="Funding source. If internal funding, select 'Allen Institute'",
    )
    data_level: DataLevel = Field(
        ...,
        description="level of processing that data has undergone",
        title="Data Level",
    )
    group: Optional[Group] = Field(
        None,
        description="A short name for the group of individuals that collected this data",
        title="Group",
    )
    investigators: List[str] = Field(
        [],
        description="Full name(s) of key investigators (e.g. PI, lead scientist, contact person)",
        title="Investigators",
    )
    project_name: Optional[str] = Field(
        None,
        description="A name for a set of coordinated activities intended to achieve one or more objectives",
        title="Project Name",
    )
    project_id: Optional[str] = Field(
        None,
        description="A database or other identifier for a project",
        title="Project ID",
    )
    restrictions: Optional[str] = Field(
        None,
        description="Detail any restrictions on publishing or sharing these data",
        title="Restrictions",
    )
    modality: List[Modality] = Field(
        ...,
        description="A short name for the specific manner, characteristic, pattern of application, or the employment"
        "of any technology or formal procedure to generate data for a study",
        title="Modality",
    )
    experiment_type: ExperimentType = Field(
        ...,
        description="An abbreviated name for the experimental technique used to collect this data",
        title="Experiment Type",
    )
    subject_id: str = Field(
        ...,
        regex=DataRegex.NO_UNDERSCORES.value,
        description="Unique identifier for the subject of data acquisition",
        title="Subject ID",
    )
    related_data: Optional[List[RelatedData]] = Field(
        [],
        title="Related data",
        description="Path and description of data assets associated with this asset (eg. reference images)",
    )
    data_summary: Optional[str] = Field(None, title="Data summary", description="Semantic summary of experimental goal")

    def __init__(self, label=None, **kwargs):
        """Construct a generic DataDescription"""

        super().__init__(**kwargs)

        if label is not None:
            self.name = build_data_name(
                label,
                creation_date=self.creation_date,
                creation_time=self.creation_time,
            )

    @classmethod
    def parse_name(cls, name):
        """Decompose a DataDescription name string into component parts"""
        m = re.match(f"{DataRegex.DATA.value}", name)

        if m is None:
            raise ValueError(f"name({name}) does not match pattern")

        creation_date, creation_time = datetime_from_name_string(m.group("c_date"), m.group("c_time"))

        return dict(
            label=m.group("label"),
            creation_date=creation_date,
            creation_time=creation_time,
        )


class DerivedDataDescription(DataDescription):
    """A logical collection of data files derived via processing"""

    input_data_name: str
    data_level: DataLevel = Field(
        DataLevel.DERIVED_DATA,
        description="level of processing that data has undergone",
        title="Data Level",
        const=True,
    )

    def __init__(self, process_name, **kwargs):
        """Construct a derived data description"""
        input_data_name = kwargs["input_data_name"]
        super().__init__(label=f"{input_data_name}_{process_name}", **kwargs)

    @classmethod
    def parse_name(cls, name):
        """decompose DerivedDataDescription name into parts"""

        # look for input data name
        m = re.match(f"{DataRegex.DERIVED_DATA.value}", name)

        if m is None:
            raise ValueError(f"name({name}) does not match pattern")

        creation_date, creation_time = datetime_from_name_string(m.group("c_date"), m.group("c_time"))

        return dict(
            process_name=m.group("process_name"),
            creation_date=creation_date,
            creation_time=creation_time,
            input_data_name=m.group("input"),
        )

    @classmethod
    def from_data_description(cls, data_description: DataDescription, process_name: str, **kwargs):
        """
        Create a DerivedDataDescription from a DataDescription object.

        Parameters
        ----------
        data_description : DataDescription
            The DataDescription object to use as the base for the Derived
        process_name : str
            Name of the process that created the data
        kwargs
            DerivedDataDescription fields can be explicitly set and will override
            values pulled from DataDescription

        """

        def get_or_default(field_name: str) -> Any:
            """
            If the field is set in kwargs, use that value. Otherwise, check if
            the field is set in the DataDescription object. If not, pull from
            the field default value if the field has a default value. Otherwise,
            return None and allow pydantic to raise a Validation Error if field
            is not Optional.
            Parameters
            ----------
            field_name : str
              Name of the field to set

            Returns
            -------
            Any

            """
            if kwargs.get(field_name) is not None:
                return kwargs.get(field_name)
            elif hasattr(data_description, field_name) and getattr(data_description, field_name) is not None:
                return getattr(data_description, field_name)
            else:
                return getattr(DerivedDataDescription.__fields__.get(field_name), "default")

        utcnow = datetime.utcnow()
        creation_time = utcnow.time() if kwargs.get("creation_time") is None else kwargs["creation_time"]
        creation_date = utcnow.date() if kwargs.get("creation_date") is None else kwargs["creation_date"]

        return cls(
            creation_time=creation_time,
            creation_date=creation_date,
            process_name=process_name,
            institution=get_or_default("institution"),
            funding_source=get_or_default("funding_source"),
            group=get_or_default("group"),
            investigators=get_or_default("investigators"),
            project_name=get_or_default("project_name"),
            project_id=get_or_default("project_id"),
            restrictions=get_or_default("restrictions"),
            modality=get_or_default("modality"),
            experiment_type=get_or_default("experiment_type"),
            subject_id=get_or_default("subject_id"),
            related_data=get_or_default("related_data"),
            data_summary=get_or_default("data_summary"),
            input_data_name=data_description.name,
        )


class RawDataDescription(DataDescription):
    """A logical collection of data files as acquired from a rig or instrument"""

    data_level: DataLevel = Field(
        DataLevel.RAW_DATA,
        description="level of processing that data has undergone",
        title="Data Level",
        const=True,
    )

    def __init__(self, experiment_type, subject_id, **kwargs):
        """Construct a raw data description"""

        experiment_type = ExperimentType(experiment_type)

        super().__init__(
            label=f"{experiment_type.value}_{subject_id}",
            experiment_type=experiment_type,
            subject_id=subject_id,
            **kwargs,
        )

    @classmethod
    def parse_name(cls, name):
        """Decompose raw data description name into component parts"""

        m = re.match(f"{DataRegex.RAW_DATA.value}", name)

        if m is None:
            raise ValueError(f"name({name}) does not match pattern")

        creation_date, creation_time = datetime_from_name_string(m.group("c_date"), m.group("c_time"))

        return dict(
            experiment_type=m.group("experiment_type"),
            subject_id=m.group("subject_id"),
            creation_date=creation_date,
            creation_time=creation_time,
        )<|MERGE_RESOLUTION|>--- conflicted
+++ resolved
@@ -187,11 +187,7 @@
 class DataDescription(AindCoreModel):
     """Description of a logical collection of data files"""
 
-<<<<<<< HEAD
-    schema_version: str = Field("0.7.3", title="Schema Version", const=True)
-=======
     schema_version: str = Field("0.7.4", title="Schema Version", const=True)
->>>>>>> 326d9766
     license: str = Field("CC-BY-4.0", title="License", const=True)
 
     creation_time: time = Field(
