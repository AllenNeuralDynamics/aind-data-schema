""" Generic metadata classes for data """

from __future__ import annotations

import re
from datetime import date, datetime, time
from enum import Enum
from typing import List, Optional

from pydantic import Field

from .base import AindCoreModel, AindModel, BaseName
from .device import InstrumentType


class RegexParts(Enum):
    """regular expression components to be re-used elsewhere"""

    DATE = r"\d{4}-\d{2}-\d{2}"
    TIME = r"\d{2}-\d{2}-\d{2}"


class DataRegex(Enum):
    """regular expression patterns for different kinds of data and their properties"""

    DATA = f"^(?P<label>.+?)_(?P<c_date>{RegexParts.DATE.value})_(?P<c_time>{RegexParts.TIME.value})$"
    RAW_DATA = (
        f"^(?P<instrument_type>.+?)_(?P<subject_id>.+?)_(?P<c_date>{RegexParts.DATE.value})_(?P<c_time>"
        f"{RegexParts.TIME.value})$"
    )
    DERIVED_DATA = (
        f"^(?P<input>.+?_{RegexParts.DATE.value}_{RegexParts.TIME.value})_(?P<process_name>.+?)_(?P<c_date>"
        f"{RegexParts.DATE.value})_(?P<c_time>{RegexParts.TIME.value})"
    )
    NO_UNDERSCORES = "^[^_]+$"


class DataLevel(Enum):
    """Data level name"""

    RAW_DATA = "raw data"
    DERIVED_DATA = "derived data"


class Institution(Enum):
    """Institution name"""

    AIBS = BaseName(name="Allen Institute for Brain Science", abbreviation="AIBS")
    AIND = BaseName(name="Allen Institute for Neural Dynamics", abbreviation="AIND")
    CU = BaseName(name="Columbia University", abbreviation="CU")
    HUST = BaseName(name="Huazhong University of Science and Technology", abbreviation="HUST")
    NYU = BaseName(name="New York University", abbreviation="NYU")


class Group(Enum):
    """Data collection group name"""

    BEHAVIOR = "behavior"
    EPHYS = "ephys"
    MSMA = "MSMA"
    OPHYS = "ophys"


class Modality(Enum):
    """Data collection modality name"""

    ECEPHYS = BaseName(name="extracellular electrophysiology", abbreviation="ecephys")
    SPIM = BaseName(name="selective plane illumination microscopy", abbreviation="SPIM")
    FIP = BaseName(name="frame-projected independent-fiber photometry", abbreviation="FIP")
    FMOST = BaseName(name="fluorescence micro-optical sectioning tomography", abbreviation="fMOST")
    HSFP = BaseName(name="hyperspectral fiber photometry", abbreviation="HSFP")
    MRI = BaseName(name="magnetic resonance imaging", abbreviation="MRI")
    OPHYS = BaseName(name="optical physiology", abbreviation="ophys")


def datetime_to_name_string(d, t):
    """Take a date and time object, format it a as string"""
    ds = d.strftime("%Y-%m-%d")
    ts = t.strftime("%H-%M-%S")
    return f"{ds}_{ts}"


def datetime_from_name_string(d, t):
    """Take date and time strings, generate date and time objects"""
    return (
        datetime.strptime(d, "%Y-%m-%d").date(),
        datetime.strptime(t, "%H-%M-%S").time(),
    )


def build_data_name(label, creation_date, creation_time):
    """Construct a valid data description name"""
    dt_str = datetime_to_name_string(creation_date, creation_time)
    return f"{label}_{dt_str}"


class Funding(AindModel):
    """Description of funding sources"""

    funder: str = Field(..., title="Funder")
    grant_number: Optional[str] = Field(None, title="Grant number")
    fundee: Optional[str] = Field(None, title="Fundee", description="Person(s) funded by this mechanism")


class RelatedData(AindModel):
    """Description of related data asset"""

    related_data_path: str = Field(..., title="Related data path")
    relation: str = Field(..., title="Relation", description="Relation of data to this asset")


class DataDescription(AindCoreModel):
    """Description of a logical collection of data files"""

<<<<<<< HEAD
    schema_version: str = Field("0.4.0", title="Schema Version", const=True)
=======
    schema_version: str = Field("0.3.2", title="Schema Version", const=True)
>>>>>>> 28471756
    license: str = Field("CC-BY-4.0", title="License", const=True)

    creation_time: time = Field(
        ...,
        description="Time in UTC that data files were created, used to uniquely identify the data",
        title="Creation Time",
    )
    creation_date: date = Field(
        ...,
        description="Date in UTC that data files were created, used to uniquely identify the data",
        title="Creation Date",
    )
    name: Optional[str] = Field(
        None,
        description="Name of data, conventionally also the name of the directory containing all data and metadata",
        title="Name",
    )
    institution: Institution = Field(
        ...,
        description="An established society, corporation, foundation or other organization that collected this data",
        title="Institution",
        enumNames=[i.value.name for i in Institution],
    )
    ror_id: Optional[str] = Field(
        None,
        title="ROR ID",
        description="Institution ID from the Research Organization Registry",
    )

    funding_source: List[Funding] = Field(
        ...,
        title="Funding source",
        description="Funding sources. If internal label as Institution.",
    )
    data_level: DataLevel = Field(
        ...,
        description="level of processing that data has undergone",
        title="Data Level",
    )
    group: Optional[Group] = Field(
        None,
        description="A short name for the group of individuals that collected this data",
        title="Group",
    )
    project_name: Optional[str] = Field(
        None,
        description="A name for a set of coordinated activities intended to achieve one or more objectives",
        title="Project Name",
    )
    project_id: Optional[str] = Field(
        None,
        description="A database or other identifier for a project",
        title="Project ID",
    )
    restrictions: Optional[str] = Field(
        None,
        description="Detail any restrictions on publishing or sharing these data",
        title="Restrictions",
    )
    modality: Modality = Field(
        ...,
        description="A short name for the specific manner, characteristic, pattern of application, or the employment"
        "of any technology or formal procedure to generate data for a study",
        title="Modality",
    )
    instrument_type: InstrumentType = Field(
        ...,
        description="A short name for the type of instrument used to collect this data",
        title="Instrument Type",
    )
    subject_id: str = Field(
        ...,
        regex=DataRegex.NO_UNDERSCORES.value,
        description="Unique identifier for the subject of data acquisition",
        title="Subject ID",
    )
    related_data: Optional[List[RelatedData]] = Field(
        [],
        title="Related data",
        description="Path and description of data assets associated with this asset (eg. reference images)",
    )
    data_summary: Optional[str] = Field(None, title="Data summary", description="Semantic summary of experimental goal")

    def __init__(self, label=None, **kwargs):
        """Construct a generic DataDescription"""

        super().__init__(**kwargs)

        if label is not None:
            self.name = build_data_name(
                label,
                creation_date=self.creation_date,
                creation_time=self.creation_time,
            )

    @classmethod
    def parse_name(cls, name):
        """Decompose a DataDescription name string into component parts"""
        m = re.match(f"{DataRegex.DATA.value}", name)

        if m is None:
            raise ValueError(f"name({name}) does not match pattern")

        creation_date, creation_time = datetime_from_name_string(m.group("c_date"), m.group("c_time"))

        return dict(
            label=m.group("label"),
            creation_date=creation_date,
            creation_time=creation_time,
        )

    @classmethod
    def from_name(cls, name, **kwargs):
        """construct a DataDescription from a name string"""
        d = cls.parse_name(name)

        return cls(**d, **kwargs)


class DerivedDataDescription(DataDescription):
    """A logical collection of data files derived via processing"""

    input_data_name: str
    data_level: DataLevel = Field(
        DataLevel.DERIVED_DATA,
        description="level of processing that data has undergone",
        title="Data Level",
        const=True,
    )

    def __init__(self, process_name, **kwargs):
        """Construct a derived data description"""
        input_data_name = kwargs["input_data_name"]
        super().__init__(label=f"{input_data_name}_{process_name}", **kwargs)

    @classmethod
    def parse_name(cls, name):
        """decompose DerivedDataDescription name into parts"""

        # look for input data name
        m = re.match(f"{DataRegex.DERIVED_DATA.value}", name)

        if m is None:
            raise ValueError(f"name({name}) does not match pattern")

        creation_date, creation_time = datetime_from_name_string(m.group("c_date"), m.group("c_time"))

        return dict(
            process_name=m.group("process_name"),
            creation_date=creation_date,
            creation_time=creation_time,
            input_data_name=m.group("input"),
        )


class RawDataDescription(DataDescription):
    """A logical collection of data files as acquired from a rig or instrument"""

    data_level: DataLevel = Field(
        DataLevel.RAW_DATA,
        description="level of processing that data has undergone",
        title="Data Level",
        const=True,
    )

    def __init__(self, instrument_type, subject_id, **kwargs):
        """Construct a raw data description"""

        instrument_type = InstrumentType(instrument_type)

        super().__init__(
            label=f"{instrument_type.value}_{subject_id}",
            instrument_type=instrument_type,
            subject_id=subject_id,
            **kwargs,
        )

    @classmethod
    def parse_name(cls, name):
        """Decompose raw data description name into component parts"""

        m = re.match(f"{DataRegex.RAW_DATA.value}", name)

        if m is None:
            raise ValueError(f"name({name}) does not match pattern")

        creation_date, creation_time = datetime_from_name_string(m.group("c_date"), m.group("c_time"))

        return dict(
            instrument_type=m.group("instrument_type"),
            subject_id=m.group("subject_id"),
            creation_date=creation_date,
            creation_time=creation_time,
        )<|MERGE_RESOLUTION|>--- conflicted
+++ resolved
@@ -112,11 +112,7 @@
 class DataDescription(AindCoreModel):
     """Description of a logical collection of data files"""
 
-<<<<<<< HEAD
     schema_version: str = Field("0.4.0", title="Schema Version", const=True)
-=======
-    schema_version: str = Field("0.3.2", title="Schema Version", const=True)
->>>>>>> 28471756
     license: str = Field("CC-BY-4.0", title="License", const=True)
 
     creation_time: time = Field(
