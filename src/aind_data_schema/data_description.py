""" Generic metadata classes for data """

from __future__ import annotations

import re
from datetime import date, datetime, time
from enum import Enum
from typing import Any, List, Optional

from pydantic import Field

from aind_data_schema.base import AindCoreModel, AindModel, BaseName, BaseNameEnumMeta, PIDName, Registry


class RegexParts(Enum):
    """regular expression components to be re-used elsewhere"""

    DATE = r"\d{4}-\d{2}-\d{2}"
    TIME = r"\d{2}-\d{2}-\d{2}"


class DataRegex(Enum):
    """regular expression patterns for different kinds of data and their properties"""

    DATA = f"^(?P<label>.+?)_(?P<c_date>{RegexParts.DATE.value})_(?P<c_time>{RegexParts.TIME.value})$"
<<<<<<< HEAD
    RAW_DATA = (
        f"^(?P<platform_abbreviation>.+?)_(?P<subject_id>.+?)_(?P<c_date>{RegexParts.DATE.value})_(?P<c_time>"
=======
    RAW = (
        f"^(?P<experiment_type>.+?)_(?P<subject_id>.+?)_(?P<c_date>{RegexParts.DATE.value})_(?P<c_time>"
>>>>>>> de605b85
        f"{RegexParts.TIME.value})$"
    )
    DERIVED = (
        f"^(?P<input>.+?_{RegexParts.DATE.value}_{RegexParts.TIME.value})_(?P<process_name>.+?)_(?P<c_date>"
        f"{RegexParts.DATE.value})_(?P<c_time>{RegexParts.TIME.value})"
    )
    NO_UNDERSCORES = "^[^_]+$"


class DataLevel(Enum):
    """Data level name"""

    DERIVED = "derived"
    RAW = "raw"


class Institution(Enum, metaclass=BaseNameEnumMeta):
    """Institution name"""

    AI = PIDName(
        name="Allen Institute",
        abbreviation="AI",
        registry=Registry.ROR,
        registry_identifier="03cpe7c52",
    )
    AIBS = PIDName(
        name="Allen Institute for Brain Science",
        abbreviation="AIBS",
        registry=Registry.ROR,
        registry_identifier="00dcv1019",
    )
    AIND = PIDName(
        name="Allen Institute for Neural Dynamics",
        abbreviation="AIND",
        registry=Registry.ROR,
        registry_identifier="04szwah67",
    )
    COLUMBIA = PIDName(
        name="Columbia University",
        abbreviation="Columbia",
        registry=Registry.ROR,
        registry_identifier="00hj8s172",
    )
    JAX = PIDName(name="Jackson Laboratory", abbreviation="JAX", registry=Registry.ROR, registry_identifier="021sy4w91")
    HUST = PIDName(
        name="Huazhong University of Science and Technology",
        abbreviation="HUST",
        registry=Registry.ROR,
        registry_identifier="00p991c53",
    )
    NINDS = PIDName(
        name="National Institute of Neurological Disorders and Stroke",
        abbreviation="NINDS",
        registry=Registry.ROR,
        registry_identifier="01s5ya894",
    )
    NYU = PIDName(
        name="New York University",
        abbreviation="NYU",
        registry=Registry.ROR,
        registry_identifier="0190ak572",
    )
    SIMONS = PIDName(
        name="Simons Foundation",
        registry=Registry.ROR,
        registry_identifier="01cmst727",
    )


class Group(Enum):
    """Data collection group name"""

    BEHAVIOR = "behavior"
    EPHYS = "ephys"
    MSMA = "MSMA"
    OPHYS = "ophys"


class Modality(Enum, metaclass=BaseNameEnumMeta):
    """Data collection modality name"""

    BEHAVIOR_VIDEOS = BaseName(name="Behavior videos", abbreviation="behavior-videos")
    CONFOCAL = BaseName(name="Confocal microscopy", abbreviation="confocal")
    ECEPHYS = BaseName(name="Extracellular electrophysiology", abbreviation="ecephys")
    EPHYS = BaseName(name="Electrophysiology", abbreviation="ephys")
    FIP = BaseName(name="Frame-projected independent-fiber photometry", abbreviation="FIP")
    FMOST = BaseName(name="Fluorescence micro-optical sectioning tomography", abbreviation="fMOST")
    HSFP = BaseName(name="Hyperspectral fiber photometry", abbreviation="HSFP")
    ICEPHYS = BaseName(name="Intracellular electrophysiology", abbreviation="icephys")
    FIB = BaseName(name="Fiber photometry", abbreviation="fib")
    FISH = BaseName(name="Fluorescence in situ hybridization", abbreviation="fish")
    MERFISH = BaseName(
        name="Multiplexed error-robust fluorescence in situ hybridization",
        abbreviation="merfish",
    )
    MRI = BaseName(name="Magnetic resonance imaging", abbreviation="MRI")
    OPHYS = BaseName(name="Optical physiology", abbreviation="ophys")
    SLAP = BaseName(name="Scanned line projection", abbreviation="slap")
    SPIM = BaseName(name="Selective plane illumination microscopy", abbreviation="SPIM")
    TRAINED_BEHAVIOR = BaseName(name="Trained behavior", abbreviation="trained-behavior")


class Platform(Enum, metaclass=BaseNameEnumMeta):
    """Abbreviated name for standardized data collection system."""

    BVR_TRAIN = BaseName(name="Behavior training platform", abbreviation="bvr-train")
    BVR_RECORD = BaseName(name="Behavior recording platform", abbreviation="bvr-record")
    ECEPHYS = BaseName(name="Electrophysiology platform", abbreviation="ecephys")
    EXASPIM = BaseName(name="ExaSPIM platform", abbreviation="exaSPIM")
    FIP = BaseName(name="Frame-projected independent-fiber photometry platform", abbreviation="FIP")
    HCR = BaseName(name="HCR platform", abbreviation="HCR")
    HSFP = BaseName(name="Hyperspectral fiber photometry platform", abbreviation="HSFP")
    MESOSPM = BaseName(name="MesoSPIM platform", abbreviation="mesoSPIM")
    MERFISH = BaseName(name="MERFISH platform", abbreviation="merfish")
    MRI = BaseName(name="MRI platform", abbreviation="MRI")
    MULTIPLANE_OPHYS = BaseName(name="Multiplane optical physiology platform", abbreviation="multiplane-ophys")
    SINGLE_PLANE_OPHYS = BaseName(name="Single-plane optical physiology platform", abbreviation="single-plane-ophys")
    SLAP2 = BaseName(name="SLAP2 platform", abbreviation="SLAP2")
    SMARTSPIM = BaseName(name="SmartSPIM platform", abbreviation="smartSPIM")


def datetime_to_name_string(d, t):
    """Take a date and time object, format it a as string"""
    ds = d.strftime("%Y-%m-%d")
    ts = t.strftime("%H-%M-%S")
    return f"{ds}_{ts}"


def datetime_from_name_string(d, t):
    """Take date and time strings, generate date and time objects"""
    return (
        datetime.strptime(d, "%Y-%m-%d").date(),
        datetime.strptime(t, "%H-%M-%S").time(),
    )


def build_data_name(label, creation_date, creation_time):
    """Construct a valid data description name"""
    dt_str = datetime_to_name_string(creation_date, creation_time)
    return f"{label}_{dt_str}"


class Funding(AindModel):
    """Description of funding sources"""

    funder: Institution = Field(..., title="Funder")
    grant_number: Optional[str] = Field(None, title="Grant number")
    fundee: Optional[str] = Field(None, title="Fundee", description="Person(s) funded by this mechanism")


class RelatedData(AindModel):
    """Description of related data asset"""

    related_data_path: str = Field(..., title="Related data path")
    relation: str = Field(..., title="Relation", description="Relation of data to this asset")


class DataDescription(AindCoreModel):
    """Description of a logical collection of data files"""

    schema_version: str = Field("0.8.0", title="Schema Version", const=True)
    license: str = Field("CC-BY-4.0", title="License", const=True)

    creation_time: time = Field(
        ...,
        description="Time in UTC that data files were created, used to uniquely identify the data",
        title="Creation Time",
    )
    creation_date: date = Field(
        ...,
        description="Date in UTC that data files were created, used to uniquely identify the data",
        title="Creation Date",
    )
    name: Optional[str] = Field(
        None,
        description="Name of data, conventionally also the name of the directory containing all data and metadata",
        title="Name",
    )
    institution: Institution = Field(
        ...,
        description="An established society, corporation, foundation or other organization that collected this data",
        title="Institution",
    )

    funding_source: List[Funding] = Field(
        ...,
        title="Funding source",
        description="Funding source. If internal funding, select 'Allen Institute'",
    )
    data_level: DataLevel = Field(
        ...,
        description="level of processing that data has undergone",
        title="Data Level",
    )
    group: Optional[Group] = Field(
        None,
        description="A short name for the group of individuals that collected this data",
        title="Group",
    )
    investigators: List[str] = Field(
        [],
        description="Full name(s) of key investigators (e.g. PI, lead scientist, contact person)",
        title="Investigators",
    )
    platform: Platform = Field(
        ...,
        description="Abbreviated name for standardized data collection system",
        title="Platform",
    )
    project_name: Optional[str] = Field(
        None,
        description="A name for a set of coordinated activities intended to achieve one or more objectives. This is DEPRECATED and will be removed in a future version.",
        title="Project Name",
    )
    project_id: Optional[str] = Field(
        None,
        description="A database or other identifier for a project. This is DEPRECATED and will be removed in a future version.",
        title="Project ID",
    )
    restrictions: Optional[str] = Field(
        None,
        description="Detail any restrictions on publishing or sharing these data",
        title="Restrictions",
    )
    modality: List[Modality] = Field(
        ...,
        description="A short name for the specific manner, characteristic, pattern of application, or the employment"
        "of any technology or formal procedure to generate data for a study",
        title="Modality",
    )
    subject_id: str = Field(
        ...,
        regex=DataRegex.NO_UNDERSCORES.value,
        description="Unique identifier for the subject of data acquisition",
        title="Subject ID",
    )
    related_data: Optional[List[RelatedData]] = Field(
        [],
        title="Related data",
        description="Path and description of data assets associated with this asset (eg. reference images)",
    )
    data_summary: Optional[str] = Field(None, title="Data summary", description="Semantic summary of experimental goal")

    def __init__(self, label=None, **kwargs):
        """Construct a generic DataDescription"""

        super().__init__(**kwargs)

        if label is not None:
            self.name = build_data_name(
                label,
                creation_date=self.creation_date,
                creation_time=self.creation_time,
            )

    @classmethod
    def parse_name(cls, name):
        """Decompose a DataDescription name string into component parts"""
        m = re.match(f"{DataRegex.DATA.value}", name)

        if m is None:
            raise ValueError(f"name({name}) does not match pattern")

        creation_date, creation_time = datetime_from_name_string(m.group("c_date"), m.group("c_time"))

        return dict(
            label=m.group("label"),
            creation_date=creation_date,
            creation_time=creation_time,
        )


class DerivedDataDescription(DataDescription):
    """A logical collection of data files derived via processing"""

    input_data_name: str
    data_level: DataLevel = Field(
        DataLevel.DERIVED,
        description="level of processing that data has undergone",
        title="Data Level",
        const=True,
    )

    def __init__(self, process_name, **kwargs):
        """Construct a derived data description"""
        input_data_name = kwargs["input_data_name"]
        super().__init__(label=f"{input_data_name}_{process_name}", **kwargs)

    @classmethod
    def parse_name(cls, name):
        """decompose DerivedDataDescription name into parts"""

        # look for input data name
        m = re.match(f"{DataRegex.DERIVED.value}", name)

        if m is None:
            raise ValueError(f"name({name}) does not match pattern")

        creation_date, creation_time = datetime_from_name_string(m.group("c_date"), m.group("c_time"))

        return dict(
            process_name=m.group("process_name"),
            creation_date=creation_date,
            creation_time=creation_time,
            input_data_name=m.group("input"),
        )

    @classmethod
    def from_data_description(cls, data_description: DataDescription, process_name: str, **kwargs):
        """
        Create a DerivedDataDescription from a DataDescription object.

        Parameters
        ----------
        data_description : DataDescription
            The DataDescription object to use as the base for the Derived
        process_name : str
            Name of the process that created the data
        kwargs
            DerivedDataDescription fields can be explicitly set and will override
            values pulled from DataDescription

        """

        def get_or_default(field_name: str) -> Any:
            """
            If the field is set in kwargs, use that value. Otherwise, check if
            the field is set in the DataDescription object. If not, pull from
            the field default value if the field has a default value. Otherwise,
            return None and allow pydantic to raise a Validation Error if field
            is not Optional.
            Parameters
            ----------
            field_name : str
              Name of the field to set

            Returns
            -------
            Any

            """
            if kwargs.get(field_name) is not None:
                return kwargs.get(field_name)
            elif hasattr(data_description, field_name) and getattr(data_description, field_name) is not None:
                return getattr(data_description, field_name)
            else:
                return getattr(DerivedDataDescription.__fields__.get(field_name), "default")

        utcnow = datetime.utcnow()
        creation_time = utcnow.time() if kwargs.get("creation_time") is None else kwargs["creation_time"]
        creation_date = utcnow.date() if kwargs.get("creation_date") is None else kwargs["creation_date"]

        return cls(
            creation_time=creation_time,
            creation_date=creation_date,
            process_name=process_name,
            institution=get_or_default("institution"),
            funding_source=get_or_default("funding_source"),
            group=get_or_default("group"),
            investigators=get_or_default("investigators"),
            restrictions=get_or_default("restrictions"),
            modality=get_or_default("modality"),
            platform=get_or_default("platform"),
            project_name=get_or_default("project_name"),
            project_id=get_or_default("project_id"),
            subject_id=get_or_default("subject_id"),
            related_data=get_or_default("related_data"),
            data_summary=get_or_default("data_summary"),
            input_data_name=data_description.name,
        )


class RawDataDescription(DataDescription):
    """A logical collection of data files as acquired from a rig or instrument"""

    data_level: DataLevel = Field(
        DataLevel.RAW,
        description="level of processing that data has undergone",
        title="Data Level",
        const=True,
    )

<<<<<<< HEAD
    def __init__(self, platform_abbreviation, subject_id, **kwargs):
        """Construct a raw data description"""
=======
    def __init__(self, experiment_type, subject_id, **kwargs):
        """Construct a raw description"""
>>>>>>> de605b85

        platform = None
        for p in Platform:
            if p.value.abbreviation == platform_abbreviation:
                platform = p

        super().__init__(
            label=f"{platform.value.abbreviation}_{subject_id}",
            platform=platform,
            subject_id=subject_id,
            **kwargs,
        )

    @classmethod
    def parse_name(cls, name):
        """Decompose raw description name into component parts"""

        m = re.match(f"{DataRegex.RAW.value}", name)

        if m is None:
            raise ValueError(f"name({name}) does not match pattern")

        creation_date, creation_time = datetime_from_name_string(m.group("c_date"), m.group("c_time"))

        return dict(
            platform_abbreviation=m.group("platform_abbreviation"),
            subject_id=m.group("subject_id"),
            creation_date=creation_date,
            creation_time=creation_time,
        )<|MERGE_RESOLUTION|>--- conflicted
+++ resolved
@@ -23,13 +23,8 @@
     """regular expression patterns for different kinds of data and their properties"""
 
     DATA = f"^(?P<label>.+?)_(?P<c_date>{RegexParts.DATE.value})_(?P<c_time>{RegexParts.TIME.value})$"
-<<<<<<< HEAD
     RAW_DATA = (
         f"^(?P<platform_abbreviation>.+?)_(?P<subject_id>.+?)_(?P<c_date>{RegexParts.DATE.value})_(?P<c_time>"
-=======
-    RAW = (
-        f"^(?P<experiment_type>.+?)_(?P<subject_id>.+?)_(?P<c_date>{RegexParts.DATE.value})_(?P<c_time>"
->>>>>>> de605b85
         f"{RegexParts.TIME.value})$"
     )
     DERIVED = (
@@ -412,13 +407,8 @@
         const=True,
     )
 
-<<<<<<< HEAD
     def __init__(self, platform_abbreviation, subject_id, **kwargs):
         """Construct a raw data description"""
-=======
-    def __init__(self, experiment_type, subject_id, **kwargs):
-        """Construct a raw description"""
->>>>>>> de605b85
 
         platform = None
         for p in Platform:
