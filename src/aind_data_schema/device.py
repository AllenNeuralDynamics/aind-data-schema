--- conflicted
+++ resolved
@@ -7,14 +7,10 @@
 
 from pydantic import Field
 
-<<<<<<< HEAD
 from aind_data_schema.base import AindModel, EnumSubset
 from aind_data_schema.utils.units import FrequencyUnit, PowerUnit, SizeUnit
 from aind_data_schema.manufacturers import Manufacturer
 from aind_data_schema.positions import RelativePosition
-=======
-from aind_data_schema.base import AindModel, BaseNameEnumMeta, EnumSubset, PIDName, Registry
->>>>>>> 773ee351
 from aind_data_schema.procedures import Reagent
 from aind_data_schema.utils.units import AngleUnit, FrequencyUnit, PowerUnit, SizeUnit
 
@@ -27,123 +23,6 @@
     NVIDIA = "Nvidia Graphics"
 
 
-<<<<<<< HEAD
-=======
-class Manufacturer(Enum, metaclass=BaseNameEnumMeta):
-    """Device manufacturer name"""
-
-    AILIPU = PIDName(name="Ailipu Technology Co")
-    ALLIED = PIDName(name="Allied")
-    ASI = PIDName(
-        name="Applied Scientific Instrumentation",
-        abbreviation="ASI",
-    )
-    AVCOSTAR = PIDName(name="Arecont Vision Costar")
-    BASLER = PIDName(name="Basler")
-    CAMBRIDGE_TECHNOLOGY = PIDName(name="Cambridge Technology")
-    CHROMA = PIDName(name="Chroma")
-    COHERENT_SCIENTIFIC = PIDName(
-        name="Coherent Scientific",
-        registry=Registry.ROR,
-        registry_identifier="031tysd23",
-    )
-    CONOPTICS = PIDName(name="Conoptics")
-    COMPUTAR = PIDName(name="Computar")
-    CUSTOM = PIDName(name="Custom")
-    DORIC = PIDName(
-        name="Doric",
-        registry=Registry.ROR,
-        registry_identifier="059n53q30",
-    )
-    EALING = PIDName(name="Ealing")
-    EDMUND_OPTICS = PIDName(
-        name="Edmund Optics",
-        registry=Registry.ROR,
-        registry_identifier="01j1gwp17",
-    )
-    FLIR = PIDName(
-        name="Teledyne FLIR",
-        abbreviation="FLIR",
-        registry=Registry.ROR,
-        registry_identifier="01j1gwp17",
-    )
-    FUJINON = PIDName(name="Fujinon")
-    HAMAMATSU = PIDName(
-        name="Hamamatsu",
-        registry=Registry.ROR,
-        registry_identifier="03natb733",
-    )
-    IMAGING_SOURCE = PIDName(name="The Imaging Source")
-    IMEC = PIDName(
-        name="Interuniversity Microelectronics Center",
-        abbreviation="IMEC",
-        registry=Registry.ROR,
-        registry_identifier="02kcbn207",
-    )
-    INFINITY_PHOTO_OPTICAL = PIDName(name="Infinity Photo-Optical")
-    JULABO = PIDName(name="Julabo")
-    LEE = PIDName(name="The Lee Company")
-    LEICA = PIDName(name="Leica")
-    LG = PIDName(
-        name="LG",
-        registry=Registry.ROR,
-        registry_identifier="02b948n83",
-    )
-    LIFECANVAS = PIDName(name="LifeCanvas")
-    MEADOWLARK = PIDName(
-        name="Meadowlark Optics",
-        registry=Registry.ROR,
-        registry_identifier="00n8qbq54",
-    )
-    MIGHTY_ZAP = PIDName(name="IR Robot Co")
-    MKS_NEWPORT = PIDName(
-        name="MKS Newport",
-        registry=Registry.ROR,
-        registry_identifier="00k17f049",
-    )
-    MPI = PIDName(name="MPI", abbreviation="MPI")
-    NATIONAL_INSTRUMENTS = PIDName(
-        name="National Instruments",
-        registry=Registry.ROR,
-        registry_identifier="026exqw73",
-    )
-    NEW_SCALE_TECHNOLOGIES = PIDName(name="New Scale Technologies")
-    NIKON = PIDName(
-        name="Nikon",
-        registry=Registry.ROR,
-        registry_identifier="0280y9h11",
-    )
-    OEPS = PIDName(
-        name="Open Ephys Production Site",
-        abbreviation="OEPS",
-        registry=Registry.ROR,
-        registry_identifier="007rkz355",
-    )
-    OLYMPUS = PIDName(
-        name="Olympus",
-        registry=Registry.ROR,
-        registry_identifier="02vcdte90",
-    )
-    OPTOTUNE = PIDName(name="Optotune")
-    OXXIUS = PIDName(name="Oxxius")
-    PRIZMATIX = PIDName(name="Prizmatix")
-    QUANTIFI = PIDName(name="Quantifi")
-    RASPBERRYPI = PIDName(name="Raspberry Pi")
-    SEMROCK = PIDName(name="Semrock")
-    TAMRON = PIDName(name="Tamron")
-    THORLABS = PIDName(
-        name="Thorlabs",
-        registry=Registry.ROR,
-        registry_identifier="04gsnvb07",
-    )
-    TMC = PIDName(name="Technical Manufacturing Corporation", abbreviation="TMC")
-    TYMPHANY = PIDName(name="Tymphany")
-    VIEWORKS = PIDName(name="Vieworks")
-    VORTRAN = PIDName(name="Vortran")
-    OTHER = PIDName(name="Other")
-
-
->>>>>>> 773ee351
 class Coupling(Enum):
     """Laser coupling type"""
 
