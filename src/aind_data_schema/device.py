--- conflicted
+++ resolved
@@ -7,12 +7,8 @@
 
 from pydantic import Field
 
-<<<<<<< HEAD
-from aind_data_schema.base import AindModel
+from aind_data_schema.base import AindModel, BaseName, BaseNameEnumMeta, EnumSubset, PIDName
 from aind_data_schema.utils.units import SizeValue, SizeValuePX, SizeValueCM, AngleValue, FrequencyValue, WaveLengthNM, PowerValue
-=======
-from aind_data_schema.base import AindModel, BaseName, BaseNameEnumMeta, EnumSubset, PIDName
->>>>>>> 24d38998
 
 
 class SizeUnit(Enum):
@@ -298,12 +294,7 @@
 class MotorizedStage(Device):
     """Description of motorized stage"""
 
-<<<<<<< HEAD
     travel: SizeValue = Field(..., title="Travel of device (mm)", units="mm")
-=======
-    travel: Decimal = Field(..., title="Travel of device (mm)", units="mm")
-    travel_unit: SizeUnit = Field(SizeUnit.MM, title="Travel unit")
->>>>>>> 24d38998
 
     # optional fields
     firmware: Optional[str] = Field(None, title="Firmware")
@@ -325,17 +316,9 @@
         Manufacturer.OTHER,
     ]
     computer_name: str = Field(..., title="Name of computer receiving data from this camera")
-<<<<<<< HEAD
     max_frame_rate: FrequencyValue = Field(..., title="Maximum frame rate (Hz)", units="Hz")
     pixel_width: SizeValuePX = Field(..., title="Width of the sensor in pixels")
     pixel_height: SizeValuePX = Field(..., title="Height of the sensor in pixels")
-=======
-    max_frame_rate: Decimal = Field(..., title="Maximum frame rate (Hz)", units="Hz")
-    frame_rate_unit: FrequencyUnit = Field(FrequencyUnit.HZ, title="Frame rate unit")
-    pixel_width: int = Field(..., title="Width of the sensor in pixels", units="Pixels")
-    pixel_height: int = Field(..., title="Height of the sensor in pixels", units="Pixels")
-    size_unit: SizeUnit = Field(SizeUnit.PX, title="Size unit")
->>>>>>> 24d38998
     chroma: CameraChroma = Field(..., title="Color or Monochrome")
 
     # optional fields
@@ -353,12 +336,7 @@
     manufacturer: EnumSubset[Manufacturer.COMPUTAR, Manufacturer.EDMUND_OPTICS, Manufacturer.THORLABS, Manufacturer.OTHER]
 
     # optional fields
-<<<<<<< HEAD
     focal_length: Optional[SizeValue] = Field(None, title="Focal length of the lens", units="mm")
-=======
-    focal_length: Optional[Decimal] = Field(None, title="Focal length of the lens", units="mm")
-    focal_length_unit: SizeUnit = Field(SizeUnit.MM, title="Focal length unit")
->>>>>>> 24d38998
     size: Optional[LensSize] = Field(None, title="Size (inches)")
     lens_size_unit: SizeUnit = Field(SizeUnit.IN, title="Lens size unit")
     optimized_wavelength_range: Optional[str] = Field(None, title="Optimized wavelength range (nm)") # TODO: Covert this to lower/upper bound?
@@ -380,13 +358,6 @@
     ]
 
     # optional fields
-<<<<<<< HEAD
-    diameter: Optional[SizeValue] = Field(None, title="Diameter (mm)")
-    thickness: Optional[SizeValue] = Field(None, title="Thickness (mm)")
-    filter_wheel_index: Optional[int] = Field(None, title="Filter wheel index")
-    cut_off_frequency: Optional[FrequencyValue] = Field(None, title="Cut-off frequency (Hz)")
-    cut_on_frequency: Optional[FrequencyValue] = Field(None, title="Cut-on frequency (Hz)")
-=======
     diameter: Optional[Decimal] = Field(None, title="Diameter (mm)", units="mm")
     width: Optional[Decimal] = Field(None, title="Width (mm)")
     height: Optional[Decimal] = Field(None, title="Height (mm)")
@@ -398,7 +369,6 @@
     cut_on_wavelength: Optional[int] = Field(None, title="Cut-on wavelength (nm)")
     center_wavelength: Optional[int] = Field(None, title="Center wavelength (nm)")
     wavelength_unit: SizeUnit = Field(SizeUnit.NM, title="Wavelength unit")
->>>>>>> 24d38998
     description: Optional[str] = Field(
         None, title="Description", description="More details about filter properties and where/how it is being used"
     )
@@ -522,12 +492,7 @@
     wavelength: WaveLengthNM = Field(..., title="Wavelength (nm)")
 
     # optional fields
-<<<<<<< HEAD
     maximum_power: Optional[PowerValue] = Field(None, title="Maximum power (mW)")
-=======
-    maximum_power: Optional[Decimal] = Field(None, title="Maximum power (mW)", units="mW")
-    power_unit: PowerUnit = Field(PowerUnit.MW, title="Power unit")
->>>>>>> 24d38998
     coupling: Optional[Coupling] = Field(None, title="Coupling")
     coupling_efficiency: Optional[Decimal] = Field(
         None,
@@ -566,9 +531,6 @@
     """Description of a running disc"""
 
     platform_type: str = Field("Disc", title="Platform type", const=True)
-<<<<<<< HEAD
-    radius: SizeValue = Field(..., title="Radius (cm)") # TODO: Can this use a normal SizeValue?
-=======
     radius: Decimal = Field(..., title="Radius (cm)", units="cm", ge=0)
     radius_unit: SizeUnit = Field(SizeUnit.CM, title="radius unit")
     output: Optional[DaqChannelType] = Field(None, description="analog or digital electronics")
@@ -577,19 +539,13 @@
     encoder_firmware: Optional[Software] = Field(
         None, title="Encoder firmware", description="Firmware to read from decoder chip counts"
     )
->>>>>>> 24d38998
 
 
 class Tube(MousePlatform):
     """Description of a tube platform"""
 
     platform_type: str = Field("Tube", title="Platform type", const=True)
-<<<<<<< HEAD
     diameter: SizeValueCM = Field(..., title="Diameter")
-=======
-    diameter: Decimal = Field(..., title="Diameter", ge=0)
-    diameter_unit: SizeUnit = Field(SizeUnit.CM, title="Diameter unit")
->>>>>>> 24d38998
 
 
 class Treadmill(MousePlatform):
@@ -604,20 +560,12 @@
     """Visual display"""
 
     # required fields
-<<<<<<< HEAD
-    manufacturer: Literal[Manufacturer.LG.value]
-    refresh_rate: FrequencyValue = Field(..., title="Refresh rate (Hz)")
-    width: SizeValuePX = Field(..., title="Width (pixels)")
-    height: SizeValuePX = Field(..., title="Height (pixels)")
-    viewing_distance: SizeValueCM = Field(..., title="Viewing distance (cm)")
-=======
     manufacturer: EnumSubset[Manufacturer.LG]
     refresh_rate: int = Field(..., title="Refresh rate (Hz)", units="Hz", ge=60)
     width: int = Field(..., title="Width (pixels)", units="pixels")
     height: int = Field(..., title="Height (pixels)", units="pixels")
     size_unit: SizeUnit = Field(SizeUnit.PX, title="Size unit")
     viewing_distance: Decimal = Field(..., title="Viewing distance (cm)", units="cm")
->>>>>>> 24d38998
 
     # optional fields
     contrast: Optional[int] = Field(
