--- conflicted
+++ resolved
@@ -335,11 +335,7 @@
     """Lens used to focus light onto a camera sensor"""
 
     # required fields
-<<<<<<< HEAD
-    manufacturer: EnumSubset[Manufacturer.EDMUND_OPTICS, Manufacturer.THORLABS, Manufacturer.OTHER]
-=======
-    manufacturer: Literal[Manufacturer.COMPUTAR, Manufacturer.EDMUND_OPTICS, Manufacturer.THORLABS, Manufacturer.OTHER]
->>>>>>> 42992a8a
+    manufacturer: EnumSubset[Manufacturer.COMPUTAR, Manufacturer.EDMUND_OPTICS, Manufacturer.THORLABS, Manufacturer.OTHER]
 
     # optional fields
     focal_length: Optional[Decimal] = Field(None, title="Focal length of the lens", units="mm")
