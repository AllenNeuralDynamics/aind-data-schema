""" schema for various Devices """

from datetime import datetime
from decimal import Decimal
from enum import Enum
from typing import Any, Dict, List, Optional, Union

from pydantic import Field

<<<<<<< HEAD
from aind_data_schema.base import AindModel, BaseNameEnumMeta, PIDName, Registry
=======
from aind_data_schema.base import AindModel, BaseName, BaseNameEnumMeta, EnumSubset, PIDName
>>>>>>> 6e23ae05


class SizeUnit(Enum):
    """units for sizes"""

    CM = "centimeter"
    IN = "inch"
    MM = "millimeter"
    NM = "nanometer"
    UM = "micrometer"
    PX = "pixel"
    NONE = "none"


class AngleUnit(Enum):
    """orientation units"""

    DEG = "degree"


class FrequencyUnit(Enum):
    """Frequency units"""

    HZ = "Hertz"


class PowerUnit(Enum):
    """Power units"""

    UW = "microwatt"
    MW = "milliwatt"


class DeviceDriver(Enum):
    """DeviceDriver name"""

    OPENGL = "OpenGL"
    VIMBA = "Vimba"
    NVIDIA = "Nvidia Graphics"


class Manufacturer(Enum, metaclass=BaseNameEnumMeta):
    """Device manufacturer name"""

    ALLIED = PIDName(name="Allied")
    ASI = PIDName(
        name="Applied Scientific Instrumentation",
        abbreviation="ASI",
    )
    BASLER = PIDName(name="Basler")
    CAMBRIDGE_TECHNOLOGY = PIDName(name="Cambridge Technology")
    CHROMA = PIDName(name="Chroma")
    COHERENT_SCIENTIFIC = PIDName(
        name="Coherent Scientific",
        registry=Registry.ROR,
        registry_identifier="031tysd23",
    )
    COMPUTAR = PIDName(name="Computar")
    CUSTOM = PIDName(name="Custom")
    DORIC = PIDName(
        name="Doric",
        registry=Registry.ROR,
        registry_identifier="059n53q30",
    )
    EALING = PIDName(name="Ealing")
    EDMUND_OPTICS = PIDName(
        name="Edmund Optics",
        registry=Registry.ROR,
        registry_identifier="01j1gwp17",
    )
    AILIPU = PIDName(name="Ailipu Technology Co")
    FLIR = PIDName(
        name="Teledyne FLIR",
        abbreviation="FLIR",
        registry=Registry.ROR,
        registry_identifier="01j1gwp17",
    )
    HAMAMATSU = PIDName(
        name="Hamamatsu",
        registry=Registry.ROR,
        registry_identifier="03natb733",
    )
    IMAGING_SOURCE = PIDName(name="The Imaging Source")
    IMEC = PIDName(
        name="Interuniversity Microelectronics Center",
        abbreviation="IMEC",
        registry=Registry.ROR,
        registry_identifier="02kcbn207",
    )
    JULABO = PIDName(name="Julabo")
    LEICA = PIDName(name="Leica")
    LG = PIDName(
        name="LG",
        registry=Registry.ROR,
        registry_identifier="02b948n83",
    )
    LIFECANVAS = PIDName(name="LifeCanvas")
    MIGHTY_ZAP = PIDName(name="IR Robot Co")
    MKS_NEWPORT = PIDName(
        name="MKS Newport",
        registry=Registry.ROR,
        registry_identifier="00k17f049",
    )
    MPI = PIDName(name="MPI", abbreviation="MPI")
    NATIONAL_INSTRUMENTS = PIDName(
        name="National Instruments",
        registry=Registry.ROR,
        registry_identifier="026exqw73",
    )
    NEW_SCALE_TECHNOLOGIES = PIDName(name="New Scale Technologies")
    NIKON = PIDName(
        name="Nikon",
        registry=Registry.ROR,
        registry_identifier="0280y9h11",
    )
    OEPS = PIDName(
        name="Open Ephys Production Site",
        abbreviation="OEPS",
        registry=Registry.ROR,
        registry_identifier="007rkz355",
    )
    OLYMPUS = PIDName(
        name="Olympus",
        registry=Registry.ROR,
        registry_identifier="02vcdte90",
    )
    OPTOTUNE = PIDName(name="Optotune")
    OXXIUS = PIDName(name="Oxxius")
    PRIZMATIX = PIDName(name="Prizmatix")
    QUANTIFI = PIDName(name="Quantifi")
    SEMROCK = PIDName(name="Semrock")
    THORLABS = PIDName(
        name="Thorlabs",
        registry=Registry.ROR,
        registry_identifier="04gsnvb07",
    )
    TMC = PIDName(name="Technical Manufacturing Corporation", abbreviation="TMC")
    VIEWORKS = PIDName(name="Vieworks")
    VORTRAN = PIDName(name="Vortran")
    OTHER = PIDName(name="Other")


class Coupling(Enum):
    """Laser coupling type"""

    FREE_SPACE = "Free-space"
    MMF = "Multi-mode fiber"
    SMF = "Single-mode fiber"
    OTHER = "Other"


class DataInterface(Enum):
    """Connection between a device and a PC"""

    CAMERALINK = "CameraLink"
    COAX = "Coax"
    ETH = "Ethernet"
    PCIE = "PCIe"
    PXI = "PXI"
    USB = "USB"
    OTHER = "Other"


class FilterType(Enum):
    """Filter type"""

    BANDPASS = "Band pass"
    DICHROIC = "Dichroic"
    LONGPASS = "Long pass"
    MULTIBAND = "Multiband"
    ND = "Neutral density"
    NOTCH = "Notch"
    SHORTPASS = "Short pass"


class FilterSize(Enum):
    """Filter size value"""

    FILTER_SIZE_25 = 25
    FILTER_SIZE_32 = 32


class LensSize(Enum):
    """Lens size value"""

    LENS_SIZE_1 = 1
    LENS_SIZE_2 = 2


class CameraChroma(Enum):
    """Color vs. black & white"""

    COLOR = "Color"
    BW = "Monochrome"


class DaqChannelType(Enum):
    """DAQ Channel type"""

    AI = "Analog Input"
    AO = "Analog Output"
    DI = "Digital Input"
    DO = "Digital Output"


class RelativePosition(AindModel):
    """Set of 6 values describing relative position on a rig"""

    pitch: Optional[Decimal] = Field(None, title="Angle pitch (deg)", units="deg", ge=0, le=360)
    yaw: Optional[Decimal] = Field(None, title="Angle yaw (deg)", units="deg", ge=0, le=360)
    roll: Optional[Decimal] = Field(None, title="Angle roll (deg)", units="deg", ge=0, le=360)
    angle_unit: AngleUnit = Field(AngleUnit.DEG, title="Angle unit")

    x: Optional[Decimal] = Field(None, title="Position X (mm)", units="mm")
    y: Optional[Decimal] = Field(None, title="Position Y (mm)", units="mm")
    z: Optional[Decimal] = Field(None, title="Position Z (mm)", units="mm")
    position_unit: SizeUnit = Field(SizeUnit.MM, title="Position unit")

    coordinate_system: Optional[str] = Field(None, title="Description of the coordinate system used")


class Size2d(AindModel):
    """2D size of an object"""

    width: int = Field(..., title="Width")
    height: int = Field(..., title="Height")
    unit: SizeUnit = Field(SizeUnit.PX, title="Size unit")


class Orientation3d(AindModel):
    """3D orientation of an object"""

    pitch: Decimal = Field(..., title="Angle pitch", ge=0, le=360)
    yaw: Decimal = Field(..., title="Angle yaw", ge=0, le=360)
    roll: Decimal = Field(..., title="Angle roll", ge=0, le=360)
    unit: AngleUnit = Field(AngleUnit.DEG, title="Angle unit")


class ModuleOrientation2d(AindModel):
    """2D module orientation of an object"""

    arc_angle: Decimal = Field(..., title="Arc angle")
    module_angle: Decimal = Field(..., title="Module angle")
    unit: AngleUnit = Field(AngleUnit.DEG, title="Angle unit")


class ModuleOrientation3d(AindModel):
    """3D module orientation of an object"""

    arc_angle: Decimal = Field(..., title="Arc angle")
    module_angle: Decimal = Field(..., title="Module angle")
    rotation_angle: Decimal = Field(..., title="Rotation angle")
    unit: AngleUnit = Field(AngleUnit.DEG, title="Angle unit")


class Coordinates3d(AindModel):
    """Coordinates in a 3D grid"""

    x: Decimal = Field(..., title="Position X")
    y: Decimal = Field(..., title="Position Y")
    z: Decimal = Field(..., title="Position Z")
    unit: SizeUnit = Field(SizeUnit.UM, title="Position unit")


class Device(AindModel):
    """Generic device"""

    name: Optional[str] = Field(None, title="Device name")
    serial_number: Optional[str] = Field(None, title="Serial number")
    manufacturer: Optional[Manufacturer] = Field(None, title="Manufacturer")
    model: Optional[str] = Field(None, title="Model")
    notes: Optional[str] = Field(None, title="Notes")


class Software(AindModel):
    """Description of generic software"""

    name: str = Field(..., title="Software name")
    version: str = Field(..., title="Software version")
    parameters: Optional[dict] = Field(None, title="Software parameters", additionalProperties={"type": "string"})


class MotorizedStage(Device):
    """Description of motorized stage"""

    travel: Decimal = Field(..., title="Travel of device (mm)", units="mm")
    travel_unit: SizeUnit = Field(SizeUnit.MM, title="Travel unit")

    # optional fields
    firmware: Optional[str] = Field(None, title="Firmware")


class Camera(Device):
    """Device that acquires images and streams them to a computer"""

    # required fields
    data_interface: DataInterface = Field(..., title="Type of connection to PC")
    manufacturer: EnumSubset[
        Manufacturer.AILIPU,
        Manufacturer.ALLIED,
        Manufacturer.BASLER,
        Manufacturer.EDMUND_OPTICS,
        Manufacturer.FLIR,
        Manufacturer.IMAGING_SOURCE,
        Manufacturer.THORLABS,
        Manufacturer.OTHER,
    ]
    computer_name: str = Field(..., title="Name of computer receiving data from this camera")
    max_frame_rate: Decimal = Field(..., title="Maximum frame rate (Hz)", units="Hz")
    frame_rate_unit: FrequencyUnit = Field(FrequencyUnit.HZ, title="Frame rate unit")
    pixel_width: int = Field(..., title="Width of the sensor in pixels", units="Pixels")
    pixel_height: int = Field(..., title="Height of the sensor in pixels", units="Pixels")
    size_unit: SizeUnit = Field(SizeUnit.PX, title="Size unit")
    chroma: CameraChroma = Field(..., title="Color or Monochrome")

    # optional fields
    sensor_format: Optional[str] = Field(None, title="Size of the sensor")
    format_unit: Optional[str] = Field(None, title="Format unit")
    recording_software: Optional[Software] = Field(None, title="Recording software")
    driver: Optional[DeviceDriver] = Field(None, title="Driver")
    driver_version: Optional[str] = Field(None, title="Driver version")


class Lens(Device):
    """Lens used to focus light onto a camera sensor"""

    # required fields
    manufacturer: EnumSubset[Manufacturer.COMPUTAR, Manufacturer.EDMUND_OPTICS, Manufacturer.THORLABS, Manufacturer.OTHER]

    # optional fields
    focal_length: Optional[Decimal] = Field(None, title="Focal length of the lens", units="mm")
    focal_length_unit: SizeUnit = Field(SizeUnit.MM, title="Focal length unit")
    size: Optional[LensSize] = Field(None, title="Size (inches)")
    lens_size_unit: SizeUnit = Field(SizeUnit.IN, title="Lens size unit")
    optimized_wavelength_range: Optional[str] = Field(None, title="Optimized wavelength range (nm)")
    wavelength_unit: SizeUnit = Field(SizeUnit.NM, title="Wavelength unit")
    max_aperture: Optional[str] = Field(None, title="Max aperture (e.g. f/2)")


class Filter(Device):
    """Filter used in a light path"""

    # required fields
    filter_type: FilterType = Field(..., title="Type of filter")
    manufacturer: EnumSubset[
        Manufacturer.EDMUND_OPTICS,
        Manufacturer.CHROMA,
        Manufacturer.SEMROCK,
        Manufacturer.THORLABS,
        Manufacturer.OTHER,
    ]

    # optional fields
    diameter: Optional[Decimal] = Field(None, title="Diameter (mm)", units="mm")
    width: Optional[Decimal] = Field(None, title="Width (mm)")
    height: Optional[Decimal] = Field(None, title="Height (mm)")
    size_unit: SizeUnit = Field(SizeUnit.MM, title="Size unit")
    thickness: Optional[Decimal] = Field(None, title="Thickness (mm)", ge=0)
    thickness_unit: SizeUnit = Field(SizeUnit.MM, title="Thickness unit")
    filter_wheel_index: Optional[int] = Field(None, title="Filter wheel index")
    cut_off_wavelength: Optional[int] = Field(None, title="Cut-off wavelength (nm)")
    cut_on_wavelength: Optional[int] = Field(None, title="Cut-on wavelength (nm)")
    center_wavelength: Optional[int] = Field(None, title="Center wavelength (nm)")
    wavelength_unit: SizeUnit = Field(SizeUnit.NM, title="Wavelength unit")
    description: Optional[str] = Field(
        None, title="Description", description="More details about filter properties and where/how it is being used"
    )


class Immersion(Enum):
    """Immersion media name"""

    AIR = "air"
    MULTI = "multi"
    OIL = "oil"
    WATER = "water"
    OTHER = "other"


class Objective(Device):
    """Description of an objective device"""

    numerical_aperture: Decimal = Field(..., title="Numerical aperture (in air)")
    magnification: Decimal = Field(..., title="Magnification")
    immersion: Immersion = Field(..., title="Immersion")


class CameraTarget(Enum):
    """Target of camera"""

    BODY = "Body"
    BOTTOM = "Bottom"
    EYE = "Eye"
    FACE_BOTTOM = "Face bottom"
    FACE_SIDE = "Face side"
    SIDE = "Side"
    TONGUE = "Tongue"
    OTHER = "Other"


class CameraAssembly(AindModel):
    """Named assembly of a camera and lens (and optionally a filter)"""

    # required fields
    camera_assembly_name: str = Field(..., title="Camera assembly name")
    camera_target: CameraTarget = Field(..., title="Camera target")
    camera: Camera = Field(..., title="Camera")
    lens: Lens = Field(..., title="Lens")

    # optional fields
    filter: Optional[Filter] = Field(None, title="Filter")
    position: Optional[RelativePosition] = Field(None, title="Relative position of this assembly")


class DAQChannel(AindModel):
    """Named input or output channel on a DAQ device"""

    # required fields
    channel_name: str = Field(..., title="DAQ channel name")
    device_name: str = Field(..., title="Name of connected device")
    channel_type: DaqChannelType = Field(..., title="DAQ channel type")

    # optional fields
    port: Optional[int] = Field(None, title="DAQ port")
    channel_index: Optional[int] = Field(None, title="DAQ channel index")
    sample_rate: Optional[Decimal] = Field(None, title="DAQ channel sample rate (Hz)", units="Hz")
    sample_rate_unit: FrequencyUnit = Field(FrequencyUnit.HZ, title="Sample rate unit")
    event_based_sampling: Optional[bool] = Field(
        False, title="Set to true if DAQ channel is sampled at irregular intervals"
    )


class DAQDevice(Device):
    """Data acquisition device containing multiple I/O channels"""

    # required fields
    data_interface: DataInterface = Field(..., title="Type of connection to PC")
    manufacturer: EnumSubset[
        Manufacturer.NATIONAL_INSTRUMENTS,
        Manufacturer.IMEC,
        Manufacturer.OEPS,
        Manufacturer.OTHER,
    ]
    computer_name: str = Field(..., title="Name of computer controlling this DAQ")

    # optional fields
    channels: Optional[List[DAQChannel]] = Field(None, title="DAQ channels")


class HarpDeviceType(Enum):
    """Harp device type"""

    BEHAVIOR = "Behavior"
    CAMERA_CONTROLLER = "Camera Controller"
    LOAD_CELLS = "Load Cells"
    SOUND_BOARD = "Sound Board"
    TIMESTAMP_GENERATOR = "Timestamp Generator"
    INPUT_EXPANDER = "Input Expander"


class HarpDevice(DAQDevice):
    """DAQ that uses the Harp protocol for synchronization and data transmission"""

    # required fields
    harp_device_type: HarpDeviceType = Field(..., title="Type of Harp device")
    harp_device_version: str = Field(..., title="Device version")

    # fixed values
    manufacturer: Manufacturer = Manufacturer.OEPS
    data_interface: DataInterface = Field("USB", const=True)


class Laser(Device):
    """Laser module with a specific wavelength (may be a sub-component of a larger assembly)"""

    # required fields
    lightsource_type: str = Field("Laser", title="Lightsource type")
    manufacturer: EnumSubset[
        Manufacturer.COHERENT_SCIENTIFIC,
        Manufacturer.HAMAMATSU,
        Manufacturer.OXXIUS,
        Manufacturer.QUANTIFI,
        Manufacturer.OTHER,
    ]
    wavelength: int = Field(..., title="Wavelength (nm)", units="nm")
    wavelength_unit: SizeUnit = Field(SizeUnit.NM, title="Wavelength unit")

    # optional fields
    maximum_power: Optional[Decimal] = Field(None, title="Maximum power (mW)", units="mW")
    power_unit: PowerUnit = Field(PowerUnit.MW, title="Power unit")
    coupling: Optional[Coupling] = Field(None, title="Coupling")
    coupling_efficiency: Optional[Decimal] = Field(
        None,
        title="Coupling efficiency (percent)",
        units="percent",
        ge=0,
        le=100,
    )
    coupling_efficiency_unit: Optional[str] = Field("percent", title="Coupling efficiency unit")
    item_number: Optional[str] = Field(None, title="Item number")
    calibration_data: Optional[str] = Field(None, description="Path to calibration data", title="Calibration data")
    calibration_date: Optional[datetime] = Field(None, title="Calibration date")


class LightEmittingDiode(Device):
    """Description of a Light Emitting Diode (LED) device"""

    lightsource_type: str = Field("LED", title="Lightsource type")
    manufacturer: EnumSubset[
        Manufacturer.DORIC,
        Manufacturer.PRIZMATIX,
        Manufacturer.THORLABS,
        Manufacturer.OTHER,
    ]
    wavelength: int = Field(..., title="Wavelength (nm)", units="nm")
    wavelength_unit: SizeUnit = Field(SizeUnit.NM, title="Wavelength unit")


class MousePlatform(Device):
    """Description of a mouse platform"""

    surface_material: Optional[str] = Field(None, title="Surface material")
    date_surface_replaced: Optional[datetime] = Field(None, title="Date surface replaced")


class Disc(MousePlatform):
    """Description of a running disc"""

    platform_type: str = Field("Disc", title="Platform type", const=True)
    radius: Decimal = Field(..., title="Radius (cm)", units="cm", ge=0)
    radius_unit: SizeUnit = Field(SizeUnit.CM, title="radius unit")
    output: Optional[DaqChannelType] = Field(None, description="analog or digital electronics")
    encoder: Optional[str] = Field(None, title="Encoder", description="Encoder hardware type")
    decoder: Optional[str] = Field(None, title="Decoder", description="Decoder chip type")
    encoder_firmware: Optional[Software] = Field(
        None, title="Encoder firmware", description="Firmware to read from decoder chip counts"
    )


class Tube(MousePlatform):
    """Description of a tube platform"""

    platform_type: str = Field("Tube", title="Platform type", const=True)
    diameter: Decimal = Field(..., title="Diameter", ge=0)
    diameter_unit: SizeUnit = Field(SizeUnit.CM, title="Diameter unit")


class Treadmill(MousePlatform):
    """Description of treadmill platform"""

    platform_type: str = Field("Treadmill", title="Platform type", const=True)
    treadmill_width: Decimal = Field(..., title="Width of treadmill (mm)", units="mm")
    width_unit: SizeUnit = Field(SizeUnit.CM, title="Width unit")


class Monitor(Device):
    """Visual display"""

    # required fields
    manufacturer: EnumSubset[Manufacturer.LG]
    refresh_rate: int = Field(..., title="Refresh rate (Hz)", units="Hz", ge=60)
    width: int = Field(..., title="Width (pixels)", units="pixels")
    height: int = Field(..., title="Height (pixels)", units="pixels")
    size_unit: SizeUnit = Field(SizeUnit.PX, title="Size unit")
    viewing_distance: Decimal = Field(..., title="Viewing distance (cm)", units="cm")

    # optional fields
    contrast: Optional[int] = Field(
        ...,
        description="Monitor's contrast setting",
        title="Contrast",
        ge=0,
        le=100,
    )
    brightness: Optional[int] = Field(
        ...,
        description="Monitor's brightness setting",
        title="Brightness",
        ge=0,
        le=100,
    )


class WaterDelivery(AindModel):
    """Description of water delivery system"""

    # required fields
    spout_diameter: str = Field(..., title="Spout diameter (mm)")
    spout_diameter_unit: SizeUnit = Field(SizeUnit.MM, title="Spout diameter unit")
    spout_position: RelativePosition = Field(..., title="Spout stage position")
    water_calibration_values: Dict[str, Any] = Field(..., title="Water calibration values")

    # optional fields
    stage_type: Optional[MotorizedStage] = Field(None, title="Motorized stage")


class MousePlatform(AindModel):
    """Behavior platform for a mouse during a session"""

    track_wheel: Union[Tube, Treadmill, Disc] = Field(..., title="Track wheel type")

    # optional fields
    stage_software: Optional[Software] = Field(None, title="Stage software")
    water_delivery: Optional[WaterDelivery] = Field(None, title="Water delivery")


class VisualStimulusDisplayAssembly(AindModel):
    """Visual display"""

    # required fields
    monitor: Monitor = Field(..., title="Monitor")
    viewing_distance: Decimal = Field(..., title="Viewing distance (cm)", units="cm")
    viewing_distance_unit: SizeUnit = Field(SizeUnit.CM, title="Viewing distance unit")

    # optional fields
    position: Optional[RelativePosition] = Field(None, title="Relative position of the monitor")<|MERGE_RESOLUTION|>--- conflicted
+++ resolved
@@ -7,11 +7,7 @@
 
 from pydantic import Field
 
-<<<<<<< HEAD
 from aind_data_schema.base import AindModel, BaseNameEnumMeta, PIDName, Registry
-=======
-from aind_data_schema.base import AindModel, BaseName, BaseNameEnumMeta, EnumSubset, PIDName
->>>>>>> 6e23ae05
 
 
 class SizeUnit(Enum):
