--- conflicted
+++ resolved
@@ -158,11 +158,19 @@
 class Software(AindModel):
     """ Generic rig software"""
 
-<<<<<<< HEAD
-    name: str = Field(..., title="Software on computer")
-    version: str = Field(..., title="Software version")
-    parameters: Optional[dict] = Field(..., title="Software configuration")
-=======
+    pitch: Optional[float] = Field(None, title="Angle pitch (deg)", units="deg", ge=0, le=360)
+    yaw: Optional[float] = Field(None, title="Angle yaw (deg)", units="deg", ge=0, le=360)
+    roll: Optional[float] = Field(None, title="Angle roll (deg)", units="deg", ge=0, le=360)
+    angle_unit: AngleUnit = Field(AngleUnit.DEG, title="Angle unit")
+
+    x: Optional[float] = Field(None, title="Position X (mm)", units="mm")
+    y: Optional[float] = Field(None, title="Position Y (mm)", units="mm")
+    z: Optional[float] = Field(None, title="Position Z (mm)", units="mm")
+    position_unit: SizeUnit = Field(SizeUnit.MM, title="Position unit")
+
+    coordinate_system: Optional[str] = Field(None, title="Description of the coordinate system used")
+
+
 class Size2d(AindModel):
     """2D size of an object"""
 
@@ -206,7 +214,9 @@
     unit: SizeUnit = Field(SizeUnit.UM, title="Position unit")
 
 
->>>>>>> f5528cd7
+    name: str = Field(..., title="Software on computer")
+    version: str = Field(..., title="Software version")
+    parameters: Optional[dict] = Field(..., title="Software configuration")
 class Device(AindModel):
     """Generic device"""
 
@@ -217,18 +227,12 @@
     notes: Optional[str] = Field(None, title="Notes")
 
 
-<<<<<<< HEAD
-class Solenoid(Device):
-    material: Optional[str] = Field(None, title="Material type")
-    replacement_date: Optional[datetime] = Field(None, title="In use since")
-=======
 class MotorizedStage(Device):
     """Description of motorized stage"""
 
     travel: float = Field(..., title="Travel of device (mm)", units="mm")
     travel_unit: SizeUnit = Field(SizeUnit.MM, title="Travel unit")
 
->>>>>>> f5528cd7
 
 class Camera(Device):
     """Device that acquires images and streams them to a computer"""
@@ -255,11 +259,7 @@
     # optional fields
     sensor_format: Optional[str] = Field(None, title="Size of the sensor")
     format_unit: Optional[str] = Field(None, title="Format unit")
-<<<<<<< HEAD
-    recording_software: Optional[Software] = Field(None, title="Software used to acquire camera data")
-=======
     recording_software: Optional[str] = Field(None, title="Recording software")
->>>>>>> f5528cd7
 
 
 class Lens(Device):
@@ -305,8 +305,6 @@
         None, title="Description", description="More details about filter properties and where/how it is being used"
     )
 
-<<<<<<< HEAD
-=======
 
 class CameraTarget(Enum):
     """Target of camera"""
@@ -334,7 +332,6 @@
     position: Optional[RelativePosition] = Field(None, title="Relative position of this assembly")
 
 
->>>>>>> f5528cd7
 class DAQChannel(AindModel):
     """Named input or output channel on a DAQ device"""
 
