""" schema for various Devices """

from datetime import datetime
from decimal import Decimal
from enum import Enum
from typing import Any, Dict, List, Optional, Union

from pydantic import Field

<<<<<<< HEAD
from aind_data_schema.base import AindModel, BaseName, BaseNameEnumMeta, EnumSubset, PIDName
from aind_data_schema.utils.units import SizeValue, SizeValuePX, SizeValueCM, AngleValue, FrequencyValue, WaveLengthNM, PowerValue, CoordValue2D, CoordValue3D, SizeValue2DPX, ModuleOrientationValue2D, ModuleOrientationValue3D, OrientationValue3D, FilterSizeValue


class SizeUnit(Enum):
    """units for sizes"""

    CM = "centimeter"
    IN = "inch"
    MM = "millimeter"
    NM = "nanometer"
    UM = "micrometer"
    PX = "pixel"
    NONE = "none"


class AngleUnit(Enum):
    """orientation units"""

    DEG = "degree"


class FrequencyUnit(Enum):
    """Frequency units"""

    HZ = "Hertz"


class PowerUnit(Enum):
    """Power units"""

    UW = "microwatt"
    MW = "milliwatt"
=======
from aind_data_schema.base import AindModel, BaseNameEnumMeta, EnumSubset, PIDName, Registry
from aind_data_schema.utils.units import AngleUnit, FrequencyUnit, PowerUnit, SizeUnit
>>>>>>> 7136bfa5


class DeviceDriver(Enum):
    """DeviceDriver name"""

    OPENGL = "OpenGL"
    VIMBA = "Vimba"
    NVIDIA = "Nvidia Graphics"


class Manufacturer(Enum, metaclass=BaseNameEnumMeta):
    """Device manufacturer name"""

    ALLIED = PIDName(name="Allied")
    ASI = PIDName(
        name="Applied Scientific Instrumentation",
        abbreviation="ASI",
    )
    BASLER = PIDName(name="Basler")
    CAMBRIDGE_TECHNOLOGY = PIDName(name="Cambridge Technology")
    CHROMA = PIDName(name="Chroma")
    COHERENT_SCIENTIFIC = PIDName(
        name="Coherent Scientific",
        registry=Registry.ROR,
        registry_identifier="031tysd23",
    )
    COMPUTAR = PIDName(name="Computar")
    CUSTOM = PIDName(name="Custom")
    DORIC = PIDName(
        name="Doric",
        registry=Registry.ROR,
        registry_identifier="059n53q30",
    )
    EALING = PIDName(name="Ealing")
    EDMUND_OPTICS = PIDName(
        name="Edmund Optics",
        registry=Registry.ROR,
        registry_identifier="01j1gwp17",
    )
    AILIPU = PIDName(name="Ailipu Technology Co")
    FLIR = PIDName(
        name="Teledyne FLIR",
        abbreviation="FLIR",
        registry=Registry.ROR,
        registry_identifier="01j1gwp17",
    )
    HAMAMATSU = PIDName(
        name="Hamamatsu",
        registry=Registry.ROR,
        registry_identifier="03natb733",
    )
    IMAGING_SOURCE = PIDName(name="The Imaging Source")
    IMEC = PIDName(
        name="Interuniversity Microelectronics Center",
        abbreviation="IMEC",
        registry=Registry.ROR,
        registry_identifier="02kcbn207",
    )
    JULABO = PIDName(name="Julabo")
    LEICA = PIDName(name="Leica")
    LG = PIDName(
        name="LG",
        registry=Registry.ROR,
        registry_identifier="02b948n83",
    )
    LIFECANVAS = PIDName(name="LifeCanvas")
    MIGHTY_ZAP = PIDName(name="IR Robot Co")
    MKS_NEWPORT = PIDName(
        name="MKS Newport",
        registry=Registry.ROR,
        registry_identifier="00k17f049",
    )
    MPI = PIDName(name="MPI", abbreviation="MPI")
    NATIONAL_INSTRUMENTS = PIDName(
        name="National Instruments",
        registry=Registry.ROR,
        registry_identifier="026exqw73",
    )
    NEW_SCALE_TECHNOLOGIES = PIDName(name="New Scale Technologies")
    NIKON = PIDName(
        name="Nikon",
        registry=Registry.ROR,
        registry_identifier="0280y9h11",
    )
    OEPS = PIDName(
        name="Open Ephys Production Site",
        abbreviation="OEPS",
        registry=Registry.ROR,
        registry_identifier="007rkz355",
    )
    OLYMPUS = PIDName(
        name="Olympus",
        registry=Registry.ROR,
        registry_identifier="02vcdte90",
    )
    OPTOTUNE = PIDName(name="Optotune")
    OXXIUS = PIDName(name="Oxxius")
    PRIZMATIX = PIDName(name="Prizmatix")
    QUANTIFI = PIDName(name="Quantifi")
    SEMROCK = PIDName(name="Semrock")
    THORLABS = PIDName(
        name="Thorlabs",
        registry=Registry.ROR,
        registry_identifier="04gsnvb07",
    )
    TMC = PIDName(name="Technical Manufacturing Corporation", abbreviation="TMC")
    VIEWORKS = PIDName(name="Vieworks")
    VORTRAN = PIDName(name="Vortran")
    OTHER = PIDName(name="Other")


class Coupling(Enum):
    """Laser coupling type"""

    FREE_SPACE = "Free-space"
    MMF = "Multi-mode fiber"
    SMF = "Single-mode fiber"
    OTHER = "Other"


class DataInterface(Enum):
    """Connection between a device and a PC"""

    CAMERALINK = "CameraLink"
    COAX = "Coax"
    ETH = "Ethernet"
    PCIE = "PCIe"
    PXI = "PXI"
    USB = "USB"
    OTHER = "Other"


class FilterType(Enum):
    """Filter type"""

    BANDPASS = "Band pass"
    DICHROIC = "Dichroic"
    LONGPASS = "Long pass"
    MULTIBAND = "Multiband"
    ND = "Neutral density"
    NOTCH = "Notch"
    SHORTPASS = "Short pass"


class FilterSize(Enum):
    """Filter size value"""

    FILTER_SIZE_25 = 25
    FILTER_SIZE_32 = 32


class LensSize(Enum):
    """Lens size value"""

    LENS_SIZE_1 = 1
    LENS_SIZE_2 = 2


class CameraChroma(Enum):
    """Color vs. black & white"""

    COLOR = "Color"
    BW = "Monochrome"


class DaqChannelType(Enum):
    """DAQ Channel type"""

    AI = "Analog Input"
    AO = "Analog Output"
    DI = "Digital Input"
    DO = "Digital Output"


class RelativePosition(AindModel):
    """Set of 6 values describing relative position on a rig"""

    pitch: Optional[Decimal] = Field(None, title="Angle pitch (deg)", units="deg", ge=0, le=360)
    yaw: Optional[Decimal] = Field(None, title="Angle yaw (deg)", units="deg", ge=0, le=360)
    roll: Optional[Decimal] = Field(None, title="Angle roll (deg)", units="deg", ge=0, le=360)
    angle_unit: AngleUnit = Field(AngleUnit.DEG, title="Angle unit")

    geometric_coordinates: Optional[CoordValue3D] = Field(None, title="Geometric coordinates (x,y,z)")

    coordinate_system: Optional[str] = Field(None, title="Description of the coordinate system used")


class Size2d(AindModel):
    """2D size of an object"""

    Size2D: SizeValue2DPX = Field(..., title="2D size (PX)")


class Orientation3d(AindModel): # TODO: This can become a subunit of RelativePosition
    """3D orientation of an object"""

    Orientation3D: OrientationValue3D = Field(..., title="Orientation (pitch, yaw, roll)")


class ModuleOrientation2d(AindModel):
    """2D module orientation of an object"""

    Orientation2D: ModuleOrientationValue2D = Field(..., title="Orientation (arc_angle, module_angle)")


class ModuleOrientation3d(AindModel):
    """3D module orientation of an object"""

    Orientation3D: ModuleOrientationValue3D = Field(..., title="Orientation (arc_angle, module_angle, rotation_angle)")



class Coordinates3d(AindModel): # TODO: This can also become a subunit of RelativePosition
    """Coordinates in a 3D grid"""

    x: Decimal = Field(..., title="Position X")
    y: Decimal = Field(..., title="Position Y")
    z: Decimal = Field(..., title="Position Z")
    unit: SizeUnit = Field(SizeUnit.UM, title="Position unit")


class Device(AindModel):
    """Generic device"""

    name: Optional[str] = Field(None, title="Device name")
    serial_number: Optional[str] = Field(None, title="Serial number")
    manufacturer: Optional[Manufacturer] = Field(None, title="Manufacturer")
    model: Optional[str] = Field(None, title="Model")
    notes: Optional[str] = Field(None, title="Notes")


class Software(AindModel):
    """Description of generic software"""

    name: str = Field(..., title="Software name")
    version: str = Field(..., title="Software version")
    parameters: Optional[dict] = Field(None, title="Software parameters", additionalProperties={"type": "string"})


class MotorizedStage(Device):
    """Description of motorized stage"""

    travel: SizeValue = Field(..., title="Travel of device (mm)", units="mm")

    # optional fields
    firmware: Optional[str] = Field(None, title="Firmware")


class Camera(Device):
    """Device that acquires images and streams them to a computer"""

    # required fields
    data_interface: DataInterface = Field(..., title="Type of connection to PC")
    manufacturer: EnumSubset[
        Manufacturer.AILIPU,
        Manufacturer.ALLIED,
        Manufacturer.BASLER,
        Manufacturer.EDMUND_OPTICS,
        Manufacturer.FLIR,
        Manufacturer.IMAGING_SOURCE,
        Manufacturer.THORLABS,
        Manufacturer.OTHER,
    ]
    computer_name: str = Field(..., title="Name of computer receiving data from this camera")
    max_frame_rate: FrequencyValue = Field(..., title="Maximum frame rate (Hz)", units="Hz")
    pixel_width: SizeValuePX = Field(..., title="Width of the sensor in pixels")
    pixel_height: SizeValuePX = Field(..., title="Height of the sensor in pixels")
    chroma: CameraChroma = Field(..., title="Color or Monochrome")

    # optional fields
    sensor_format: Optional[str] = Field(None, title="Size of the sensor")
    format_unit: Optional[str] = Field(None, title="Format unit")
    recording_software: Optional[Software] = Field(None, title="Recording software")
    driver: Optional[DeviceDriver] = Field(None, title="Driver")
    driver_version: Optional[str] = Field(None, title="Driver version")


class Lens(Device):
    """Lens used to focus light onto a camera sensor"""

    # required fields
    manufacturer: EnumSubset[
        Manufacturer.COMPUTAR, Manufacturer.EDMUND_OPTICS, Manufacturer.THORLABS, Manufacturer.OTHER
    ]

    # optional fields
    focal_length: Optional[SizeValue] = Field(None, title="Focal length of the lens", units="mm")
    size: Optional[LensSize] = Field(None, title="Size (inches)")
    lens_size_unit: SizeUnit = Field(SizeUnit.IN, title="Lens size unit")
    optimized_wavelength_range: Optional[str] = Field(None, title="Optimized wavelength range (nm)") # TODO: Covert this to lower/upper bound?
    wavelength_unit: SizeUnit = Field(SizeUnit.NM, title="Wavelength unit")
    max_aperture: Optional[str] = Field(None, title="Max aperture (e.g. f/2)")


class Filter(Device):
    """Filter used in a light path"""

    # required fields
    filter_type: FilterType = Field(..., title="Type of filter")
    manufacturer: EnumSubset[
        Manufacturer.EDMUND_OPTICS,
        Manufacturer.CHROMA,
        Manufacturer.SEMROCK,
        Manufacturer.THORLABS,
        Manufacturer.OTHER,
    ]

    # optional fields # TODO: Get input on how to split this data up
    size: Optional[FilterSizeValue] = Field(None, title="Filter Size (diameter, width, height)")
    diameter: Optional[Decimal] = Field(None, title="Diameter (mm)", units="mm")
    width: Optional[Decimal] = Field(None, title="Width (mm)")
    height: Optional[Decimal] = Field(None, title="Height (mm)")
    size_unit: SizeUnit = Field(SizeUnit.MM, title="Size unit")
    thickness: Optional[Decimal] = Field(None, title="Thickness (mm)", ge=0)
    thickness_unit: SizeUnit = Field(SizeUnit.MM, title="Thickness unit")
    filter_wheel_index: Optional[int] = Field(None, title="Filter wheel index")
    cut_off_wavelength: Optional[int] = Field(None, title="Cut-off wavelength (nm)")
    cut_on_wavelength: Optional[int] = Field(None, title="Cut-on wavelength (nm)")
    center_wavelength: Optional[int] = Field(None, title="Center wavelength (nm)")
    wavelength_unit: SizeUnit = Field(SizeUnit.NM, title="Wavelength unit")
    description: Optional[str] = Field(
        None, title="Description", description="More details about filter properties and where/how it is being used"
    )


class Immersion(Enum):
    """Immersion media name"""

    AIR = "air"
    MULTI = "multi"
    OIL = "oil"
    WATER = "water"
    OTHER = "other"


class Objective(Device):
    """Description of an objective device"""

    numerical_aperture: Decimal = Field(..., title="Numerical aperture (in air)")
    magnification: Decimal = Field(..., title="Magnification")
    immersion: Immersion = Field(..., title="Immersion")


class CameraTarget(Enum):
    """Target of camera"""

    BODY = "Body"
    BOTTOM = "Bottom"
    EYE = "Eye"
    FACE_BOTTOM = "Face bottom"
    FACE_SIDE = "Face side"
    SIDE = "Side"
    TONGUE = "Tongue"
    OTHER = "Other"


class CameraAssembly(AindModel):
    """Named assembly of a camera and lens (and optionally a filter)"""

    # required fields
    camera_assembly_name: str = Field(..., title="Camera assembly name")
    camera_target: CameraTarget = Field(..., title="Camera target")
    camera: Camera = Field(..., title="Camera")
    lens: Lens = Field(..., title="Lens")

    # optional fields
    filter: Optional[Filter] = Field(None, title="Filter")
    position: Optional[RelativePosition] = Field(None, title="Relative position of this assembly")


class DAQChannel(AindModel):
    """Named input or output channel on a DAQ device"""

    # required fields
    channel_name: str = Field(..., title="DAQ channel name")
    device_name: str = Field(..., title="Name of connected device")
    channel_type: DaqChannelType = Field(..., title="DAQ channel type")

    # optional fields
    port: Optional[int] = Field(None, title="DAQ port")
    channel_index: Optional[int] = Field(None, title="DAQ channel index")
    sample_rate: Optional[Decimal] = Field(None, title="DAQ channel sample rate (Hz)", units="Hz")
    sample_rate_unit: FrequencyUnit = Field(FrequencyUnit.HZ, title="Sample rate unit")
    event_based_sampling: Optional[bool] = Field(
        False, title="Set to true if DAQ channel is sampled at irregular intervals"
    )


class DAQDevice(Device):
    """Data acquisition device containing multiple I/O channels"""

    # required fields
    data_interface: DataInterface = Field(..., title="Type of connection to PC")
    manufacturer: EnumSubset[
        Manufacturer.NATIONAL_INSTRUMENTS,
        Manufacturer.IMEC,
        Manufacturer.OEPS,
        Manufacturer.OTHER,
    ]
    computer_name: str = Field(..., title="Name of computer controlling this DAQ")

    # optional fields
    channels: Optional[List[DAQChannel]] = Field(None, title="DAQ channels")


class HarpDeviceType(Enum):
    """Harp device type"""

    BEHAVIOR = "Behavior"
    CAMERA_CONTROLLER = "Camera Controller"
    LOAD_CELLS = "Load Cells"
    SOUND_BOARD = "Sound Board"
    TIMESTAMP_GENERATOR = "Timestamp Generator"
    INPUT_EXPANDER = "Input Expander"


class HarpDevice(DAQDevice):
    """DAQ that uses the Harp protocol for synchronization and data transmission"""

    # required fields
    harp_device_type: HarpDeviceType = Field(..., title="Type of Harp device")
    harp_device_version: str = Field(..., title="Device version")

    # fixed values
    manufacturer: Manufacturer = Manufacturer.OEPS
    data_interface: DataInterface = Field("USB", const=True)


class Laser(Device):
    """Laser module with a specific wavelength (may be a sub-component of a larger assembly)"""

    # required fields
    lightsource_type: str = Field("Laser", title="Lightsource type")
    manufacturer: EnumSubset[
        Manufacturer.COHERENT_SCIENTIFIC,
        Manufacturer.HAMAMATSU,
        Manufacturer.OXXIUS,
        Manufacturer.QUANTIFI,
        Manufacturer.OTHER,
    ]
    wavelength: WaveLengthNM = Field(..., title="Wavelength (nm)")

    # optional fields
    maximum_power: Optional[PowerValue] = Field(None, title="Maximum power (mW)")
    coupling: Optional[Coupling] = Field(None, title="Coupling")
    coupling_efficiency: Optional[Decimal] = Field(
        None,
        title="Coupling efficiency (percent)",
        units="percent",
        ge=0,
        le=100,
    )
    coupling_efficiency_unit: Optional[str] = Field("percent", title="Coupling efficiency unit")
    item_number: Optional[str] = Field(None, title="Item number")
    calibration_data: Optional[str] = Field(None, description="Path to calibration data", title="Calibration data")
    calibration_date: Optional[datetime] = Field(None, title="Calibration date")


class LightEmittingDiode(Device):
    """Description of a Light Emitting Diode (LED) device"""

    lightsource_type: str = Field("LED", title="Lightsource type")
    manufacturer: EnumSubset[
        Manufacturer.DORIC,
        Manufacturer.PRIZMATIX,
        Manufacturer.THORLABS,
        Manufacturer.OTHER,
    ]
    wavelength: WaveLengthNM = Field(..., title="Wavelength (nm)")


class MousePlatform(Device):
    """Description of a mouse platform"""

    surface_material: Optional[str] = Field(None, title="Surface material")
    date_surface_replaced: Optional[datetime] = Field(None, title="Date surface replaced")


class Disc(MousePlatform):
    """Description of a running disc"""

    platform_type: str = Field("Disc", title="Platform type", const=True)
    radius: Decimal = Field(..., title="Radius (cm)", units="cm", ge=0)
    radius_unit: SizeUnit = Field(SizeUnit.CM, title="radius unit")
    output: Optional[DaqChannelType] = Field(None, description="analog or digital electronics")
    encoder: Optional[str] = Field(None, title="Encoder", description="Encoder hardware type")
    decoder: Optional[str] = Field(None, title="Decoder", description="Decoder chip type")
    encoder_firmware: Optional[Software] = Field(
        None, title="Encoder firmware", description="Firmware to read from decoder chip counts"
    )


class Tube(MousePlatform):
    """Description of a tube platform"""

    platform_type: str = Field("Tube", title="Platform type", const=True)
    diameter: SizeValueCM = Field(..., title="Diameter")


class Treadmill(MousePlatform):
    """Description of treadmill platform"""

    platform_type: str = Field("Treadmill", title="Platform type", const=True)
    treadmill_width: Decimal = Field(..., title="Width of treadmill (mm)", units="mm")
    width_unit: SizeUnit = Field(SizeUnit.CM, title="Width unit")


class Monitor(Device):
    """Visual display"""

    # required fields
    manufacturer: EnumSubset[Manufacturer.LG]
    refresh_rate: int = Field(..., title="Refresh rate (Hz)", units="Hz", ge=60)
    width: int = Field(..., title="Width (pixels)", units="pixels")
    height: int = Field(..., title="Height (pixels)", units="pixels")
    size_unit: SizeUnit = Field(SizeUnit.PX, title="Size unit")
    viewing_distance: Decimal = Field(..., title="Viewing distance (cm)", units="cm")

    # optional fields
    contrast: Optional[int] = Field(
        ...,
        description="Monitor's contrast setting",
        title="Contrast",
        ge=0,
        le=100,
    )
    brightness: Optional[int] = Field(
        ...,
        description="Monitor's brightness setting",
        title="Brightness",
        ge=0,
        le=100,
    )


class WaterDelivery(AindModel):
    """Description of water delivery system"""

    # required fields
    spout_diameter: str = Field(..., title="Spout diameter (mm)")
    spout_diameter_unit: SizeUnit = Field(SizeUnit.MM, title="Spout diameter unit")
    spout_position: RelativePosition = Field(..., title="Spout stage position")
    water_calibration_values: Dict[str, Any] = Field(..., title="Water calibration values")

    # optional fields
    stage_type: Optional[MotorizedStage] = Field(None, title="Motorized stage")


class MousePlatform(AindModel):
    """Behavior platform for a mouse during a session"""

    track_wheel: Union[Tube, Treadmill, Disc] = Field(..., title="Track wheel type")

    # optional fields
    stage_software: Optional[Software] = Field(None, title="Stage software")
    water_delivery: Optional[WaterDelivery] = Field(None, title="Water delivery")


class VisualStimulusDisplayAssembly(AindModel):
    """Visual display"""

    # required fields
    monitor: Monitor = Field(..., title="Monitor")
    viewing_distance: Decimal = Field(..., title="Viewing distance (cm)", units="cm")
    viewing_distance_unit: SizeUnit = Field(SizeUnit.CM, title="Viewing distance unit")

    # optional fields
    position: Optional[RelativePosition] = Field(None, title="Relative position of the monitor")<|MERGE_RESOLUTION|>--- conflicted
+++ resolved
@@ -7,45 +7,9 @@
 
 from pydantic import Field
 
-<<<<<<< HEAD
-from aind_data_schema.base import AindModel, BaseName, BaseNameEnumMeta, EnumSubset, PIDName
-from aind_data_schema.utils.units import SizeValue, SizeValuePX, SizeValueCM, AngleValue, FrequencyValue, WaveLengthNM, PowerValue, CoordValue2D, CoordValue3D, SizeValue2DPX, ModuleOrientationValue2D, ModuleOrientationValue3D, OrientationValue3D, FilterSizeValue
-
-
-class SizeUnit(Enum):
-    """units for sizes"""
-
-    CM = "centimeter"
-    IN = "inch"
-    MM = "millimeter"
-    NM = "nanometer"
-    UM = "micrometer"
-    PX = "pixel"
-    NONE = "none"
-
-
-class AngleUnit(Enum):
-    """orientation units"""
-
-    DEG = "degree"
-
-
-class FrequencyUnit(Enum):
-    """Frequency units"""
-
-    HZ = "Hertz"
-
-
-class PowerUnit(Enum):
-    """Power units"""
-
-    UW = "microwatt"
-    MW = "milliwatt"
-=======
 from aind_data_schema.base import AindModel, BaseNameEnumMeta, EnumSubset, PIDName, Registry
-from aind_data_schema.utils.units import AngleUnit, FrequencyUnit, PowerUnit, SizeUnit
->>>>>>> 7136bfa5
-
+# from aind_data_schema.utils.units import AngleUnit, FrequencyUnit, PowerUnit, SizeUnit
+import aind_data_schema.utils.units
 
 class DeviceDriver(Enum):
     """DeviceDriver name"""
