""" ephys rig schemas """

from __future__ import annotations

from datetime import datetime
from enum import Enum
from typing import List, Optional

from pydantic import BaseModel, Field

<<<<<<< HEAD
from ..device import Device
=======
from ..base import AindSchema
>>>>>>> 1492d424


class HarpDevice(Enum):
    """Harp device name"""

    BEHAVIOR = "Behavior"
    CAMERA_CONTROLLER = "Camera Controller"
    LOAD_CELLS = "Load Cells"
    SOUND_BOARD = "Sound Board"
    TIMESTAMP_GENERATOR = "Timestamp Generator"
    INPUT_EXPANDER = "Input Expander"


class CameraName(Enum):
    """Camera name"""

    BODY_CAMERA = "Body Camera"
    EYE_CAMERA = "Eye Camera"
    FACE_CAMERA = "Face Camera"


class Camera(Device):
    """Description of camera"""

    name: CameraName = Field(..., title="Name")
    position_x: float = Field(..., title="Position X")
    position_y: float = Field(..., title="Position Y")
    position_z: float = Field(..., title="Position Z")
    angle_pitch: float = Field(
        ..., title="Angle pitch (deg)", units="deg", ge=0, le=360
    )
    angle_yaw: float = Field(
        ..., title="Angle yaw (deg)", units="deg", ge=0, le=360
    )
    angle_roll: float = Field(
        ..., title="Angle roll (deg)", units="deg", ge=0, le=360
    )
    recording_software: Optional[str] = Field(None, title="Recording software")
    recording_software_version: Optional[str] = Field(
        None, title="Recording software version"
    )


class Surface(Enum):
    """Running disc surface name"""

    NONE = "none"
    FOAM = "foam"


class Disc(Device):
    """Description of a running disc"""

    radius: float = Field(..., title="Radius (cm)", units="cm", ge=0)
    surface: Optional[Surface] = Field(None, title="Surface")
    date_surface_replaced: Optional[datetime] = Field(
        None, title="Date surface replaced"
    )


class LaserName(Enum):
    """Laser name"""

    LASER_A = "Laser A"
    LASER_B = "Laser B"


class Laser(Device):
    """Description of lasers used in ephys recordings"""

    name: LaserName = Field(..., title="Laser Name")
    wavelength: Optional[int] = Field(
        None, title="Wavelength (nm)", units="nm", ge=300, le=1000
    )
    maximum_power: Optional[float] = Field(
        None, title="Maximum power (mW)", units="mW"
    )
    coupling_efficiency: Optional[float] = Field(
        None,
        title="Coupling efficiency (percent)",
        units="percent",
        ge=0,
        le=100,
    )
    calibration_data: Optional[str] = Field(
        None, description="path to calibration data", title="Calibration data"
    )
    calibration_date: Optional[datetime] = Field(
        None, title="Calibration date"
    )


class Monitor(Device):
    """Description of a visual monitor"""

    refresh_rate: int = Field(
        ..., title="Refresh rate (Hz)", units="Hz", ge=60
    )
    width: int = Field(..., title="Width (pixels)", units="pixels")
    height: int = Field(..., title="Height (pixels)", units="pixels")
    viewing_distance: float = Field(
        ..., title="Viewing distance (cm)", units="cm"
    )
    position_x: float = Field(..., title="Position X")
    position_y: float = Field(..., title="Position Y")
    position_z: float = Field(..., title="Position Z")
    angle_pitch: float = Field(
        ..., title="Angle pitch (deg)", units="deg", ge=0, le=360
    )
    angle_yaw: float = Field(
        ..., title="Angle yaw (deg)", units="deg", ge=0, le=360
    )
    angle_roll: float = Field(
        ..., title="Angle roll (deg)", units="deg", ge=0, le=360
    )
    contrast: int = Field(
        ...,
        description="Monitor's contrast setting",
        title="Contrast (percent)",
        units="percent",
        ge=0,
        le=100,
    )
    brightness: int = Field(
        ...,
        description="Monitor's brightness setting",
        title="Brightness",
        ge=0,
        le=100,
    )


class ProbeName(Enum):
    """Probe name"""

    PROBE_A = "Probe A"
    PROBE_B = "Probe B"
    PROBE_C = "Probe C"
    PROBE_D = "Probe D"
    PROBE_E = "Probe E"
    PROBE_F = "Probe F"
    PROBE_G = "Probe G"
    PROBE_H = "Probe H"
    PROBE_I = "Probe I"
    PROBE_J = "Probe J"


class ProbeType(Enum):
    """Probe type name"""

    NP1 = "Neuropixels 1.0"
    NP_UHD_FIXED = "Neuropixels UHD (Fixed)"
    NP_UHD_SWITCHABLE = "Neuropixels UHD (Switchable)"
    NP2_SINGLE_SHANK = "Neuropixels 2.0 (Single Shank)"
    NP2_MULTI_SHANK = "Neuropixels 2.0 (Multi Shank)"
    NP2_QUAD_BASE = "Neuropixels 2.0 (Quad Base)"
    NP_OPTO_DEMONSTRATOR = "Neuropixels Opto (Demonstrator)"
    MI_ULED_PROBE = "Michigan uLED Probe (Version 1)"
    MP_PHOTONIC_V1 = "MPI Photonic Probe (Version 1)"


class Probe(Device):
    """Description of an ephys probe"""

    name: ProbeName = Field(..., title="Name")
    type: ProbeType = Field(..., title="Type")


class EphysRig(AindSchema):
    """Description of an ephys rig"""

    schema_version: str = Field(
        "0.3.0", description="schema version", title="Version", const=True
    )
    rig_id: str = Field(
        ..., description="room_stim apparatus_version", title="Rig ID"
    )
    probes: Optional[List[Probe]] = Field(
        None, title="Probes", unique_items=True
    )
    cameras: Optional[List[Camera]] = Field(
        None, title="Cameras", unique_items=True
    )
    lasers: Optional[List[Laser]] = Field(
        None, title="Lasers", unique_items=True
    )
    visual_monitors: Optional[List[Monitor]] = Field(
        None, title="Visual monitor", unique_items=True
    )
    running_disc: Optional[Disc] = Field(None, title="Running disc")
    harp_devices: Optional[List[HarpDevice]] = Field(
        None, title="Harp devices"
    )<|MERGE_RESOLUTION|>--- conflicted
+++ resolved
@@ -8,11 +8,8 @@
 
 from pydantic import BaseModel, Field
 
-<<<<<<< HEAD
 from ..device import Device
-=======
 from ..base import AindSchema
->>>>>>> 1492d424
 
 
 class HarpDevice(Enum):
@@ -184,6 +181,12 @@
 class EphysRig(AindSchema):
     """Description of an ephys rig"""
 
+    describedBy: str = Field(
+        "https://github.com/AllenNeuralDynamics/data_schema/blob/main/schemas/ephys/ephys_rig.py",
+        description="The URL reference to the schema.",
+        title="Described by",
+        const=True,
+    )
     schema_version: str = Field(
         "0.3.0", description="schema version", title="Version", const=True
     )
