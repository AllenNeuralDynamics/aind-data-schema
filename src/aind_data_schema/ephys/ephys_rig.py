""" ephys rig schemas """

from __future__ import annotations

from enum import Enum
from typing import List, Optional, Union

from pydantic import Field, root_validator

from aind_data_schema.base import AindCoreModel, AindModel, EnumSubset
from aind_data_schema.device import (
    Camera,
    CameraAssembly,
    DAQDevice,
    DataInterface,
    Device,
    Disc,
    HarpDevice,
    Laser,
    Lens,
    Manufacturer,
    Monitor,
    Treadmill,
    Tube,
)


class ProbePort(AindModel):
    """Port for a probe connection"""

    index: int = Field(..., title="One-based port index")
    probes: List[str] = Field(..., title="Names of probes connected to this port")


class NeuropixelsBasestation(DAQDevice):
    """PXI-based Neuropixels DAQ"""

    # required fields
    basestation_firmware_version: str = Field(..., title="Basestation firmware version")
    bsc_firmware_version: str = Field(..., title="Basestation connect board firmware")
    slot: int = Field(..., title="Slot number for this basestation")
    ports: List[ProbePort] = Field(..., title="Basestation ports")

    # fixed values
    data_interface: DataInterface = Field("PXI", const=True)
    manufacturer: Manufacturer = Field(Manufacturer.IMEC, const=True)


class OpenEphysAcquisitionBoard(DAQDevice):
    """Multichannel electrophysiology DAQ"""

    # required fields
    ports: List[ProbePort] = Field(..., title="Acquisition board ports")

    # fixed values
    data_interface: DataInterface = Field("USB", const=True)
    manufacturer: Manufacturer = Manufacturer.OEPS


class Manipulator(Device):
    """Manipulator used on a dome module"""

    manufacturer: EnumSubset[Manufacturer.NEW_SCALE_TECHNOLOGIES]


class StickMicroscopeAssembly(AindModel):
    """Stick microscope used to monitor probes during insertion"""

    scope_assembly_name: str = Field(..., title="Scope assembly name")
    camera: Camera = Field(..., title="Camera for this module")
    lens: Lens = Field(..., title="Lens for this module")


class LaserAssembly(AindModel):
    """Assembly for optogenetic stimulation"""

    laser_assembly_name: str = Field(..., title="Laser assembly name")
    manipulator: Manipulator = Field(..., title="Manipulator")
    lasers: List[Laser] = Field(..., title="Lasers connected to this module")


class ProbeModel(Enum):
    """Probe model name"""

    MI_ULED_PROBE = "Michigan uLED Probe (Version 1)"
    MP_PHOTONIC_V1 = "MPI Photonic Probe (Version 1)"
    NP_OPTO_DEMONSTRATOR = "Neuropixels Opto (Demonstrator)"
    NP_UHD_FIXED = "Neuropixels UHD (Fixed)"
    NP_UHD_SWITCHABLE = "Neuropixels UHD (Switchable)"
    NP1 = "Neuropixels 1.0"
    NP2_SINGLE_SHANK = "Neuropixels 2.0 (Single Shank)"
    NP2_MULTI_SHANK = "Neuropixels 2.0 (Multi Shank)"
    NP2_QUAD_BASE = "Neuropixels 2.0 (Quad Base)"


class HeadstageModel(Enum):
    """Headstage model name"""

    RHD_16_CH = "Intan RHD 16-channel"
    RHD_32_CH = "Intan RHD 32-channel"
    RHD_64_CH = "Intan RHD 64-channel"


class Headstage(Device):
    """Headstage used with an ephys probe"""

    headstage_model: Optional[HeadstageModel] = Field(None, title="Headstage model")


class EphysProbe(Device):
    """Named probe used in an ephys experiment"""

    # required fields
    probe_model: ProbeModel = Field(..., title="Probe model")

    # optional fields
    lasers: Optional[List[Laser]] = Field(None, title="Lasers connected to this probe")
    headstage: Optional[Headstage] = Field(None, title="Headstage for this probe")


class EphysAssembly(AindModel):
    """Module for electrophysiological recording"""

    ephys_assembly_name: str = Field(..., title="Ephys assembly name")
    manipulator: Manipulator = Field(..., title="Manipulator")
    probes: List[EphysProbe] = Field(..., title="Probes that are held by this module")


class EphysRig(AindCoreModel):
    """Description of an ephys rig"""

<<<<<<< HEAD
    schema_version: str = Field("0.7.6", description="schema version", title="Version", const=True)
=======
    schema_version: str = Field("0.7.7", description="schema version", title="Version", const=True)
>>>>>>> d4c422ea
    rig_id: str = Field(..., description="room_stim apparatus_version", title="Rig ID")
    ephys_assemblies: Optional[List[EphysAssembly]] = Field(None, title="Ephys probes", unique_items=True)
    stick_microscopes: Optional[List[StickMicroscopeAssembly]] = Field(None, title="Stick microscopes")
    laser_assemblies: Optional[List[LaserAssembly]] = Field(None, title="Laser modules", unique_items=True)
    cameras: Optional[List[CameraAssembly]] = Field(None, title="Camera assemblies", unique_items=True)
    visual_monitors: Optional[List[Monitor]] = Field(None, title="Visual monitors", unique_items=True)
    mouse_platform: Optional[Union[Tube, Treadmill, Disc]] = Field(None, title="Mouse platform")
    daqs: Optional[List[Union[HarpDevice, NeuropixelsBasestation, OpenEphysAcquisitionBoard, DAQDevice]]] = Field(
        None, title="Data acquisition devices"
    )
    additional_devices: Optional[List[Device]] = Field(None, title="Additional devices", unique_items=True)
    notes: Optional[str] = Field(None, title="Notes")

    @root_validator
    def validate_device_names(cls, values):
        """validate that all DAQ channels are connected to devices that
        actually exist
        """

        cameras = values.get("cameras")
        ephys_assemblies = values.get("ephys_assemblies")
        laser_assemblies = values.get("laser_assemblies")
        mouse_platform = values.get("mouse_platform")
        daqs = values.get("daqs")

        if daqs is None:
            return values

        device_names = [None]

        if cameras is not None:
            device_names += [c.camera.name for c in cameras]

        if ephys_assemblies is not None:
            device_names += [probe.name for ephys_assembly in ephys_assemblies for probe in ephys_assembly.probes]

        if laser_assemblies is not None:
            device_names += [laser.name for laser_assembly in laser_assemblies for laser in laser_assembly.lasers]

        if mouse_platform is not None:
            device_names += [mouse_platform.name]

        for daq in daqs:
            if daq.channels is not None:
                for channel in daq.channels:
                    if channel.device_name not in device_names:
                        raise ValueError(
                            f"Device name validation error: '{channel.device_name}' "
                            + f"is connected to '{channel.channel_name}' on '{daq.name}', but "
                            + "this device is not part of the rig."
                        )

        return values

    @root_validator
    def validate_probe_names(cls, values):
        """validate that all DAQ probe ports are connected to probes that
        actually exist
        """

        ephys_assemblies = values.get("ephys_assemblies")
        daqs = values.get("daqs")

        if daqs is None or ephys_assemblies is None:
            return values

        probe_names = [probe.name for ephys_assembly in ephys_assemblies for probe in ephys_assembly.probes]

        for daq in daqs:
            try:
                daq.ports
            except AttributeError:
                pass
            else:
                if daq.ports is not None:
                    for port in daq.ports:
                        for probe in port.probes:
                            if probe not in probe_names:
                                raise ValueError(
                                    f"Probe name validation error: '{probe}' "
                                    + f"is connected to '{daq.name}' port '{port.index}', but "
                                    + "this probe is not part of the rig."
                                )

        return values<|MERGE_RESOLUTION|>--- conflicted
+++ resolved
@@ -129,11 +129,7 @@
 class EphysRig(AindCoreModel):
     """Description of an ephys rig"""
 
-<<<<<<< HEAD
-    schema_version: str = Field("0.7.6", description="schema version", title="Version", const=True)
-=======
     schema_version: str = Field("0.7.7", description="schema version", title="Version", const=True)
->>>>>>> d4c422ea
     rig_id: str = Field(..., description="room_stim apparatus_version", title="Rig ID")
     ephys_assemblies: Optional[List[EphysAssembly]] = Field(None, title="Ephys probes", unique_items=True)
     stick_microscopes: Optional[List[StickMicroscopeAssembly]] = Field(None, title="Stick microscopes")
