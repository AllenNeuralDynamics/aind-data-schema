--- conflicted
+++ resolved
@@ -8,13 +8,8 @@
 
 from pydantic import Field, root_validator
 
-<<<<<<< HEAD
 from ..device import Device, DAQDevice, Camera, CameraAssembly, RelativePosition, Laser, DataInterface, Manufacturer
-=======
->>>>>>> a32b51d3
 from ..base import AindCoreModel, AindModel
-from ..device import DAQ, Device, DeviceBase
-
 
 class SizeUnit(Enum):
     """units for sizes"""
@@ -107,8 +102,6 @@
     index: int = Field(..., title="Zero-based port index")
     probes: List[str] = Field(..., title="Names of probes connected to this port")
 
-
-<<<<<<< HEAD
 class NeuropixelsBasestation(DAQDevice):
     """PXI-based Neuropixels DAQ"""
 
@@ -132,15 +125,6 @@
     # fixed values
     data_interface: DataInterface = Field("USB", const=True)
     manufacturer: Manufacturer = Manufacturer.OEPS
-=======
-    name: CameraName = Field(..., title="Name")
-    orientation: Orientation3d = Field(..., title="Camera orientation")
-    position: Coordinates3d = Field(..., title="Camera position")
-    recording_software: Optional[str] = Field(None, title="Recording software")
-    recording_software_version: Optional[str] = Field(
-        None, title="Recording software version"
-    )
->>>>>>> a32b51d3
 
 
 class MousePlatform(Device):
@@ -156,17 +140,9 @@
     """Description of a running disc"""
 
     platform_type: str = Field("Disc", title="Platform type", const=True)
-<<<<<<< HEAD
     radius: float = Field(..., title="Radius (cm)", units="cm", ge=0)
-    
-=======
-    radius: float = Field(..., title="Radius", ge=0)
     radius_unit: SizeUnit = Field(SizeUnit.CM, title="radius unit")
-    date_surface_replaced: Optional[datetime] = Field(
-        None, title="Date surface replaced"
-    )
-
->>>>>>> a32b51d3
+
 
 class Tube(MousePlatform):
     """Description of a tube platform"""
@@ -186,18 +162,12 @@
 class DomeModule(AindModel):
     """Movable module that is mounted on the ephys dome insertion system"""
 
-<<<<<<< HEAD
     # required fields
     arc_angle: float = Field(..., title="Arc Angle", units="degrees")
     module_angle: float = Field(..., title="Module Angle", units="degrees")
-=======
-    orientation: ModuleOrientation2d = Field(
-        ..., title="Microscope orientation"
-    )
->>>>>>> a32b51d3
 
     # optional fields
-    rotation_angle: Optional[float] = Field(0.0, title="Rotatle Angle", units="degrees")
+    rotation_angle: Optional[float] = Field(0.0, title="Rotation Angle", units="degrees")
     coordinate_transform: Optional[str] = Field(
         None,
         title="Transform from local manipulator axes to rig", 
@@ -209,16 +179,10 @@
     )
 
 
-<<<<<<< HEAD
 class Manipulator(Device):
     """Manipulator used on a dome module"""
     
     manufacturer: Literal[Manufacturer.NEW_SCALE_TECHNOLOGIES]
-=======
-    orientation: ModuleOrientation3d = Field(
-        ..., title="Manipulator orientation"
-    )
->>>>>>> a32b51d3
 
 
 class StickMicroscope(DomeModule):
@@ -234,39 +198,6 @@
     lasers: List[Laser] = Field(..., title="Lasers connected to this module")
 
 
-<<<<<<< HEAD
-
-=======
-class Laser(Device):
-    """Description of a laser used in ephys recordings"""
-
-    name: LaserName = Field(..., title="Laser Name")
-
-    wavelength: Optional[int] = Field(
-        None, title="Wavelength", ge=300, le=1000
-    )
-    wavelength_unit: SizeUnit = Field(SizeUnit.NM, title="Wavelength unit")
-    maximum_power: Optional[float] = Field(None, title="Maximum power")
-    maximum_power_unit: str = Field("milliwatt", title="Maximum power unit")
-    coupling_efficiency: Optional[float] = Field(
-        None,
-        title="Coupling efficiency",
-        ge=0,
-        le=100,
-    )
-    coupling_efficiency_unit: str = Field(
-        "percent", title="Coupling efficienty unit"
-    )
-    calibration_data: Optional[str] = Field(
-        None, description="path to calibration data", title="Calibration data"
-    )
-    calibration_date: Optional[datetime] = Field(
-        None, title="Calibration date"
-    )
-    laser_manipulator: Manipulator = Field(..., title="Manipulator")
->>>>>>> a32b51d3
-
-
 class LaserModule(DeviceBase):
     """Description of a laser housing module used in ephys recordings"""
 
@@ -276,7 +207,6 @@
 class Monitor(Device):
     """Visual display"""
 
-<<<<<<< HEAD
     # required fields
     manufacturer: Literal[Manufacturer.LG]
     refresh_rate: int = Field(
@@ -290,28 +220,13 @@
 
     # optional fields
     contrast: Optional[int] = Field(
-=======
-    refresh_rate: int = Field(..., title="Refresh rate", ge=60)
-    regresh_rate_unit: str = Field("hertz", title="Refresh rate unit")
-    size: Size2d = Field(..., title="Monitor size")
-    position: Coordinates3d = Field(..., title="Monitor position")
-    orientation: Orientation3d = Field(..., title="Monitor orientation")
-    viewing_distance: float = Field(..., title="Viewing distance")
-    viewing_distance_unit: SizeUnit = Field(SizeUnit.CM, title="Size unit")
-    contrast: int = Field(
->>>>>>> a32b51d3
         ...,
         description="Monitor's contrast setting",
         title="Contrast",
         ge=0,
         le=100,
     )
-<<<<<<< HEAD
     brightness: Optional[int] = Field(
-=======
-    contrast_unit: str = Field("percent", title="Contrast unit")
-    brightness: int = Field(
->>>>>>> a32b51d3
         ...,
         description="Monitor's brightness setting",
         title="Brightness",
@@ -346,7 +261,6 @@
 class EphysProbe(Device):
     """Named probe used in an ephys experiment"""
 
-<<<<<<< HEAD
     # required fields
     probe_model: ProbeModel = Field(..., title="Probe model")
 
@@ -360,16 +274,6 @@
 
     manipulator: Manipulator = Field(..., title="Manipulator")
     probes: List[EphysProbe] = Field(..., title="Probes that are held by this module")
-=======
-    name: ProbeName = Field(..., title="Name")
-    probe_manipulator: Manipulator = Field(..., title="Manipulator")
-    calibration_data: Optional[str] = Field(
-        ..., title="Calibration data", description="Path to calibration data"
-    )
-    calibration_date: Optional[datetime] = Field(
-        None, title="Calibration date"
-    )
->>>>>>> a32b51d3
 
 
 class EphysRig(AindCoreModel):
@@ -394,14 +298,10 @@
         None, title="Stick microscopes"
     )
     laser_modules: Optional[List[LaserModule]] = Field(
-<<<<<<< HEAD
         None, title="Laser modules", unique_items=True
     )
     cameras: Optional[List[CameraAssembly]] = Field(
         None, title="Camera assemblies", unique_items=True
-=======
-        None, title="Lasers", unique_items=True
->>>>>>> a32b51d3
     )
     visual_monitors: Optional[List[Monitor]] = Field(
         None, title="Visual monitors", unique_items=True
