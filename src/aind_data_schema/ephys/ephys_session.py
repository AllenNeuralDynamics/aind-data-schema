""" ephys session description and related objects """

from __future__ import annotations

from datetime import datetime
from decimal import Decimal
from enum import Enum
from typing import List, Optional

from pydantic import Field

from aind_data_schema.base import AindCoreModel, AindModel
<<<<<<< HEAD
from aind_data_schema.device import AngleUnit, Coordinates3d, PowerUnit, SizeUnit
from aind_data_schema.stimulus import StimulusEpoch
=======
from aind_data_schema.device import Coordinates3d
from aind_data_schema.stimulus import StimulusPresentation
from aind_data_schema.utils.units import AngleUnit, PowerUnit, SizeUnit
>>>>>>> d4c422ea


class SessionType(Enum):
    """Session type name"""

    TEST = "Test"
    OPTO = "Optotagging"
    RF_MAPPING = "Receptive field mapping"


class CcfVersion(Enum):
    """CCF version"""

    CCFv3 = "CCFv3"


class CcfCoords(AindModel):
    """Coordinates in CCF template space"""

    ml: Decimal = Field(..., title="ML")
    ap: Decimal = Field(..., title="AP")
    dv: Decimal = Field(..., title="DV")
    unit: SizeUnit = Field(SizeUnit.UM, title="Coordinate unit")
    ccf_version: CcfVersion = Field(CcfVersion.CCFv3, title="CCF version")


class DomeModule(AindModel):
    """Movable module that is mounted on the ephys dome insertion system"""

    # required fields
    assembly_name: str = Field(..., title="Assembly name")
    arc_angle: Decimal = Field(..., title="Arc Angle", units="degrees")
    module_angle: Decimal = Field(..., title="Module Angle", units="degrees")
    angle_unit: AngleUnit = Field(AngleUnit.DEG, title="Angle unit")

    # optional fields
    rotation_angle: Optional[Decimal] = Field(0.0, title="Rotation Angle", units="degrees")
    coordinate_transform: Optional[str] = Field(
        None,
        title="Transform from local manipulator axes to rig",
        description="Path to coordinate transform",
    )
    calibration_date: Optional[datetime] = Field(None, title="Date on which coordinate transform was last calibrated")
    notes: Optional[str] = Field(None, title="Notes")


class ManipulatorModule(DomeModule):
    """A module connected to a 3-axis manipulator"""

    primary_targeted_structure: str = Field(..., title="Targeted structure")
    targeted_ccf_coordinates: Optional[List[CcfCoords]] = Field(
        None,
        title="Targeted CCF coordinates",
    )
    manipulator_coordinates: Coordinates3d = Field(
        ...,
        title="Manipulator coordinates",
    )


class Laser(AindModel):
    """Laser used in a LaserModule"""

    name: str = Field(..., title="Laser name (must match rig JSON)")
    power_level: Decimal = Field(..., title="Power level used in this session", units="mW")
    power_unit: PowerUnit = Field(PowerUnit.MW, title="Power unit")


class LaserModule(ManipulatorModule):
    """Laser Module used in a Stream"""

    lasers: List[Laser] = Field(..., title="Active lasers in this module")


class EphysProbe(AindModel):
    """Probes in a EphysProbeModule"""

    name: str = Field(..., title="Ephys probe name (must match rig JSON)")
    other_targeted_structures: Optional[List[str]] = None


class EphysModule(ManipulatorModule):
    """Probe recorded in a Stream"""

    ephys_probes: List[EphysProbe] = Field(..., title="Ephys probes used in this module")


class DAQDevice(AindModel):
    """Data acquisition device recorded in a Stream"""

    name: str = Field(..., title="DAQ device name (must match rig JSON)")


class Camera(AindModel):
    """Camera recorded in a Stream"""

    name: str = Field(..., title="Camera name (must match rig JSON)")


class Stream(AindModel):
    """Stream of data with a start and stop time"""

    stream_start_time: datetime = Field(..., title="Stream start time")
    stream_end_time: datetime = Field(..., title="Stream stop time")
    ephys_modules: Optional[List[EphysModule]] = Field(None, title="Ephys modules", unique_items=True)
    laser_modules: Optional[List[LaserModule]] = Field(None, title="Laser modules", unique_items=True)
    daqs: Optional[List[DAQDevice]] = Field(None, title="DAQ devices", unique_items=True)
    cameras: Optional[List[Camera]] = Field(None, title="Cameras", unique_items=True)
    stimulus_epochs: Optional[List[StimulusEpoch]] = Field(None, title="Stimulus")
    notes: Optional[str] = Field(None, title="Notes")


class EphysSession(AindCoreModel):
    """Description of an ephys recording session"""

<<<<<<< HEAD
    schema_version: str = Field("0.4.6", description="schema version", title="Version", const=True)
=======
    schema_version: str = Field("0.4.8", description="schema version", title="Version", const=True)
>>>>>>> d4c422ea
    experimenter_full_name: List[str] = Field(
        ...,
        description="First and last name of the experimenter(s).",
        title="Experimenter(s) full name",
    )
    session_start_time: datetime = Field(..., title="Session start time")
    session_end_time: datetime = Field(..., title="Session end time")
    subject_id: str = Field(..., title="Subject ID")
    session_type: SessionType = Field(..., title="Session type")
    session_description: Optional[str] = Field(None, title="Session description")
    iacuc_protocol: Optional[str] = Field(None, title="IACUC protocol")
    rig_id: str = Field(..., title="Rig ID")
    stick_microscopes: Optional[List[DomeModule]] = Field(
        ...,
        title="Stick microscopes",
        description="Must match stick microscope assemblies in rig file",
    )
    data_streams: List[Stream] = Field(
        ...,
        title="Data streams",
        description=(
            "A data stream is a collection of devices that are recorded simultaneously. Each session can include"
            " multiple streams (e.g., if the manipulators are moved to a new location)"
        ),
        unique_items=True,
    )
    ccf_coordinate_transform: Optional[str] = Field(
        None,
        description="Path to file that details the CCF-to-lab coordinate transform",
        title="CCF coordinate transform",
    )
    notes: Optional[str] = Field(None, title="Notes")<|MERGE_RESOLUTION|>--- conflicted
+++ resolved
@@ -10,14 +10,9 @@
 from pydantic import Field
 
 from aind_data_schema.base import AindCoreModel, AindModel
-<<<<<<< HEAD
-from aind_data_schema.device import AngleUnit, Coordinates3d, PowerUnit, SizeUnit
-from aind_data_schema.stimulus import StimulusEpoch
-=======
 from aind_data_schema.device import Coordinates3d
-from aind_data_schema.stimulus import StimulusPresentation
+from aind_data_schema.stimulus import StimulusPresentation, StimulusEpoch
 from aind_data_schema.utils.units import AngleUnit, PowerUnit, SizeUnit
->>>>>>> d4c422ea
 
 
 class SessionType(Enum):
@@ -133,11 +128,7 @@
 class EphysSession(AindCoreModel):
     """Description of an ephys recording session"""
 
-<<<<<<< HEAD
-    schema_version: str = Field("0.4.6", description="schema version", title="Version", const=True)
-=======
     schema_version: str = Field("0.4.8", description="schema version", title="Version", const=True)
->>>>>>> d4c422ea
     experimenter_full_name: List[str] = Field(
         ...,
         description="First and last name of the experimenter(s).",
