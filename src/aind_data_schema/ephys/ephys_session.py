""" ephys session description and related objects """

from __future__ import annotations

from datetime import datetime
from enum import Enum
from typing import List, Optional

from pydantic import Field

from ..base import AindCoreModel, AindModel
from .ephys_rig import Coordinates3d, SizeUnit


class SessionType(Enum):
    """Session type name"""

    TEST = "Test"
    OPTO = "Optotagging"
    RF_MAPPING = "Receptive field mapping"


class CcfVersion(Enum):
    """CCF version"""

    CCFv3 = "CCFv3"


class CcfCoords(AindModel):
    """Coordinates in CCF template space"""

    ml: float = Field(..., title="ML")
    ap: float = Field(..., title="AP")
    dv: float = Field(..., title="DV")
    unit: SizeUnit = Field(SizeUnit.UM, title="Coordinate unit")
    ccf_version: CcfVersion = Field(CcfVersion.CCFv3, title="CCF version")


class ManipulatorModule(AindModel):
    """A module connected to a 3-axis manipulator"""

<<<<<<< HEAD
    name: str = Field(..., title="Name")
    wavelength: int = Field(..., title="Wavelength (nm)", units="nm")
    power: float = Field(..., title="Power (mW)", units="mW")
    targeted_structure: str = Field(..., title="Targeted structure")
    targeted_ccf_coordinates: CcfCoords = Field(
        ...,
=======
    primary_targeted_structure: str = Field(..., title="Targeted structure")
    targeted_ccf_coordinates: Optional[CcfCoords] = Field(
        None,
>>>>>>> be368191
        title="Targeted CCF coordinates",
    )
    manipulator_coordinates: Coordinates3d = Field(
        ...,
        title="Manipulator coordinates",
    )


class Laser(AindModel):
    """Laser used in a LaserModule"""

    name: str = Field(..., title="Laser name (must match rig JSON)")
    power_level: float = Field(..., title="Power level used in this session", units="mW")


class LaserModule(ManipulatorModule):
    """Laser Module used in a Stream"""

    lasers: List[Laser] = Field(..., title="Active lasers in this module")


class EphysProbe(ManipulatorModule):
    """Probe recorded in a Stream"""

    name: str = Field(..., title="Ephys probe name (must match rig JSON)")
    other_targeted_structures: Optional[List[str]] = None
<<<<<<< HEAD
    targeted_ccf_coordinates: Optional[CcfCoords] = Field(
        None,
        title="Targeted CCF coordinates",
    )
    manipulator_coordinates: Coordinates3d = Field(
        ...,
        title="Manipulator coordinates",
    )
=======


class DAQDevice(AindModel):
    """Data acquisition device recorded in a Stream"""

    name: str = Field(..., title="DAQ device name (must match rig JSON)")


class Camera(AindModel):
    """Camera recorded in a Stream"""

    name: str = Field(..., title="Camera name (must match rig JSON)")
>>>>>>> be368191


class Stream(AindModel):
    """Stream of data with a start and stop time"""

    stream_start_time: datetime = Field(..., title="Stream start time")
    stream_end_time: datetime = Field(..., title="Stream stop time")
    probes: List[EphysProbe] = Field(..., title="Probes", unique_items=True)
    laser_modules: List[LaserModule] = Field(..., title="Laser modules", unique_items=True)
    daqs: List[DAQDevice] = Field(..., title="DAQ devices", unique_items=True)
    cameras: List[Camera] = Field(..., title="Cameras", unique_items=True)


class EphysSession(AindCoreModel):
    """Description of an ephys recording session"""

    schema_version: str = Field("0.3.0", description="schema version", title="Version", const=True)
    experimenter_full_name: str = Field(
        ...,
        description="First and last name of the experimenter.",
        title="Experimenter full name",
    )
    session_start_time: datetime = Field(..., title="Session start time")
    session_end_time: datetime = Field(..., title="Session end time")
    subject_id: str = Field(..., title="Subject ID")
    session_type: SessionType = Field(..., title="Session type")
    session_description: Optional[str] = Field(None, title="Session description")
    stimulus_protocol_id: Optional[str] = Field(None, title="Stimulus protocol ID")
    iacuc_protocol: Optional[str] = Field(None, title="IACUC protocol")
    rig_id: str = Field(..., title="Rig ID")
    data_streams: List[Stream] = Field(
        ...,
        title="Data streams",
        description=(
            "A data stream is a collection of devices that are recorded simultaneously. Each session can include"
            " multiple streams (e.g., if the manipulators are moved to a new location)"
        ),
        unique_items=True,
    )
    ccf_coordinate_transform: Optional[str] = Field(
        None,
        description="Path to file that details the CCF-to-lab coordinate transform",
        title="CCF coordinate transform",
    )
    notes: Optional[str] = None<|MERGE_RESOLUTION|>--- conflicted
+++ resolved
@@ -39,18 +39,9 @@
 class ManipulatorModule(AindModel):
     """A module connected to a 3-axis manipulator"""
 
-<<<<<<< HEAD
-    name: str = Field(..., title="Name")
-    wavelength: int = Field(..., title="Wavelength (nm)", units="nm")
-    power: float = Field(..., title="Power (mW)", units="mW")
-    targeted_structure: str = Field(..., title="Targeted structure")
-    targeted_ccf_coordinates: CcfCoords = Field(
-        ...,
-=======
     primary_targeted_structure: str = Field(..., title="Targeted structure")
     targeted_ccf_coordinates: Optional[CcfCoords] = Field(
         None,
->>>>>>> be368191
         title="Targeted CCF coordinates",
     )
     manipulator_coordinates: Coordinates3d = Field(
@@ -77,16 +68,6 @@
 
     name: str = Field(..., title="Ephys probe name (must match rig JSON)")
     other_targeted_structures: Optional[List[str]] = None
-<<<<<<< HEAD
-    targeted_ccf_coordinates: Optional[CcfCoords] = Field(
-        None,
-        title="Targeted CCF coordinates",
-    )
-    manipulator_coordinates: Coordinates3d = Field(
-        ...,
-        title="Manipulator coordinates",
-    )
-=======
 
 
 class DAQDevice(AindModel):
@@ -99,7 +80,6 @@
     """Camera recorded in a Stream"""
 
     name: str = Field(..., title="Camera name (must match rig JSON)")
->>>>>>> be368191
 
 
 class Stream(AindModel):
