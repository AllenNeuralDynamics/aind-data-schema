--- conflicted
+++ resolved
@@ -53,9 +53,6 @@
     ccf_version: CcfVersion = Field(CcfVersion.CCFv3, title="CCF version")
 
 
-<<<<<<< HEAD
-class LaserModule(BaseModel):
-=======
 class AngleName(Enum):
     """Euler angle name"""
 
@@ -71,8 +68,7 @@
     value: float = Field(..., title="Value (deg)", units="deg")
 
 
-class Laser(AindModel):
->>>>>>> dd9cd281
+class LaserModule(AindModel):
     """Description of a laser"""
 
     name: str = Field(..., title="Name")
