--- conflicted
+++ resolved
@@ -102,11 +102,7 @@
 class Acquisition(AindCoreModel):
     """Description of an imaging acquisition session"""
 
-<<<<<<< HEAD
-    schema_version: str = Field("0.4.7", description="schema version", title="Version", const=True)
-=======
     schema_version: str = Field("0.4.8", description="schema version", title="Version", const=True)
->>>>>>> d4c422ea
     experimenter_full_name: List[str] = Field(
         ...,
         description="First and last name of the experimenter(s).",
