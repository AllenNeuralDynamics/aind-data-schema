""" schema describing imaging instrument """

from __future__ import annotations

from datetime import date
from enum import Enum
from typing import List, Optional

from pydantic import Field

<<<<<<< HEAD
from ..base import AindCoreModel, AindModel
from ..device import (
=======
from aind_data_schema.base import AindCoreModel, AindModel
from aind_data_schema.device import (
>>>>>>> b8d50b5a
    Coupling,
    DAQDevice,
    DataInterface,
    Device,
    Filter,
    Manufacturer,
    MotorizedStage,
    PowerUnit,
    SizeUnit,
)


class Com(AindModel):
    """Description of a communication system"""

    hardware_name: str = Field(..., title="Controlled hardware device")
    com_port: str = Field(..., title="COM port")


class CameraType(Enum):
    """Camera type name"""

    CAMERA = "Camera"
    PMT = "PMT"
    OTHER = "other"


class Cooling(Enum):
    """Cooling medium name"""

    AIR = "air"
    WATER = "water"


class Detector(Device):
    """Description of a detector device"""

    type: CameraType = Field(..., title="Detector type")
    data_interface: DataInterface = Field(..., title="Data interface")
    cooling: Cooling = Field(..., title="Cooling")


class LightsourceType(Enum):
    """Light source type name"""

    LAMP = "lamp"
    LASER = "laser"
    LED = "LED"
    OTHER = "other"


class Lightsource(Device):
    """Description of lightsource device"""

    type: LightsourceType = Field(..., title="Lightsource Type")
    coupling: Coupling = Field(..., title="Coupling")
    wavelength: float = Field(..., title="Wavelength (nm)", units="nm", ge=300, le=1000)
    wavelength_unit: SizeUnit = Field(SizeUnit.NM, title="Wavelength unit")
    max_power: float = Field(..., title=" Maximum power (mW)", units="mW")
    power_unit: PowerUnit = Field(PowerUnit.MW, title="Power unit")


class Immersion(Enum):
    """Immersion media name"""

    AIR = "air"
    MULTI = "multi"
    OIL = "oil"
    WATER = "water"
    OTHER = "other"


class Objective(Device):
    """Description of an objective device"""

    numerical_aperture: float = Field(..., title="Numerical aperture (in air)")
    magnification: float = Field(..., title="Magnification")
    immersion: Immersion = Field(..., title="Immersion")


class ImagingDeviceType(Enum):
    """Imaginge device type name"""

    BEAM_EXPANDER = "Beam expander"
    DIFFUSER = "Diffuser"
    GALVO = "Galvo"
    LASER_COMBINER = "Laser combiner"
    LASER_COUPLER = "Laser coupler"
    PRISM = "Prism"
    OBJECTIVE = "Objective"
    ROTATION_MOUNT = "Rotation mount"
    SLIT = "Slit"
    TUNABLE_LENS = "Tunable lens"
    OTHER = "Other"


class ImagingInstrumentType(Enum):
    """Experiment type name"""

    CONFOCAL = "confocal"
    DISPIM = "diSPIM"
    EXASPIM = "exaSPIM"
    ECEPHYS = "ecephys"
    MESOSPIM = "mesoSPIM"
    OTHER = "Other"
    SMARTSPIM = "SmartSPIM"
    TWO_PHOTON = "Two photon"


class AdditionalImagingDevice(Device):
    """Description of additional devices"""

    type: ImagingDeviceType = Field(..., title="Device type")


class StageAxisDirection(Enum):
    """Direction of motion for motorized stage"""

    DETECTION_AXIS = "Detection axis"
    ILLUMINATION_AXIS = "Illumination axis"
    PERPENDICULAR_AXIS = "Perpendicular axis"


class StageAxisName(Enum):
    """Axis names for motorized stages as configured by hardware"""

    X = "X"
    Y = "Y"
    Z = "Z"


class ScanningStage(MotorizedStage):
    """Description of a scanning motorized stages"""

    stage_axis_direction: StageAxisDirection = Field(..., title="Direction of stage axis")
    stage_axis_name: StageAxisName = Field(..., title="Name of stage axis")


class OpticalTable(Device):
    """Description of Optical Table"""

    length: Optional[float] = Field(None, title="Length (inches)", units="inches", ge=0)
    width: Optional[float] = Field(None, title="Width (inches)", units="inches", ge=0)
    table_size_unit: SizeUnit = Field(SizeUnit.IN, title="Table size unit")
    vibration_control: Optional[bool] = Field(None, title="Vibration control")


class Instrument(AindCoreModel):
    """Description of an instrument, which is a collection of devices"""

    schema_version: str = Field("0.6.0", description="schema version", title="Version", const=True)
    instrument_id: Optional[str] = Field(
        None,
        description="Unique identifier for this instrument. Naming convention: <room>-<apparatus>-<version>",
        title="Instrument ID",
    )
    instrument_type: ImagingInstrumentType = Field(..., title="Instrument type")
    manufacturer: Manufacturer = Field(..., title="Instrument manufacturer")
    temperature_control: Optional[bool] = Field(None, title="Temperature control")
    humidity_control: Optional[bool] = Field(None, title="Humidity control")
    optical_tables: List[OpticalTable] = Field(None, title="Optical table")
    objectives: List[Objective] = Field(..., title="Objectives", unique_items=True)
    detectors: Optional[List[Detector]] = Field(None, title="Detectors", unique_items=True)
    light_sources: Optional[List[Lightsource]] = Field(None, title="Light sources", unique_items=True)
    fluorescence_filters: Optional[List[Filter]] = Field(None, title="Fluorescence filters", unique_items=True)
    motorized_stages: Optional[List[MotorizedStage]] = Field(None, title="Motorized stages", unique_items=True)
    scanning_stages: Optional[List[ScanningStage]] = Field(None, title="Scanning motorized stages", unique_items=True)
    daqs: Optional[List[DAQDevice]] = Field(None, title="DAQ", unique_items=True)
    additional_devices: Optional[List[AdditionalImagingDevice]] = Field(
        None, title="Additional devices", unique_items=True
    )
    calibration_date: Optional[date] = Field(
        None,
        description="Date of most recent calibration",
        title="Calibration date",
    )
    calibration_data: Optional[str] = Field(
        None,
        description="Path to calibration data from most recent calibration",
        title="Calibration data",
    )
    com_ports: Optional[List[Com]] = Field(None, title="COM ports", unique_items=True)
    notes: Optional[str] = None<|MERGE_RESOLUTION|>--- conflicted
+++ resolved
@@ -8,13 +8,8 @@
 
 from pydantic import Field
 
-<<<<<<< HEAD
-from ..base import AindCoreModel, AindModel
-from ..device import (
-=======
 from aind_data_schema.base import AindCoreModel, AindModel
 from aind_data_schema.device import (
->>>>>>> b8d50b5a
     Coupling,
     DAQDevice,
     DataInterface,
