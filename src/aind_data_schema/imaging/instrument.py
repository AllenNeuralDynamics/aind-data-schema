--- conflicted
+++ resolved
@@ -53,28 +53,6 @@
     cooling: Cooling = Field(..., title="Cooling")
 
 
-<<<<<<< HEAD
-=======
-class FilterType(Enum):
-    """Filter type name"""
-
-    LONG_PASS = "Long pass"
-    BAND_PASS = "Band pass"
-    SHORT_PASS = "Short pass"
-    MULTIBAND = "Multiband"
-
-
-class Filter(Device):
-    """Description of a filter device"""
-
-    type: FilterType = Field(..., title="Filter Type")
-    diameter: float = Field(..., title="Size (mm)", ge=0)
-    thickness: float = Field(..., title="Size (mm)", ge=0)
-    filter_wheel_index: int = Field(..., title="Filter wheel index")
-    description: Optional[str] = Field(None, description="Where/how filter is being used", title="Description")
-
-
->>>>>>> 2c4c1ca8
 class LightsourceType(Enum):
     """Light source type name"""
 
@@ -183,7 +161,6 @@
     temperature_control: Optional[bool] = Field(None, title="Temperature control")
     humidity_control: Optional[bool] = Field(None, title="Humidity control")
     optical_tables: List[OpticalTable] = Field(None, title="Optical table")
-<<<<<<< HEAD
     objectives: List[Objective] = Field(
         ..., title="Objectives", unique_items=True
     )
@@ -203,15 +180,6 @@
         None, title="Scanning motorized stages", unique_items=True
     )
     daqs: Optional[List[DAQDevice]] = Field(None, title="DAQ", unique_items=True)
-=======
-    objectives: List[Objective] = Field(..., title="Objectives", unique_items=True)
-    detectors: List[Detector] = Field(..., title="Detectors", unique_items=True)
-    light_sources: List[Lightsource] = Field(..., title="Light sources", unique_items=True)
-    fluorescence_filters: Optional[List[Filter]] = Field(None, title="Fluorescence filters", unique_items=True)
-    motorized_stages: Optional[List[MotorizedStage]] = Field(None, title="Motorized stages", unique_items=True)
-    scanning_stages: Optional[List[ScanningStage]] = Field(None, title="Scanning motorized stages", unique_items=True)
-    daqs: Optional[List[DAQ]] = Field(None, title="DAQ", unique_items=True)
->>>>>>> 2c4c1ca8
     additional_devices: Optional[List[AdditionalImagingDevice]] = Field(
         None, title="Additional devices", unique_items=True
     )
