--- conflicted
+++ resolved
@@ -8,13 +8,8 @@
 
 from pydantic import Field
 
-<<<<<<< HEAD
 from ..device import Device, Manufacturer, DAQDevice, DataInterface, Filter, Coupling
-=======
 from ..base import AindCoreModel, AindModel
-from ..device import DAQ, Device, Manufacturer
->>>>>>> a32b51d3
-
 
 class InstrumentType(Enum):
     """Instrument type name"""
