--- conflicted
+++ resolved
@@ -5,12 +5,8 @@
 from enum import Enum
 from typing import Any, Dict, List, Optional
 
-<<<<<<< HEAD
 from pydantic import Field, root_validator
-=======
-from pydantic import Field
 from pydantic.typing import Literal
->>>>>>> 34f5af59
 
 from aind_data_schema.base import AindCoreModel, AindModel, EnumSubset
 from aind_data_schema.device import Device
