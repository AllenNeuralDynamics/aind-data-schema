"""Generic metadata class for Data Asset Records."""

from datetime import datetime
from enum import Enum
from typing import Dict, List, Optional
from uuid import UUID, uuid4

from pydantic import Field, root_validator, validate_model, validator

from aind_data_schema.base import AindCoreModel
from aind_data_schema.data_description import DataDescription
from aind_data_schema.imaging.acquisition import Acquisition
from aind_data_schema.imaging.instrument import Instrument
from aind_data_schema.procedures import Procedures
from aind_data_schema.processing import Processing
from aind_data_schema.rig import Rig
from aind_data_schema.session import Session
from aind_data_schema.subject import Subject


class MetadataStatus(Enum):
    """Status of Metadata"""

    VALID = "Valid"
    INVALID = "Invalid"
    MISSING = "Missing"
    UNKNOWN = "Unknown"


class ExternalPlatforms(Enum):
    """External Platforms of Data Assets."""

    CODEOCEAN = "Code Ocean"


class Metadata(AindCoreModel):
    """The records in the Data Asset Collection needs to contain certain fields
    to easily query and index the data."""

<<<<<<< HEAD
    schema_version: str = Field("0.0.7", description="schema version", title="Version", const=True)
=======
    # Special file name extension to distinguish this json file from others
    # The models base on this schema will be saved to metadata.nd.json as
    # default
    _DEFAULT_FILE_EXTENSION = ".nd.json"

    schema_version: str = Field("0.0.6", description="schema version", title="Version", const=True)
>>>>>>> 890b56c1

    id: UUID = Field(
        default_factory=uuid4,
        alias="_id",
        title="Data Asset ID",
        description="The unique id of the data asset.",
    )
    name: str = Field(
        ...,
        description="Name of the data asset.",
        title="Data Asset Name",
    )
    # We'll set created and last_modified defaults using the root_validator
    # to ensure they're synced on creation
    created: datetime = Field(
        default_factory=datetime.utcnow,
        title="Created",
        description="The utc date and time the data asset created.",
    )
    last_modified: datetime = Field(
        default_factory=datetime.utcnow,
        title="Last Modified",
        description="The utc date and time that the data asset was last modified.",
    )
    location: str = Field(
        ...,
        title="Location",
        description="Current location of the data asset.",
    )
    metadata_status: MetadataStatus = Field(
        default=MetadataStatus.UNKNOWN, title=" Metadata Status", description="The status of the metadata."
    )
    external_links: List[Dict[ExternalPlatforms, str]] = Field(
        default=[], title="External Links", description="Links to the data asset on different platforms."
    )
    # We can make the AindCoreModel fields optional for now and do more
    # granular validations using validators. We may have some older data
    # assets in S3 that don't have metadata attached. We'd still like to
    # index that data, but we can flag those instances as MISSING or UNKNOWN
    subject: Optional[Subject] = Field(
        None,
        title="Subject",
        description="Subject of data collection.",
    )
    data_description: Optional[DataDescription] = Field(
        None, title="Data Description", description="A logical collection of data files."
    )
    procedures: Optional[Procedures] = Field(
        None, title="Procedures", description="All procedures performed on a subject."
    )
    session: Optional[Session] = Field(None, title="Session", description="Description of a session.")
    rig: Optional[Rig] = Field(None, title="Rig", description="Rig.")
    processing: Optional[Processing] = Field(None, title="Processing", description="All processes run on data.")
    acquisition: Optional[Acquisition] = Field(None, title="Acquisition", description="Imaging acquisition session")
    instrument: Optional[Instrument] = Field(
        None, title="Instrument", description="Instrument, which is a collection of devices"
    )

    @validator(
        "subject",
        "data_description",
        "procedures",
        "session",
        "rig",
        "processing",
        "acquisition",
        "instrument",
        pre=True,
    )
    def validate_core_fields(cls, value, field):
        """Don't automatically raise errors if the core models are invalid"""
        if isinstance(value, dict):
            core_model = field.type_.construct(**value)
        else:
            core_model = value
        return core_model

    @root_validator(pre=False)
    def validate_metadata(cls, values):
        """Validator for metadata"""

        # There's a simpler way to do this if we drop support for py37
        all_model_fields = []
        for field_name in cls.__fields__:
            field_to_check = cls.__fields__[field_name]
            try:
                if issubclass(field_to_check.type_, AindCoreModel):
                    all_model_fields.append(field_to_check)
            except TypeError:
                # Type errors in python3.7 when using issubclass on type
                # generics
                pass

        # For each model field, check that is present and check if the model
        # is valid. If it isn't valid, still add it, but mark MetadataStatus
        # as INVALID
        metadata_status = MetadataStatus.VALID
        for model_field in all_model_fields:
            model_class = model_field.type_
            model_name = model_field.name
            if values.get(model_name) is not None:
                model = values[model_name]
                # Since pre=False, the dictionaries get converted to models
                # upstream
                model_contents = model.dict()
                *_, validation_error = validate_model(model_class, model_contents)
                if validation_error:
                    model_instance = model_class.construct(**model_contents)
                    metadata_status = MetadataStatus.INVALID
                else:
                    model_instance = model_class(**model_contents)
                values[model_name] = model_instance
        # For certain required fields, like subject, if they are not present,
        # mark the metadata record as missing
        if values.get("subject") is None:
            metadata_status = MetadataStatus.MISSING
        values["metadata_status"] = metadata_status
        return values<|MERGE_RESOLUTION|>--- conflicted
+++ resolved
@@ -37,16 +37,12 @@
     """The records in the Data Asset Collection needs to contain certain fields
     to easily query and index the data."""
 
-<<<<<<< HEAD
-    schema_version: str = Field("0.0.7", description="schema version", title="Version", const=True)
-=======
     # Special file name extension to distinguish this json file from others
     # The models base on this schema will be saved to metadata.nd.json as
     # default
     _DEFAULT_FILE_EXTENSION = ".nd.json"
 
-    schema_version: str = Field("0.0.6", description="schema version", title="Version", const=True)
->>>>>>> 890b56c1
+    schema_version: str = Field("0.0.7", description="schema version", title="Version", const=True)
 
     id: UUID = Field(
         default_factory=uuid4,
