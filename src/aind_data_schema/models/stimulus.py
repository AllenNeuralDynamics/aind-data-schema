""" schema for session stimulus """

from decimal import Decimal
from enum import Enum
from typing import List, Literal, Optional

from pydantic import Field

<<<<<<< HEAD
from aind_data_schema.base import AindModel, AindGeneric, AindGenericType
from aind_data_schema.models.units import (
    ConcentrationUnit,
    FrequencyUnit,
    PowerUnit,
    TimeUnit,
)
=======
from aind_data_schema.base import AindGeneric, AindGenericType, AindModel, AwareDatetimeWithDefault
from aind_data_schema.models.devices import Software
from aind_data_schema.models.units import ConcentrationUnit, FrequencyUnit, PowerUnit, TimeUnit, VolumeUnit
>>>>>>> c652459f


class PulseShape(str, Enum):
    """Types of Opto stim pulse shapes"""

    SQUARE = "Square"
    RAMP = "Ramp"
    SINE = "Sinusoidal"


class FilterType(str, Enum):
    """Types of bandpass filters for auditory stim"""

    BUTTERWORTH = "Butterworth"
    OTHER = "Other"


class OptoStimulation(AindModel):
    """Description of opto stimulation parameters"""

    stimulus_type: Literal["Opto Stimulation"] = "Opto Stimulation"
    stimulus_name: str = Field(..., title="Stimulus name")
    pulse_shape: PulseShape = Field(..., title="Pulse shape")
    pulse_frequency: int = Field(..., title="Pulse frequency (Hz)")
    pulse_frequency_unit: FrequencyUnit = Field(FrequencyUnit.HZ, title="Pulse frequency unit")
    number_pulse_trains: int = Field(..., title="Number of pulse trains")
    pulse_width: int = Field(..., title="Pulse width (ms)")
    pulse_width_unit: TimeUnit = Field(TimeUnit.MS, title="Pulse width unit")
    pulse_train_duration: Decimal = Field(..., title="Pulse train duration (s)")
    pulse_train_duration_unit: TimeUnit = Field(TimeUnit.S, title="Pulse train duration unit")
    fixed_pulse_train_interval: bool = Field(..., title="Fixed pulse train interval")
    pulse_train_interval: Optional[Decimal] = Field(
        None, title="Pulse train interval (s)", description="Time between pulse trains"
    )
    pulse_train_interval_unit: TimeUnit = Field(TimeUnit.S, title="Pulse train interval unit")
    baseline_duration: Decimal = Field(
        ...,
        title="Baseline duration (s)",
        description="Duration of baseline recording prior to first pulse train",
    )
    baseline_duration_unit: TimeUnit = Field(TimeUnit.S, title="Baseline duration unit")
    other_parameters: AindGenericType = Field(AindGeneric(), title="Other parameters")
    notes: Optional[str] = Field(None, title="Notes")


class VisualStimulation(AindModel):
    """Description of visual stimulus parameters. Provides a high level description of stimulus."""

    stimulus_type: Literal["Visual Stimulation"] = "Visual Stimulation"
    stimulus_name: str = Field(..., title="Stimulus name")
    stimulus_parameters: AindGenericType = Field(
        AindGeneric(),
        title="Stimulus parameters",
        description="Define and list the parameter values used (e.g. all TF or orientation values)",
    )
    stimulus_template_name: List[str] = Field(
        default=[],
        title="Stimulus template name",
        description="Name of image set or movie displayed",
    )
    notes: Optional[str] = Field(None, title="Notes")


class PhotoStimulationGroup(AindModel):
    """Description of a photostimulation group"""

    group_index: int = Field(..., title="Group index")
    number_of_neurons: int = Field(..., title="Number of neurons")
    stimulation_laser_power: Decimal = Field(..., title="Stimulation laser power (mW)")
    stimulation_laser_power_unit: PowerUnit = Field(PowerUnit.MW, title="Stimulation laser power unit")
    number_trials: int = Field(..., title="Number of trials")
    number_spirals: int = Field(..., title="Number of spirals")
    spiral_duration: Decimal = Field(..., title="Spiral duration (s)")
    spiral_duration_unit: TimeUnit = Field(TimeUnit.S, title="Spiral duration unit")
    inter_spiral_interval: Decimal = Field(..., title="Inter trial interval (s)")
    inter_spiral_interval_unit: TimeUnit = Field(TimeUnit.S, title="Inter trial interval unit")
    other_parameters: AindGenericType = Field(AindGeneric(), title="Other parameters")
    notes: Optional[str] = Field(None, title="Notes")


class PhotoStimulation(AindModel):
    """Description of a photostimulation session"""

    stimulus_type: Literal["Photo Stimulation"] = "Photo Stimulation"
    stimulus_name: str = Field(..., title="Stimulus name")
    number_groups: int = Field(..., title="Number of groups")
    groups: List[PhotoStimulationGroup] = Field(..., title="Groups")
    inter_trial_interval: Decimal = Field(..., title="Inter trial interval (s)")
    inter_trial_interval_unit: TimeUnit = Field(TimeUnit.S, title="Inter trial interval unit")
    other_parameters: AindGenericType = Field(AindGeneric(), title="Other parameters")
    notes: Optional[str] = Field(None, title="Notes")


class OlfactometerChannelConfig(AindModel):
    """Description of olfactometer channel configurations"""

    channel_index: int = Field(..., title="Channel index")
    odorant: str = Field(..., title="Odorant")
    odorant_dilution: Decimal = Field(..., title="Odorant dilution")
    odorant_dilution_unit: ConcentrationUnit = Field(ConcentrationUnit.VOLUME_PERCENT, title="Dilution unit")
    notes: Optional[str] = Field(None, title="Notes")


class OlfactoryStimulation(AindModel):
    """Description of a olfactory stimulus"""

    stimulus_type: Literal["Olfactory Stimulation"] = "Olfactory Stimulation"
    stimulus_name: str = Field(..., title="Stimulus name")
    channels: List[OlfactometerChannelConfig]
    notes: Optional[str] = Field(None, title="Notes")


class AuditoryStimulation(AindModel):
    """Description of an auditory stimulus"""

<<<<<<< HEAD
    stimulus_type: Literal["Auditory Stimulation"] = "Auditory Stimulation"
    sitmulus_name: str = Field(..., title="Stimulus name")
    sample_frequency: Decimal = Field(..., title="Sample frequency")
    amplitude_modulation_frequency: Optional[int] = Field(None, title="Amplitude modulation frequency")
    frequency_unit: FrequencyUnit = Field(FrequencyUnit.HZ, title="Tone frequency unit")
    bandpass_low_frequency: Optional[Decimal] = Field(None, title="Bandpass low frequency")
    bandpass_high_frequency: Optional[Decimal] = Field(None, title="Bandpass high frequency")
    bandpass_filter_type: Optional[FilterType] = Field(None, title="Bandpass filter type")
    bandpass_order: Optional[int] = Field(None, title="Bandpass order")
    notes: Optional[str] = Field(None, title="Notes")
=======
    stimulus: Annotated[
        Union[OlfactoryStimulation, OptoStimulation, VisualStimulation, BehaviorStimulation, PhotoStimulation],
        Field(..., title="Stimulus", discriminator="stimulus_type"),
    ]
    stimulus_start_time: AwareDatetimeWithDefault = Field(
        ...,
        title="Stimulus start time",
        description="When a specific stimulus begins. This might be the same as the session start time.",
    )
    stimulus_end_time: AwareDatetimeWithDefault = Field(
        ...,
        title="Stimulus end time",
        description="When a specific stimulus ends. This might be the same as the session end time.",
    )
>>>>>>> c652459f
<|MERGE_RESOLUTION|>--- conflicted
+++ resolved
@@ -6,19 +6,13 @@
 
 from pydantic import Field
 
-<<<<<<< HEAD
-from aind_data_schema.base import AindModel, AindGeneric, AindGenericType
+from aind_data_schema.base import AindModel, AindGeneric, AindGenericType, AwareDatetimeWithDefault
 from aind_data_schema.models.units import (
     ConcentrationUnit,
     FrequencyUnit,
     PowerUnit,
     TimeUnit,
 )
-=======
-from aind_data_schema.base import AindGeneric, AindGenericType, AindModel, AwareDatetimeWithDefault
-from aind_data_schema.models.devices import Software
-from aind_data_schema.models.units import ConcentrationUnit, FrequencyUnit, PowerUnit, TimeUnit, VolumeUnit
->>>>>>> c652459f
 
 
 class PulseShape(str, Enum):
@@ -134,7 +128,6 @@
 class AuditoryStimulation(AindModel):
     """Description of an auditory stimulus"""
 
-<<<<<<< HEAD
     stimulus_type: Literal["Auditory Stimulation"] = "Auditory Stimulation"
     sitmulus_name: str = Field(..., title="Stimulus name")
     sample_frequency: Decimal = Field(..., title="Sample frequency")
@@ -144,20 +137,4 @@
     bandpass_high_frequency: Optional[Decimal] = Field(None, title="Bandpass high frequency")
     bandpass_filter_type: Optional[FilterType] = Field(None, title="Bandpass filter type")
     bandpass_order: Optional[int] = Field(None, title="Bandpass order")
-    notes: Optional[str] = Field(None, title="Notes")
-=======
-    stimulus: Annotated[
-        Union[OlfactoryStimulation, OptoStimulation, VisualStimulation, BehaviorStimulation, PhotoStimulation],
-        Field(..., title="Stimulus", discriminator="stimulus_type"),
-    ]
-    stimulus_start_time: AwareDatetimeWithDefault = Field(
-        ...,
-        title="Stimulus start time",
-        description="When a specific stimulus begins. This might be the same as the session start time.",
-    )
-    stimulus_end_time: AwareDatetimeWithDefault = Field(
-        ...,
-        title="Stimulus end time",
-        description="When a specific stimulus ends. This might be the same as the session end time.",
-    )
->>>>>>> c652459f
+    notes: Optional[str] = Field(None, title="Notes")