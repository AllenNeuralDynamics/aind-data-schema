""" schema for session stimulus """

from datetime import datetime
from decimal import Decimal
from enum import Enum
<<<<<<< HEAD
from typing import Any, Dict, List, Optional
=======
from typing import List, Literal, Optional, Union
>>>>>>> 0328cbed

from pydantic import Field

<<<<<<< HEAD
from aind_data_schema.base import AindModel
from aind_data_schema.models.units import (
    ConcentrationUnit,
    FrequencyUnit,
    PowerUnit,
    TimeUnit,
)


class StimulusModality(str, Enum):
    """Types of stimulus modalities"""

    AUDITORY = "Auditory"
    OLFACTORY = "Olfactory"
    OPTOGENETICS = "Optogenetics"
    NONE = "None"
    VIRTUAL_REALITY = "Virtual reality"
    VISUAL = "Visual"
    WHEEL_FRICTION = "Wheel friction"
=======
from aind_data_schema.base import AindGeneric, AindGenericType, AindModel
from aind_data_schema.models.devices import Software
from aind_data_schema.models.units import ConcentrationUnit, FrequencyUnit, PowerUnit, TimeUnit, VolumeUnit
>>>>>>> 0328cbed


class PulseShape(str, Enum):
    """Types of Opto stim pulse shapes"""

    SQUARE = "Square"
    RAMP = "Ramp"
    SINE = "Sinusoidal"


class FilterType(str, Enum):
    """Types of bandpass filters for auditory stim"""

    BUTTERWORTH = "Butterworth"
    OTHER = "Other"


class OptoStimulation(AindModel):
    """Description of opto stimulation parameters"""

    stimulus_name: str = Field(..., title="Stimulus name")
    pulse_shape: PulseShape = Field(..., title="Pulse shape")
    pulse_frequency: int = Field(..., title="Pulse frequency (Hz)")
    pulse_frequency_unit: FrequencyUnit = Field(FrequencyUnit.HZ, title="Pulse frequency unit")
    number_pulse_trains: int = Field(..., title="Number of pulse trains")
    pulse_width: int = Field(..., title="Pulse width (ms)")
    pulse_width_unit: TimeUnit = Field(TimeUnit.MS, title="Pulse width unit")
    pulse_train_duration: Decimal = Field(..., title="Pulse train duration (s)")
    pulse_train_duration_unit: TimeUnit = Field(TimeUnit.S, title="Pulse train duration unit")
    fixed_pulse_train_interval: bool = Field(..., title="Fixed pulse train interval")
    pulse_train_interval: Optional[Decimal] = Field(
        None, title="Pulse train interval (s)", description="Time between pulse trains"
    )
    pulse_train_interval_unit: TimeUnit = Field(TimeUnit.S, title="Pulse train interval unit")
    baseline_duration: Decimal = Field(
        ...,
        title="Baseline duration (s)",
        description="Duration of baseline recording prior to first pulse train",
    )
    baseline_duration_unit: TimeUnit = Field(TimeUnit.S, title="Baseline duration unit")
    other_parameters: AindGenericType = Field(AindGeneric(), title="Other parameters")
    notes: Optional[str] = Field(None, title="Notes")


class VisualStimulation(AindModel):
    """Description of visual stimulus parameters. Provides a high level description of stimulus."""

    stimulus_name: str = Field(..., title="Stimulus name")
    stimulus_parameters: AindGenericType = Field(
        AindGeneric(),
        title="Stimulus parameters",
        description="Define and list the parameter values used (e.g. all TF or orientation values)",
    )
    stimulus_template_name: List[str] = Field(
        default=[],
        title="Stimulus template name",
        description="Name of image set or movie displayed",
    )
<<<<<<< HEAD
=======
    stimulus_software: str = Field(
        ...,
        title="Stimulus software",
        description="The software used to control the stimulus (e.g. Bonsai)",
    )
    stimulus_software_version: str = Field(..., title="Stimulus software version")
    stimulus_script: str = Field(
        ...,
        title="Stimulus script",
        description="The specific code for this stimulus instance",
    )
    stimulus_script_version: str = Field(..., title="Stimulus script version")
    notes: Optional[str] = Field(None, title="Notes")


class BehaviorStimulation(AindModel):
    """Description of behavior parameters. Provides a high level description of stimulus."""

    stimulus_type: Literal["Behavior"] = "Behavior"
    behavior_name: str = Field(..., title="Behavior name")
    session_number: int = Field(..., title="Session number")
    behavior_software: List[Software] = Field(
        ...,
        title="Behavior software",
        description="The software used to control the behavior (e.g. Bonsai)",
    )
    behavior_script: Software = Field(
        ...,
        title="Behavior script",
        description="provide URL to the commit of the script and the parameters used",
    )
    output_parameters: AindGenericType = Field(
        ...,
        title="Performance parameters",
        description="Performance metrics from session",
    )
    reward_consumed_during_epoch: Decimal = Field(..., title="Reward consumed during training (uL)")
    reward_consumed_unit: VolumeUnit = Field(VolumeUnit.UL, title="Reward consumed unit")
    trials_total: Optional[int] = Field(None, title="Total trials")
    trials_finished: Optional[int] = Field(None, title="Finished trials")
    trials_rewarded: Optional[int] = Field(None, title="Rewarded trials")
>>>>>>> 0328cbed
    notes: Optional[str] = Field(None, title="Notes")


class PhotoStimulationGroup(AindModel):
    """Description of a photostimulation group"""

    group_index: int = Field(..., title="Group index")
    number_of_neurons: int = Field(..., title="Number of neurons")
    stimulation_laser_power: Decimal = Field(..., title="Stimulation laser power (mW)")
    stimulation_laser_power_unit: PowerUnit = Field(PowerUnit.MW, title="Stimulation laser power unit")
    number_trials: int = Field(..., title="Number of trials")
    number_spirals: int = Field(..., title="Number of spirals")
    spiral_duration: Decimal = Field(..., title="Spiral duration (s)")
    spiral_duration_unit: TimeUnit = Field(TimeUnit.S, title="Spiral duration unit")
    inter_spiral_interval: Decimal = Field(..., title="Inter trial interval (s)")
    inter_spiral_interval_unit: TimeUnit = Field(TimeUnit.S, title="Inter trial interval unit")
    other_parameters: AindGenericType = Field(AindGeneric(), title="Other parameters")
    notes: Optional[str] = Field(None, title="Notes")


class PhotoStimulation(AindModel):
    """Description of a photostimulation session"""

    stimulus_name: str = Field(..., title="Stimulus name")
    number_groups: int = Field(..., title="Number of groups")
    groups: List[PhotoStimulationGroup] = Field(..., title="Groups")
    inter_trial_interval: Decimal = Field(..., title="Inter trial interval (s)")
    inter_trial_interval_unit: TimeUnit = Field(TimeUnit.S, title="Inter trial interval unit")
    other_parameters: AindGenericType = Field(AindGeneric(), title="Other parameters")
    notes: Optional[str] = Field(None, title="Notes")


class OlfactometerChannelConfig(AindModel):
    """Description of olfactometer channel configurations"""

    channel_index: int = Field(..., title="Channel index")
    odorant: str = Field(..., title="Odorant")
    odorant_dilution: Decimal = Field(..., title="Odorant dilution")
    odorant_dilution_unit: ConcentrationUnit = Field(ConcentrationUnit.VOLUME_PERCENT, title="Dilution unit")
    notes: Optional[str] = Field(None, title="Notes")


class OlfactoryStimulation(AindModel):
    """Description of a olfactory stimulus"""

    channels: List[OlfactometerChannelConfig]
    notes: Optional[str] = Field(None, title="Notes")


class AuditoryStimulation(AindModel):
    """Description of an auditory stimulus"""

    sample_frequency: Decimal = Field(..., title="Sample frequency")
    amplitude_modulation_frequency: Optional[int] = Field(None, title="Amplitude modulation frequency")
    frequency_unit: FrequencyUnit = Field(FrequencyUnit.HZ, title="Tone frequency unit")
    bandpass_low_frequency: Optional[Decimal] = Field(None, title="Bandpass low frequency")
    bandpass_high_frequency: Optional[Decimal] = Field(None, title="Bandpass high frequency")
    bandpass_filter_type: Optional[FilterType] = Field(None, title="Bandpass filter type")
    bandpass_order: Optional[int] = Field(None, title="Bandpass order")
    notes: Optional[str] = Field(None, title="Notes")<|MERGE_RESOLUTION|>--- conflicted
+++ resolved
@@ -3,15 +3,10 @@
 from datetime import datetime
 from decimal import Decimal
 from enum import Enum
-<<<<<<< HEAD
 from typing import Any, Dict, List, Optional
-=======
-from typing import List, Literal, Optional, Union
->>>>>>> 0328cbed
 
 from pydantic import Field
 
-<<<<<<< HEAD
 from aind_data_schema.base import AindModel
 from aind_data_schema.models.units import (
     ConcentrationUnit,
@@ -31,11 +26,6 @@
     VIRTUAL_REALITY = "Virtual reality"
     VISUAL = "Visual"
     WHEEL_FRICTION = "Wheel friction"
-=======
-from aind_data_schema.base import AindGeneric, AindGenericType, AindModel
-from aind_data_schema.models.devices import Software
-from aind_data_schema.models.units import ConcentrationUnit, FrequencyUnit, PowerUnit, TimeUnit, VolumeUnit
->>>>>>> 0328cbed
 
 
 class PulseShape(str, Enum):
@@ -94,50 +84,6 @@
         title="Stimulus template name",
         description="Name of image set or movie displayed",
     )
-<<<<<<< HEAD
-=======
-    stimulus_software: str = Field(
-        ...,
-        title="Stimulus software",
-        description="The software used to control the stimulus (e.g. Bonsai)",
-    )
-    stimulus_software_version: str = Field(..., title="Stimulus software version")
-    stimulus_script: str = Field(
-        ...,
-        title="Stimulus script",
-        description="The specific code for this stimulus instance",
-    )
-    stimulus_script_version: str = Field(..., title="Stimulus script version")
-    notes: Optional[str] = Field(None, title="Notes")
-
-
-class BehaviorStimulation(AindModel):
-    """Description of behavior parameters. Provides a high level description of stimulus."""
-
-    stimulus_type: Literal["Behavior"] = "Behavior"
-    behavior_name: str = Field(..., title="Behavior name")
-    session_number: int = Field(..., title="Session number")
-    behavior_software: List[Software] = Field(
-        ...,
-        title="Behavior software",
-        description="The software used to control the behavior (e.g. Bonsai)",
-    )
-    behavior_script: Software = Field(
-        ...,
-        title="Behavior script",
-        description="provide URL to the commit of the script and the parameters used",
-    )
-    output_parameters: AindGenericType = Field(
-        ...,
-        title="Performance parameters",
-        description="Performance metrics from session",
-    )
-    reward_consumed_during_epoch: Decimal = Field(..., title="Reward consumed during training (uL)")
-    reward_consumed_unit: VolumeUnit = Field(VolumeUnit.UL, title="Reward consumed unit")
-    trials_total: Optional[int] = Field(None, title="Total trials")
-    trials_finished: Optional[int] = Field(None, title="Finished trials")
-    trials_rewarded: Optional[int] = Field(None, title="Rewarded trials")
->>>>>>> 0328cbed
     notes: Optional[str] = Field(None, title="Notes")
 
 
