--- conflicted
+++ resolved
@@ -70,11 +70,7 @@
     """Description of an optical physiology rig"""
 
     schema_version: str = Field(
-<<<<<<< HEAD
-        "0.4.1",
-=======
         "0.5.1",
->>>>>>> b73e55eb
         description="schema version",
         title="Schema Version",
         const=True,
