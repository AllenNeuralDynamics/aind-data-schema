""" Schemas for Ophys Rigs"""

from __future__ import annotations

from datetime import date, datetime
from enum import Enum
from typing import List, Optional

from pydantic import Field

<<<<<<< HEAD
from ..device import Device, DataInterface, Camera, Laser, Filter, Lens
=======
from ..base import AindCoreModel
from ..device import Device
>>>>>>> a32b51d3


class DetectorType(Enum):
    """Detector type name"""

    CAMERA = "Camera"
    PMT = "PMT"
    OTHER = "other"


class Cooling(Enum):
    """Cooling medium name"""

    AIR = "air"
    WATER = "water"


class Immersion(Enum):
    """Immersion medium name"""

    AIR = "air"
    WATER = "water"
    OIL = "oil"


class Detector(Device):
    """Description of a generic detector"""

    detector_type: DetectorType = Field(..., title="Detector Type")
    data_interface: DataInterface = Field(..., title="Data interface")
    cooling: Cooling = Field(..., title="Cooling")
    immersion: Optional[Immersion] = Field(None, title="Immersion")



class Patch(Device):
    """Description of a patch cord"""

    core_diameter: float = Field(..., title="Core diameter (um)")
    numerical_aperture: float = Field(..., title="Numerical aperture")
    photobleaching_date: Optional[date] = Field(
        None, title="Photobleaching date"
    )


class OphysRig(AindCoreModel):
    """Description of an optical physiology rig"""

    schema_version: str = Field(
        "0.2.0",
        description="schema version",
        title="Schema Version",
        const=True,
    )
    rig_id: str = Field(
        ..., description="room number_stim apparatus_version", title="Rig ID"
    )
    rig_location: Optional[str] = Field(None, title="Rig location")
    temperature_control: Optional[bool] = Field(
        None, title="Temperature control"
    )
    humidity_control: Optional[bool] = Field(None, title="Humidity control")
    vibration_control: Optional[bool] = Field(None, title="Vibration control")
    patch_cords: List[Patch] = Field(
        ..., title="Patch cords", unique_items=True
    )
    cameras: Optional[List[Camera]] = Field(
        None, title="Cameras", unique_items=True
    )
    lasers: List[Laser] = Field(..., title="Lasers", unique_items=True)
    detectors: Optional[List[Detector]] = Field(
        None, title="Detectors", unique_items=True
    )
    filters: Optional[List[Filter]] = Field(
        None, title="Filters", unique_items=True
    )
    lenses: Optional[List[Lens]] = Field(
        None, title="Lenses", unique_items=True
    )
    additional_devices: Optional[List[Device]] = Field(
        None, title="Additional devices", unique_items=True
    )
    light_path_diagram: Optional[str] = Field(
        None,
        description="Path to diagram of the light path.",
        title="Light path diagram",
    )
    notes: Optional[str] = Field(None, title="Notes")<|MERGE_RESOLUTION|>--- conflicted
+++ resolved
@@ -8,13 +8,8 @@
 
 from pydantic import Field
 
-<<<<<<< HEAD
 from ..device import Device, DataInterface, Camera, Laser, Filter, Lens
-=======
 from ..base import AindCoreModel
-from ..device import Device
->>>>>>> a32b51d3
-
 
 class DetectorType(Enum):
     """Detector type name"""
