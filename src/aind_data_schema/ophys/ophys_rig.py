--- conflicted
+++ resolved
@@ -11,36 +11,8 @@
 from ..device import Device, DataInterface, Camera, Laser, Filter, Lens
 from ..base import AindCoreModel
 
-<<<<<<< HEAD
 class DetectorType(Enum):
     """Detector type name"""
-=======
-
-class CameraName(Enum):
-    """Camera name"""
-
-    BODY_CAMERA = "Body Camera"
-    EYE_CAMERA = "Eye Camera"
-    FACE_CAMERA = "Face Camera"
-
-
-class Camera(Device):
-    """Description of an ophys camera"""
-
-    name: CameraName = Field(..., title="Camera Name")
-    position_x: float = Field(..., title="Position X")
-    position_y: float = Field(..., title="Position Y")
-    position_z: float = Field(..., title="Position Z")
-    angle_pitch: float = Field(..., title="Angle pitch (deg)")
-    angle_yaw: float = Field(..., title="Angle yaw (deg)")
-    angle_roll: float = Field(..., title="Angle roll (deg)")
-    recording_software: Optional[str] = Field(None, title="Recording software")
-    recording_software_version: Optional[str] = Field(None, title="Recording software version")
-
-
-class CameraType(Enum):
-    """Camera type name"""
->>>>>>> 2c4c1ca8
 
     CAMERA = "Camera"
     PMT = "PMT"
@@ -65,101 +37,12 @@
 class Detector(Device):
     """Description of a generic detector"""
 
-<<<<<<< HEAD
     detector_type: DetectorType = Field(..., title="Detector Type")
-=======
-    name: Optional[str] = Field(
-        None, description="Brief name to identify detector to match with session information", title="Name",
-    )
-    type: CameraType = Field(..., title="Camera Type")
->>>>>>> 2c4c1ca8
     data_interface: DataInterface = Field(..., title="Data interface")
     cooling: Cooling = Field(..., title="Cooling")
     immersion: Optional[Immersion] = Field(None, title="Immersion")
 
 
-<<<<<<< HEAD
-=======
-class FilterType(Enum):
-    """Filter type name"""
-
-    LONG_PASS = "Long pass"
-    BAND_PASS = "Band pass"
-
-
-class FilterSize(Enum):
-    """Filter size value"""
-
-    FILTER_SIZE_25 = 25
-    FILTER_SIZE_32 = 32
-
-
-class Filter(Device):
-    """Description of a filter"""
-
-    type: FilterType = Field(..., title="Filter Type")
-    size: Optional[FilterSize] = Field(None, title="Size (mm)")
-    cut_off_frequency: Optional[int] = Field(None, title="Cut off frequency")
-    cut_on_frequency: Optional[int] = Field(None, title="Cut on frequency")
-    description: Optional[str] = Field(None, description="Where/how filter is being used", title="Description")
-
-
-class LaserName(Enum):
-    """Laser name"""
-
-    LASER_A = "Laser A"
-    LASER_B = "Laser B"
-    LASER_C = "Laser C"
-    LASER_D = "Laser D"
-    LASER_E = "Laser E"
-
-
-class Coupling(Enum):
-    """Coupling type name"""
-
-    FREE_SPACE = "Free-space"
-    SMF = "SMF"
-    MMF = "MMF"
-    OTHER = "other"
-
-
-class Laser(Device):
-    """Description of a laser"""
-
-    name: LaserName = Field(..., title="Laser Name")
-    item_number: Optional[str] = Field(None, title="Item number")
-    wavelength: int = Field(..., title="Wavelength (nm)")
-    maximum_power: float = Field(..., title="Maximum power (mW)")
-    coupling: Optional[Coupling] = Field(None, title="Coupling")
-    coupling_efficiency: Optional[float] = Field(None, title="Coupling efficiency (percent)")
-    calibration_data: Optional[str] = Field(None, description="path to calibration data", title="Calibration data")
-    calibration_date: Optional[datetime] = Field(None, title="Calibration date")
-
-
-class LensSize(Enum):
-    """Lens size value"""
-
-    LENS_SIZE_1 = 1
-    LENS_SIZE_2 = 2
-
-
-class Lens(Device):
-    """Description of a lens"""
-
-    focal_length: Optional[float] = Field(None, title="Focal length (mm)")
-    size: Optional[LensSize] = Field(None, title="Size (inches)")
-    optimized_wavelength_range: Optional[str] = Field(None, title="Optimized wavelength range (nm)")
-    notes: Optional[str] = Field(None, title="Notes")
-
-
-class PatchName(Enum):
-    """Patch name"""
-
-    PATCH_CORD_A = "Patch Cord A"
-    PATCH_CORD_B = "Patch Cord B"
-    PATCH_CORD_C = "Patch Cord C"
-
->>>>>>> 2c4c1ca8
 
 class Patch(Device):
     """Description of a patch cord"""
