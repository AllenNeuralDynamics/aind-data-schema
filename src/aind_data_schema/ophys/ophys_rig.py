--- conflicted
+++ resolved
@@ -86,11 +86,7 @@
     """Description of an optical physiology rig"""
 
     schema_version: str = Field(
-<<<<<<< HEAD
-        "0.6.6",
-=======
         "0.6.7",
->>>>>>> d4c422ea
         description="schema version",
         title="Schema Version",
         const=True,
