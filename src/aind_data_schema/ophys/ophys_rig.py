""" Schemas for Ophys Rigs"""

from __future__ import annotations

from datetime import date
from enum import Enum
from typing import List, Optional, Union

from pydantic import Field

from ..base import AindCoreModel
from ..device import (
    CameraAssembly,
<<<<<<< HEAD
    DataInterface,
    Device,
    DAQDevice,
=======
    DAQDevice,
    DataInterface,
    Device,
>>>>>>> d7edb7f2
    Disc,
    Filter,
    HarpDevice,
    Laser,
    Lens,
    LightEmittingDiode,
    Monitor,
    Treadmill,
    Tube,
)


class DetectorType(Enum):
    """Detector type name"""

    CAMERA = "Camera"
    PMT = "PMT"
    OTHER = "other"


class Cooling(Enum):
    """Cooling medium name"""

    AIR = "air"
    WATER = "water"


class Immersion(Enum):
    """Immersion medium name"""

    AIR = "air"
    OIL = "oil"
    WATER = "water"


class Detector(Device):
    """Description of a generic detector"""

    detector_type: DetectorType = Field(..., title="Detector Type")
    data_interface: DataInterface = Field(..., title="Data interface")
    cooling: Cooling = Field(..., title="Cooling")
    immersion: Optional[Immersion] = Field(None, title="Immersion")


class Patch(Device):
    """Description of a patch cord"""

    core_diameter: float = Field(..., title="Core diameter (um)")
    numerical_aperture: float = Field(..., title="Numerical aperture")
    photobleaching_date: Optional[date] = Field(None, title="Photobleaching date")


class OphysRig(AindCoreModel):
    """Description of an optical physiology rig"""

    schema_version: str = Field(
        "0.4.0",
        description="schema version",
        title="Schema Version",
        const=True,
    )
    rig_id: str = Field(..., description="room number_stim apparatus_version", title="Rig ID")
    rig_location: Optional[str] = Field(None, title="Rig location")
    temperature_control: Optional[bool] = Field(None, title="Temperature control")
    humidity_control: Optional[bool] = Field(None, title="Humidity control")
    vibration_control: Optional[bool] = Field(None, title="Vibration control")
    patch_cords: Optional[List[Patch]] = Field(..., title="Patch cords", unique_items=True)
    light_sources: List[Union[Laser, LightEmittingDiode]] = Field(..., title="Light sources", unique_items=True)
    detectors: Optional[List[Detector]] = Field(None, title="Detectors", unique_items=True)
    filters: Optional[List[Filter]] = Field(None, title="Filters", unique_items=True)
    lenses: Optional[List[Lens]] = Field(None, title="Lenses", unique_items=True)
    cameras: Optional[List[CameraAssembly]] = Field(None, title="Camera assemblies", unique_items=True)
    mouse_platform: Optional[Union[Tube, Treadmill, Disc]] = Field(None, title="Mouse platform")
    visual_monitors: Optional[List[Monitor]] = Field(None, title="Visual monitors", unique_items=True)
    daqs: Optional[List[Union[DAQDevice, HarpDevice]]] = Field(None, title="Data acquisition devices")
    additional_devices: Optional[List[Device]] = Field(None, title="Additional devices", unique_items=True)
    light_path_diagram: Optional[str] = Field(
        None,
        description="Path to diagram of the light path.",
        title="Light path diagram",
    )
    notes: Optional[str] = Field(None, title="Notes")<|MERGE_RESOLUTION|>--- conflicted
+++ resolved
@@ -11,15 +11,9 @@
 from ..base import AindCoreModel
 from ..device import (
     CameraAssembly,
-<<<<<<< HEAD
-    DataInterface,
-    Device,
-    DAQDevice,
-=======
     DAQDevice,
     DataInterface,
     Device,
->>>>>>> d7edb7f2
     Disc,
     Filter,
     HarpDevice,
