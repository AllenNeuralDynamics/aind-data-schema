""" Schemas for Ophys Rigs"""

from __future__ import annotations

from datetime import date
from enum import Enum
from typing import List, Optional, Union

from pydantic import Field

from aind_data_schema.base import AindCoreModel, AindModel
from aind_data_schema.device import (
    CameraAssembly,
    DAQDevice,
    DataInterface,
    Device,
    Disc,
    Filter,
    HarpDevice,
    Immersion,
    Laser,
    Lens,
    LightEmittingDiode,
    Objective,
    Monitor,
    Treadmill,
    Tube,
)


class DetectorType(Enum):
    """Detector type name"""

    CAMERA = "Camera"
    PMT = "PMT"
    OTHER = "other"


class Cooling(Enum):
    """Cooling medium name"""

    AIR = "air"
    WATER = "water"


class Detector(Device):
    """Description of a generic detector"""

    detector_type: DetectorType = Field(..., title="Detector Type")
    data_interface: DataInterface = Field(..., title="Data interface")
    cooling: Cooling = Field(..., title="Cooling")
    immersion: Optional[Immersion] = Field(None, title="Immersion")


class Patch(Device):
    """Description of a patch cord"""

    core_diameter: float = Field(..., title="Core diameter (um)")
    numerical_aperture: float = Field(..., title="Numerical aperture")
    photobleaching_date: Optional[date] = Field(None, title="Photobleaching date")


class Channel(AindModel):
    """Description of an imaging channel"""

    name: str = Field(..., title="Name")
    detector: Detector = Field(..., title="Detector")
    filter: List[Filter] = Field(..., title="Filter")
    additional_devices: Optional[List[Device]] = Field(None, title="Additional devices", unique_items=True)
    description: Optional[str] = Field(None, title="Description")


class OphysRig(AindCoreModel):
    """Description of an optical physiology rig"""

    schema_version: str = Field(
        "0.5.3",
        description="schema version",
        title="Schema Version",
        const=True,
    )
    rig_id: str = Field(..., description="room number_stim apparatus_version", title="Rig ID")
    temperature_control: Optional[bool] = Field(None, title="Temperature control")
    humidity_control: Optional[bool] = Field(None, title="Humidity control")
    vibration_control: Optional[bool] = Field(None, title="Vibration control")
    patch_cords: Optional[List[Patch]] = Field(..., title="Patch cords", unique_items=True)
    light_sources: List[Union[Laser, LightEmittingDiode]] = Field(..., title="Light sources", unique_items=True)
<<<<<<< HEAD
    channels: Optional[List[Channel]] = Field(None, title="Channels", unique_items=True)
    detectors: Optional[List[Detector]] = Field(None, title="Detectors", description="Detectors that are not already in Channels", unique_items=True)
    filters: Optional[List[Filter]] = Field(None, title="Filters", description="Filters that are not already in Channels", unique_items=True)
=======
    detectors: Optional[List[Detector]] = Field(None, title="Detectors", unique_items=True)
    objectives: Optional[List[Objective]] = Field(None, title="Objectives", unique_items=True)
    filters: Optional[List[Filter]] = Field(None, title="Filters", unique_items=True)
>>>>>>> 023dc3e2
    lenses: Optional[List[Lens]] = Field(None, title="Lenses", unique_items=True)
    cameras: Optional[List[CameraAssembly]] = Field(None, title="Camera assemblies", unique_items=True)
    mouse_platform: Optional[Union[Tube, Treadmill, Disc]] = Field(None, title="Mouse platform")
    visual_monitors: Optional[List[Monitor]] = Field(None, title="Visual monitors", unique_items=True)
    daqs: Optional[List[Union[DAQDevice, HarpDevice]]] = Field(None, title="Data acquisition devices")
    additional_devices: Optional[List[Device]] = Field(None, title="Additional devices", unique_items=True)
    light_path_diagram: Optional[str] = Field(
        None,
        description="Path to diagram of the light path.",
        title="Light path diagram",
    )
    notes: Optional[str] = Field(None, title="Notes")<|MERGE_RESOLUTION|>--- conflicted
+++ resolved
@@ -85,15 +85,8 @@
     vibration_control: Optional[bool] = Field(None, title="Vibration control")
     patch_cords: Optional[List[Patch]] = Field(..., title="Patch cords", unique_items=True)
     light_sources: List[Union[Laser, LightEmittingDiode]] = Field(..., title="Light sources", unique_items=True)
-<<<<<<< HEAD
     channels: Optional[List[Channel]] = Field(None, title="Channels", unique_items=True)
-    detectors: Optional[List[Detector]] = Field(None, title="Detectors", description="Detectors that are not already in Channels", unique_items=True)
-    filters: Optional[List[Filter]] = Field(None, title="Filters", description="Filters that are not already in Channels", unique_items=True)
-=======
-    detectors: Optional[List[Detector]] = Field(None, title="Detectors", unique_items=True)
     objectives: Optional[List[Objective]] = Field(None, title="Objectives", unique_items=True)
-    filters: Optional[List[Filter]] = Field(None, title="Filters", unique_items=True)
->>>>>>> 023dc3e2
     lenses: Optional[List[Lens]] = Field(None, title="Lenses", unique_items=True)
     cameras: Optional[List[CameraAssembly]] = Field(None, title="Camera assemblies", unique_items=True)
     mouse_platform: Optional[Union[Tube, Treadmill, Disc]] = Field(None, title="Mouse platform")
