""" schema for various Procedures """

from datetime import date, time, datetime
from enum import Enum
from typing import List, Optional, Union

from pydantic import Field

from .base import AindCoreModel, AindModel
from .device import AngleUnit, SizeUnit
from .subject import Species


class TimeUnit(Enum):
    """Time units"""

    M = "minute"
    S = "second"
    MS = "millisecond"


class WeightUnit(Enum):
    """Weight units"""

    G = "gram"


class VolumeUnit(Enum):
    """Volume units"""

    NL = "nanoliter"
    UL = "microliter"


class CurrentUnit(Enum):
    """Current units"""

    UA = "microamps"


class SpecimenProcedureName(Enum):
    """Specimen procedure type name"""

    ACTIVE_DELIPIDATION = "Active delipidation"
    CLEARING = "Clearing"
    DCM_DELIPIDATION = "DCM delipidation"
    DOUBLE_DELIPIDATION = "Double delipidation"
    EMBEDDING = "Embedding"
    FIXATION = "Fixation"
    FIXATION_PERMEABILIZATION = "Fixation and permeabilization"
    GELATION = "Gelation"
    HYBRIDIZATION_AMPLIFICATION = "Hybridication and amplification"
    IMMUNOSTAINING = "Immunostaining"
    SOAK = "Soak"
    STORAGE = "Storage"
    STRIPPING = "Stripping"
    OTHER = "Other - see notes"


class Reagent(AindModel):
    """Description of reagents used in procedure"""

    name: str = Field(..., title="Name")
    source: str = Field(..., title="Source")
    rrid: Optional[str] = Field(None, title="Research Resource ID")
    lot_number: str = Field(..., title="Lot number")
    expiration_date: Optional[date] = Field(None, title="Lot expiration date")


class SpecimenProcedure(AindModel):
    """Description of surgical or other procedure performed on a specimen"""

    specimen_id: str = Field(..., title="Specimen ID")
    procedure_type: SpecimenProcedureName = Field(..., title="Procedure type")
    start_date: date = Field(..., title="Start date")
    end_date: date = Field(..., title="End date")
    experimenter_full_name: str = Field(
        ...,
        description="First and last name of the experimenter.",
        title="Experimenter full name",
    )
    protocol_id: str = Field(..., title="Protocol ID", description="DOI for protocols.io")
    reagents: Optional[List[Reagent]] = Field(None, title="Reagents")
    notes: Optional[str] = Field(None, title="Notes")


class StainType(Enum):
    """Stain Types for HCR probes"""

    RNA = "RNA"


class Fluorophore(Enum):
    """Fluorophores used in HCR"""

    ALEXA_546 = "Alexa Fluor 546"
    ALEXA_594 = "Alexa Fluor 594"
    ALEXA_647 = "Alexa Fluor 647"

class Readout(Reagent):
    """Description of a readout"""

    fluorophore: Fluorophore = Field(..., title="Fluorophore")
    excitation_wavelength: int = Field(..., title="Excitation wavelength (nm)")
    excitation_wavelength_unit = SizeUnit = Field(SizeUnit.NM, title="Excitation wavelength unit")
    stain_type: StainType = Field(..., title="Stain type")

class HCRReadout(Readout):
    """Description of a readout for HCR"""

    initiator_name: str = Field(..., title="Initiator name")

class OligoProbe(Reagent):
    """Description of an oligo probe"""

    species: Species = Field(..., title="Species")
    gene_name: str = Field(..., title="Gene name")
    gene_accession_number: str = Field(
        ..., 
        title="Gene accession number",
        description="NCBI accession number of the gene"
        )
    probe_sequences: List[str] = Field(..., title="Probe sequences")
    readout: Readout = Field(..., title="Readout")
    channel_index: int = Field(..., title="Channel index")

class HCRProbe(OligoProbe):
    """Description of a HCR probe"""

    initiator_name: str = Field(..., title="Initiator name")
    readout: HCRReadout = Field(..., title="Readout")


class HybridizationChainReaction(AindModel):
    """Description of an HCR round""" 

    round_index: int = Field(..., title="Round index")
    start_time: datetime = Field(..., title="Round start time")
    end_time: datetime = Field(..., title="Round end time")
    HCR_probes: List[HCRProbe] = Field(..., title="HCR probes")
    other_probes: Optional[List[OligoProbe]] = Field(None, title="Other probes")
    probe_concentration: float = Field(..., title="Probe concentration (M)")
    probe_concentration_unit: str = Field("M", title="Probe concentration unit")
    intrument_id: str = Field(..., title="Instrument ID")


class HCRSeries(SpecimenProcedure):
    """Description of series of HCR rounds for mFISH"""

    codebook_name: str = Field(..., title="Codebook name")
    number_of_rounds: int = Field(..., title="Number of round")
    hcr_rounds: List[HybridizationChainReaction] = Field(..., title="Hybridization Chain Reaction rounds")
    strip_qc_compatible: bool = Field(..., title="Strip QC compatible")


class Side(Enum):
    """Side of animal"""

    LEFT = "Left"
    RIGHT = "Right"


class ProtectiveMaterial(Enum):
    """Name of material applied to craniotomy"""

    DURAGEL = "Duragel"
    SORTA_CLEAR = "SORTA-clear"
    KWIK_CAST = "Kwik-Cast"
    OTHER = "Other - see notes"


class Anaesthetic(AindModel):
    """Description of an anaestheic"""

    type: str = Field(..., title="Type")
    duration: float = Field(..., title="Duration")
    duration_unit: TimeUnit = Field(TimeUnit.M, title="Duration unit")
    level: float = Field(..., title="Level (percent)", units="percent", ge=1, le=5)


class SubjectProcedure(AindModel):
    """Description of surgical or other procedure performed on a subject"""

    start_date: date = Field(..., title="Start date")
    end_date: date = Field(..., title="End date")
    experimenter_full_name: str = Field(
        ...,
        description="First and last name of the experimenter.",
        title="Experimenter full name",
    )
    protocol_id: str = Field(..., title="Protocol ID", description="DOI for protocols.io")
    iacuc_protocol: Optional[str] = Field(None, title="IACUC protocol")
    animal_weight_prior: Optional[float] = Field(
        None,
        title="Animal weight (g)",
        description="Animal weight before procedure",
        units="g",
    )
    animal_weight_post: Optional[float] = Field(
        None,
        title="Animal weight (g)",
        description="Animal weight after procedure",
        units="g",
    )
    weight_unit: WeightUnit = Field(WeightUnit.G, title="Weight unit")
    anaesthesia: Optional[Anaesthetic] = Field(None, title="Anaesthesia")
    notes: Optional[str] = Field(None, title="Notes")


class CraniotomyType(Enum):
    """Name of craniotomy Type"""

    VISCTX = "Visual Cortex"
    WHC = "Whole hemisphere craniotomy"
    THREE_MM = "3 mm"
    FIVE_MM = "5 mm"
    OTHER = "Other"


class CoordinateReferenceLocation(Enum):
    """Name of reference point for Coordinates"""

    BREGMA = "Bregma"
    LAMBDA = "Lambda"


class Craniotomy(SubjectProcedure):
    """Description of craniotomy procedure"""

    procedure_type: str = Field("Craniotomy", title="Procedure type", const=True)
    craniotomy_type: CraniotomyType = Field(..., title="Craniotomy type")
    craniotomy_hemisphere: Optional[Side] = Field(None, title="Craniotomy hemisphere")
    craniotomy_coordinates_ml: Optional[float] = Field(None, title="Craniotomy coordinate ML (mm)", units="mm")
    craniotomy_coordinates_ap: Optional[float] = Field(None, title="Craniotomy coordinates AP (mm)", units="mm")
    craniotomy_coordinates_unit: SizeUnit = Field(SizeUnit.MM, title="Craniotomy coordinates unit")
    craniotomy_coordinates_reference: Optional[CoordinateReferenceLocation] = Field(
        None, title="Craniotomy coordinate reference"
    )
    bregma_to_lambda_distance: Optional[float] = Field(
        None, title="Bregma to lambda (mm)", description="Distance between bregman and lambda", units="mm"
    )
    bregma_to_lambda_unit: SizeUnit = Field(SizeUnit.MM, title="Bregma to lambda unit")
    craniotomy_size: float = Field(..., title="Craniotomy size (mm)", units="mm")
    craniotomy_size_unit: SizeUnit = Field(SizeUnit.MM, title="Craniotomy size unit")
    implant_part_number: Optional[str] = Field(None, title="Implant part number")
    dura_removed: Optional[bool] = Field(None, title="Dura removed")
    protective_material: Optional[ProtectiveMaterial] = Field(None, title="Protective material")
    workstation_id: Optional[str] = Field(None, title="Workstation ID")
    recovery_time: Optional[time] = Field(None, title="Recovery time")


class HeadframeMaterial(Enum):
    """Headframe material name"""

    TITANIUM = "Titanium"
    STEEL = "Steel"
    WHITE_ZIRCONIA = "White Zirconia"


class Headframe(SubjectProcedure):
    """Description of headframe procedure"""

    procedure_type: str = Field("Headframe", title="Procedure type", const=True)
    headframe_type: str = Field(..., title="Headframe type")
    headframe_part_number: str = Field(..., title="Headframe part number")
    headframe_material: Optional[HeadframeMaterial] = Field(None, title="Headframe material")
    well_part_number: Optional[str] = Field(None, title="Well part number")
    well_type: Optional[str] = Field(None, title="Well type")


class VirusPrepType(Enum):
    """Type of virus preparation"""

    CRUDE = "Crude"
    PURIFIED = "Purified"


class InjectionMaterial(AindModel):
    """Description of injection material"""

    name: str = Field(..., title="Name")
    material_id: Optional[str] = Field(None, title="Material ID")
    full_genome_name: Optional[str] = Field(
        None,
        title="Full genome name",
        description="Full genome for virus construct",
    )
    plasmid_name: Optional[str] = Field(
        None,
        title="Plasmid name",
        description="Short name used to reference the plasmid",
    )
    genome_copy: Optional[float] = Field(None, title="Genome copy")
    titer: Optional[float] = Field(None, title="Titer (gc/mL", units="gc/mL")
    titer_unit: Optional[str] = Field("gc/mL", title="Titer unit")
    prep_lot_number: Optional[str] = Field(None, title="Preparation lot number")
    prep_date: Optional[date] = Field(
        None,
        title="Preparation lot date",
        description="Date this prep lot was titered",
    )
    prep_type: Optional[VirusPrepType] = Field(None, title="Viral prep type")
    prep_protocol: Optional[str] = Field(None, title="Prep protocol")


class Injection(SubjectProcedure):
    """Description of an injection procedure"""

    injection_materials: List[InjectionMaterial] = Field(None, title="Injection material", unique_items=True)
    recovery_time: Optional[time] = Field(None, title="Recovery time")
    injection_duration: Optional[float] = Field(None, title="Injection duration")
    injection_duration_unit: Optional[TimeUnit] = Field(TimeUnit.M, title="Injection duration unit")
    workstation_id: Optional[str] = Field(None, title="Workstation ID")
    instrument_id: Optional[str] = Field(None, title="Instrument ID")


class RetroOrbitalInjection(Injection):
    """Description of a retro-orbital injection procedure"""

    procedure_type: str = Field("Retro-orbital injection", title="Procedure type", const=True)
    injection_volume: float = Field(..., title="Injection volume (nL)", units="nL")
    injection_volume_unit: str = Field("nL", title="Injection volume unit")
    injection_eye: Side = Field(..., title="Injection eye")


class BrainInjection(Injection):
    """Description of a brain injection procedure"""

    injection_coordinate_ml: float = Field(..., title="Injection coordinate ML (mm)")
    injection_coordinate_ap: float = Field(..., title="Injection coordinate AP (mm)")
    injection_coordinate_depth: float = Field(..., title="Injection coodinate depth (mm)")
    injection_coordinate_unit: SizeUnit = Field(SizeUnit.MM, title="Injection coordinate unit")
    injection_coordinate_reference: Optional[CoordinateReferenceLocation] = Field(
        None, title="Injection coordinate reference"
    )
    bregma_to_lambda_distance: Optional[float] = Field(
        None, title="Bregma to lambda (mm)", description="Distance between bregman and lambda", units="mm"
    )
    bregma_to_lambda_unit: SizeUnit = Field(SizeUnit.MM, title="Bregma to lambda unit")
    injection_angle: float = Field(..., title="Injection angle (deg)", units="deg")
    injection_angle_unit: AngleUnit = Field(AngleUnit.DEG, title="Injection angle unit")
    targeted_structure: Optional[str] = Field(None, title="Injection targeted brain structure")

    injection_hemisphere: Optional[Side] = Field(None, title="Injection hemisphere")


class NanojectInjection(BrainInjection):
    """Description of a nanoject injection procedure"""

    procedure_type: str = Field("Nanoject injection", title="Procedure type", const=True)
    injection_volume: float = Field(..., title="Injection volume (nL)", units="nL")
    injection_volume_unit: VolumeUnit = Field(VolumeUnit.NL, title="Injection volume unit")


class IontophoresisInjection(BrainInjection):
    """Description of an iotophoresis injection procedure"""

    procedure_type: str = Field("Iontophoresis injection", title="Procedure type", const=True)
    injection_current: float = Field(..., title="Injection current (μA)", units="μA")
    injection_current_unit: CurrentUnit = Field(CurrentUnit.UA, title="Injection current unit")
    alternating_current: str = Field(..., title="Alternating current")


class IntraCerebellarVentricleInjection(BrainInjection):
    """Description of an interacerebellar ventricle injection"""

    procedure_type: str = Field("ICV injection", title="Procedure type", const=True)
    injection_volume: float = Field(..., title="Injection volume (nL)", units="nL")
    injection_volume_unit: VolumeUnit = Field(VolumeUnit.NL, title="Injection volume unit")


class IntraCisternalMagnaInjection(BrainInjection):
    """Description of an interacisternal magna injection"""

    procedure_type: str = Field("ICM injection", title="Procedure type", const=True)
    injection_volume: float = Field(..., title="Injection volume (nL)", units="nL")
    injection_volume_unit: VolumeUnit = Field(VolumeUnit.NL, title="Injection volume unit")


class TrainingProtocol(AindModel):
    """Description of an animal training protocol"""

    procedure_type: str = Field("Training", title="Procedure type", const=True)
    training_name: str = Field(..., title="Training protocol name")
    protocol_id: str = Field(..., title="Training protocol ID")
    training_protocol_start_date: date = Field(..., title="Training protocol start date")
    training_protocol_end_date: Optional[date] = Field(None, title="Training protocol end date")
    notes: Optional[str] = Field(None, title="Notes")


class ProbeName(Enum):
    """Probe name"""

    PROBE_A = "Probe A"
    PROBE_B = "Probe B"
    PROBE_C = "Probe C"
    PROBE_D = "Probe D"


class FerruleMaterial(Enum):
    """Probe ferrule material type name"""

    CERAMIC = "Ceramic"
    STAINLESS_STEEL = "Stainless steel"


class OphysProbe(AindModel):
    """Description of an ophys probe"""

    name: ProbeName = Field(..., title="Name")
    manufacturer: str = Field(..., title="Manufacturer")
    part_number: str = Field(..., title="Part number")
    core_diameter: float = Field(..., title="Core diameter (μm)", units="μm")
    core_diameter_unit: str = Field("μm", title="Core diameter unit")
    numerical_aperture: float = Field(..., title="Numerical aperture")
    ferrule_material: Optional[FerruleMaterial] = Field(None, title="Ferrule material")
    targeted_structure: str = Field(..., title="Targeted structure")
    stereotactic_coordinate_ap: float = Field(..., title="Stereotactic coordinate A/P (mm)", units="mm")
    stereotactic_coordinate_ml: float = Field(..., title="Stereotactic coodinate M/L (mm)", units="mm")
    stereotactic_coordinate_dv: float = Field(..., title="Stereotactic coordinate D/V (mm)", units="mm")
    stereotactic_coordinate_unit: SizeUnit = Field(SizeUnit.MM, title="Sterotactic coordinate unit")
    stereotactic_coordinate_reference: Optional[CoordinateReferenceLocation] = Field(
        None, title="Stereotactic coordinate reference"
    )
    bregma_to_lambda_distance: Optional[float] = Field(
        None, title="Bregma to lambda (mm)", description="Distance between bregman and lambda", units="mm"
    )
    bregma_to_lambda_unit: SizeUnit = Field(SizeUnit.MM, title="Bregma to lambda unit")
    angle: float = Field(..., title="Angle (deg)", units="deg")
    angle_unit: AngleUnit = Field(AngleUnit.DEG, title="Angle unit")
    notes: Optional[str] = Field(None, title="Notes")


class FiberImplant(SubjectProcedure):
    """Description of an implant procedure"""

    procedure_type: str = Field("Fiber implant", title="Procedure type")
    probes: List[OphysProbe] = Field(..., title="Ophys Probes", unique_items=True)


class WaterRestriction(AindModel):
    """Description of a water restriction procedure"""

    procedure_type: str = Field("Water restriction", title="Procedure type", const=True)
    protocol_id: Optional[str] = Field(None, title="Water restriction protocol number")
    baseline_weight: float = Field(
        ...,
        title="Baseline weight (g)",
        description="Weight at start of water restriction",
    )
    weight_unit: WeightUnit = Field(WeightUnit.G, title="Weight unit")
    start_date: date = Field(..., title="Water restriction start date")
    end_date: date = Field(..., title="Water restriction end date")


class Perfusion(SubjectProcedure):
    """Description of a perfusion procedure that creates a specimen"""

    procedure_type: str = Field("Perfusion", title="Procedure type", const=True)
    output_specimen_ids: List[str] = Field(
        ...,
        title="Specimen ID",
        description="IDs of specimens resulting from this procedure.",
        unique_items=True,
    )


class Procedures(AindCoreModel):
    """Description of all procedures performed on a subject"""

<<<<<<< HEAD
    schema_version: str = Field("0.7.2", description="schema version", title="Version", const=True)
=======
    schema_version: str = Field("0.7.1", description="schema version", title="Version", const=True)
>>>>>>> 2d18f165
    subject_id: str = Field(
        ...,
        description="Unique identifier for the subject. If this is not a Allen LAS ID, indicate this in the Notes.",
        title="Subject ID",
    )
    subject_procedures: Optional[
        List[
            Union[
                Headframe,
                Craniotomy,
                RetroOrbitalInjection,
                NanojectInjection,
                IontophoresisInjection,
                IntraCerebellarVentricleInjection,
                IntraCisternalMagnaInjection,
                FiberImplant,
                WaterRestriction,
                TrainingProtocol,
                Perfusion,
                SubjectProcedure,
            ]
        ]
    ] = Field(None, title="Subject Procedures", unique_items=True)
    specimen_procedures: Optional[
        List[
            Union[
                HCRSeries,
                SpecimenProcedure,
            ]
        ]
    ] = Field(None, title="Specimen Procedures", unique_items=True)
    notes: Optional[str] = Field(None, title="Notes")<|MERGE_RESOLUTION|>--- conflicted
+++ resolved
@@ -468,11 +468,7 @@
 class Procedures(AindCoreModel):
     """Description of all procedures performed on a subject"""
 
-<<<<<<< HEAD
     schema_version: str = Field("0.7.2", description="schema version", title="Version", const=True)
-=======
-    schema_version: str = Field("0.7.1", description="schema version", title="Version", const=True)
->>>>>>> 2d18f165
     subject_id: str = Field(
         ...,
         description="Unique identifier for the subject. If this is not a Allen LAS ID, indicate this in the Notes.",
