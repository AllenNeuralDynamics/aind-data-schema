--- conflicted
+++ resolved
@@ -19,10 +19,7 @@
     OTHER = "Other - see notes"
 
 
-<<<<<<< HEAD
-class Procedure(AindModel):
-=======
-class Anaesthetic(BaseModel):
+class Anaesthetic(AindModel):
     """Description of an anaestheic"""
 
     type: str = Field(..., title="Type")
@@ -32,8 +29,7 @@
     )
 
 
-class Procedure(BaseModel):
->>>>>>> 18bca5d6
+class Procedure(AindModel):
     """Description of surgical or other procedure performed on a subject"""
 
     type: Optional[str] = Field(
