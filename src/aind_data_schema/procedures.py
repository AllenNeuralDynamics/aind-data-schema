""" schema for various Procedures """

from datetime import date, time
from enum import Enum
from typing import List, Optional, Union

from pydantic import Field

from .base import AindCoreModel, AindModel
from .device import AngleUnit, SizeUnit


class WeightUnit(Enum):
    """Weight units"""

    G = "gram"


class VolumeUnit(Enum):
    """Volume units"""

    NL = "nanoliter"


class CurrentUnit(Enum):
    """Current units"""

    UA = "microamps"


class SpecimenProcedureName(Enum):
    """Specimen procedure type name"""

    
    ACTIVE_DELIPIDATION = "Active delipidation"
    DCM_DELIPIDATION = "DCM delipidation"
    DOUBLE_DELIPIDATION = "Double delipidation"
    EMBEDDING = "Embedding"
    FIXATION = "Fixation"
    GELATION = "Gelation"
<<<<<<< HEAD
    ACTIVE_DELIPIDATION = "Active delipidation"
    SOAK = "Soak"
    EMBEDDING = "Embedding"
=======
    IMMUNOSTAINING = "Immunostaining"
    SOAK = "Soak"
    OTHER = "Other - see notes"
>>>>>>> fe757e46


class Reagent(AindModel):
    """Description of reagents used in procedure"""
    name: str = Field(..., title="Name")
    RRID: Optional[str] = Field(None, title="Research Resource ID")
    lot_number: str = Field(..., title="Lot number")
    expiration_date: Optional[date] = Field(None, title="Lot expiration date")


class SpecimenProcedure(AindModel):
    """Description of surgical or other procedure performed on a specimen"""
    specimen_id: str = Field(..., title="Specimen ID")
    procedure_type: SpecimenProcedureName = Field(..., title="Procedure type")
    start_date: date = Field(..., title="Start date")
    end_date: date = Field(..., title="End date")
    experimenter_full_name: str = Field(
        ...,
        description="First and last name of the experimenter.",
        title="Experimenter full name",
    )
    protocol_id: str = Field(..., title="Protocol ID", description="DOI for protocols.io")
    reagents: Optional[List[Reagent]] = Field(None, title="Reagents")
    notes: Optional[str] = Field(None, title="Notes")


class Side(Enum):
    """Side of animal"""

    LEFT = "Left"
    RIGHT = "Right"


class ProtectiveMaterial(Enum):
    """Name of material applied to craniotomy"""

    DURAGEL = "Duragel"
    SORTA_CLEAR = "SORTA-clear"
    KWIK_CAST = "Kwik-Cast"
    OTHER = "Other - see notes"


class Anaesthetic(AindModel):
    """Description of an anaestheic"""

    type: str = Field(..., title="Type")
    duration: time = Field(..., title="Duration")
    level: float = Field(..., title="Level (percent)", units="percent", ge=1, le=5)


class SubjectProcedure(AindModel):
    """Description of surgical or other procedure performed on a subject"""

    start_date: date = Field(..., title="Start date")
    end_date: date = Field(..., title="End date")
    experimenter_full_name: str = Field(
        ...,
        description="First and last name of the experimenter.",
        title="Experimenter full name",
    )
    protocol_id: str = Field(..., title="Protocol ID", description="DOI for protocols.io")
    iacuc_protocol: Optional[str] = Field(None, title="IACUC protocol")
    animal_weight_prior: Optional[float] = Field(
        None,
        title="Animal weight (g)",
        description="Animal weight before procedure",
        units="g",
    )
    animal_weight_post: Optional[float] = Field(
        None,
        title="Animal weight (g)",
        description="Animal weight after procedure",
        units="g",
    )
    weight_unit: WeightUnit = Field(WeightUnit.G, title="Weight unit")
    anaesthesia: Optional[Anaesthetic] = Field(None, title="Anaesthesia")
    notes: Optional[str] = Field(None, title="Notes")


class CraniotomyType(Enum):
    """Name of craniotomy Type"""
    VISCTX = "Visual Cortex"
    WHC = "Whole hemisphere craniotomy"
    THREE_MM = "3 mm"
    FIVE_MM = "5 mm"
    OTHER = "Other"


class Craniotomy(SubjectProcedure):
    """Description of craniotomy procedure"""

    procedure_type: str = Field("Craniotomy", title="Procedure type", const=True)
    craniotomy_type: CraniotomyType = Field(..., title="Craniotomy type") 
    craniotomy_hemisphere: Optional[Side] = Field(None, title="Craniotomy hemisphere")
    craniotomy_coordinates_ml: Optional[float] = Field(None, title="Craniotomy coordinate ML (mm)", units="mm")
    craniotomy_coordinates_ap: Optional[float] = Field(None, title="Craniotomy coordinates AP (mm)", units="mm")
    craniotomy_coordinates_unit: SizeUnit = Field(SizeUnit.MM, title="Craniotomy coordinates unit")
    craniotomy_size: float = Field(..., title="Craniotomy size (mm)", units="mm")
    craniotomy_size_unit: SizeUnit = Field(SizeUnit.MM, title="Craniotomy size unit")
    implant_part_number: Optional[str] = Field(None, title="Implant part number")
    dura_removed: Optional[bool] = Field(None, title="Dura removed")
    protective_material: Optional[ProtectiveMaterial] = Field(None, title="Protective material")
    workstation_id: Optional[str] = Field(None, title="Workstation ID")
    recovery_time: Optional[time] = Field(None, title="Recovery time")


class HeadframeMaterial(Enum):
    """Headframe material name"""

    TITANIUM = "Titanium"
    STEEL = "Steel"
    WHITE_ZIRCONIA = "White Zirconia"


class Headframe(SubjectProcedure):
    """Description of headframe procedure"""

    procedure_type: str = Field("Headframe", title="Procedure type", const=True)
    headframe_type: str = Field(..., title="Headframe type")
    headframe_part_number: str = Field(..., title="Headframe part number")
    headframe_material: Optional[HeadframeMaterial] = Field(None, title="Headframe material")
    well_part_number: Optional[str] = Field(None, title="Well part number")
    well_type: Optional[str] = Field(None, title="Well type")


class VirusPrepType(Enum):
    """Type of virus preparation"""

    CRUDE = "Crude"
    PURIFIED = "Purified"


class InjectionMaterial(AindModel):
    """Description of injection material"""

    name: str = Field(..., title="Name")
    material_id: Optional[str] = Field(None, title="Material ID")
    full_genome_name: Optional[str] = Field(
        None,
        title="Full genome name",
        description="Full genome for virus construct",
    )
    plasmid_name: Optional[str] = Field(
        None,
        title="Plasmid name",
        description="Short name used to reference the plasmid",
    )
    genome_copy: Optional[float] = Field(None, title="Genome copy")
    titer: Optional[float] = Field(None, title="Titer (gc/mL", units="gc/mL")
    titer_unit: Optional[str] = Field("gc/mL", title="Titer unit")
    prep_lot_number: Optional[str] = Field(None, title="Preparation lot number")
    prep_date: Optional[date] = Field(
        None,
        title="Preparation lot date",
        description="Date this prep lot was titered",
    )
    prep_type: Optional[VirusPrepType] = Field(None, title="Viral prep type")
    prep_protocol: Optional[str] = Field(None, title="Prep protocol")


class Injection(SubjectProcedure):
    """Description of an injection procedure"""

    injection_materials: List[InjectionMaterial] = Field(None, title="Injection material", unique_items=True)
    recovery_time: Optional[time] = Field(None, title="Recovery time")
    injection_duration: Optional[time] = Field(None, title="Injection duration")
    workstation_id: Optional[str] = Field(None, title="Workstation ID")
    instrument_id: Optional[str] = Field(None, title="Instrument ID")


class RetroOrbitalInjection(Injection):
    """Description of a retro-orbital injection procedure"""

    procedure_type: str = Field("Retro-orbital injection", title="Procedure type", const=True)
    injection_volume: float = Field(..., title="Injection volume (nL)", units="nL")
    injection_volume_unit: str = Field("nL", title="Injection volume unit")
    injection_eye: Side = Field(..., title="Injection eye")


class BrainInjection(Injection):
    """Description of a brain injection procedure"""

    injection_hemisphere: Optional[Side] = Field(None, title="Injection hemisphere")
    injection_coordinate_ml: float = Field(..., title="Injection coordinate ML (mm)")
    injection_coordinate_ap: float = Field(..., title="Injection coordinate AP (mm)")
    injection_coordinate_depth: float = Field(..., title="Injection coodinate depth (mm)")
    injection_coordinate_unit: SizeUnit = Field(SizeUnit.MM, title="Injection coordinate unit")
    injection_angle: float = Field(..., title="Injection angle (deg)", units="deg")
    injection_angle_unit: AngleUnit = Field(AngleUnit.DEG, title="Injection angle unit")


class NanojectInjection(BrainInjection):
    """Description of a nanoject injection procedure"""

    procedure_type: str = Field("Nanoject injection", title="Procedure type", const=True)
    injection_volume: float = Field(..., title="Injection volume (nL)", units="nL")
    injection_volume_unit: VolumeUnit = Field(VolumeUnit.NL, title="Injection volume unit")


class IontophoresisInjection(BrainInjection):
    """Description of an iotophoresis injection procedure"""

    procedure_type: str = Field("Iontophoresis injection", title="Procedure type", const=True)
    injection_current: float = Field(..., title="Injection current (μA)", units="μA")
    injection_current_unit: CurrentUnit = Field(CurrentUnit.UA, title="Injection current unit")
    alternating_current: str = Field(..., title="Alternating current")


class IntraCerebellarVentricleInjection(BrainInjection):
    """Description of an interacerebellar ventricle injection"""

    procedure_type: str = Field("ICV injection", title="Procedure type", const=True)
    injection_volume: float = Field(..., title="Injection volume (nL)", units="nL")
    injection_volume_unit: VolumeUnit = Field(VolumeUnit.NL, title="Injection volume unit")


class IntraCisternalMagnaInjection(BrainInjection):
    """Description of an interacisternal magna injection"""

    procedure_type: str = Field("ICM injection", title="Procedure type", const=True)
    injection_volume: float = Field(..., title="Injection volume (nL)", units="nL")
    injection_volume_unit: VolumeUnit = Field(VolumeUnit.NL, title="Injection volume unit")


class MriScanSequence(Enum):
    """MRI scan sequence"""

    RARE = "RARE"


class ScannerLocation(Enum):
    """location of scanner"""

    UW_SLU = "UW SLU"
    FRED_HUTCH = "Fred Hutch"


class MagneticStrength(Enum):
    """Strength of magnet"""

    MRI_7T = 7
    MRI_14T = 14


class MriScan(SubjectProcedure):
    """Description of an MRI scan"""

    procedure_type: str = Field("MRI Scan", title="Procedure type")
    scan_sequence: MriScanSequence = Field(..., title="Scan sequence")
    scanner_location: Optional[ScannerLocation] = Field(None, title="Scanner location")
    magnetic_strength: Optional[MagneticStrength] = Field(None, title="Magnetic strength (T)", units="T")
    magnetic_strength_unit: str = Field("T", title="Magnetic strength unit")
    resolution: float = Field(..., title="Resolution")


class TrainingProtocol(AindModel):
    """Description of an animal training protocol"""

    procedure_type: str = Field("Training", title="Procedure type", const=True)
    training_name: str = Field(..., title="Training protocol name")
    protocol_id: str = Field(..., title="Training protocol ID")
    training_protocol_start_date: date = Field(..., title="Training protocol start date")
    training_protocol_end_date: Optional[date] = Field(None, title="Training protocol end date")
    notes: Optional[str] = Field(None, title="Notes")


class ProbeName(Enum):
    """Probe name"""

    PROBE_A = "Probe A"
    PROBE_B = "Probe B"
    PROBE_C = "Probe C"


class FerruleMaterial(Enum):
    """Probe ferrule material type name"""

    CERAMIC = "Ceramic"
    STAINLESS_STEEL = "Stainless steel"


class OphysProbe(AindModel):
    """Description of an ophys probe"""

    name: ProbeName = Field(..., title="Name")
    manufacturer: str = Field(..., title="Manufacturer")
    part_number: str = Field(..., title="Part number")
    core_diameter: float = Field(..., title="Core diameter (μm)", units="μm")
    core_diameter_unit: str = Field("μm", title="Core diameter unit")
    numerical_aperture: float = Field(..., title="Numerical aperture")
    ferrule_material: Optional[FerruleMaterial] = Field(None, title="Ferrule material")
    targeted_structure: str = Field(..., title="Targeted structure")
    stereotactic_coordinate_ap: float = Field(..., title="Stereotactic coordinate A/P (mm)", units="mm")
    stereotactic_coordinate_ml: float = Field(..., title="Stereotactic coodinate M/L (mm)", units="mm")
    stereotactic_coordinate_dv: float = Field(..., title="Stereotactic coordinate D/V (mm)", units="mm")
    stereotactic_coordinate_unit: SizeUnit = Field(SizeUnit.MM, title="Sterotactic coordinate unit")
    angle: float = Field(..., title="Angle (deg)", units="deg")
    angle_unit: AngleUnit = Field(AngleUnit.DEG, title="Angle unit")
    notes: Optional[str] = Field(None, title="Notes")


class FiberImplant(SubjectProcedure):
    """Description of an implant procedure"""

    procedure_type: str = Field("Fiber implant", title="Procedure type")
    probes: List[OphysProbe] = Field(..., title="Ophys Probes", unique_items=True)


class WaterRestriction(AindModel):
    """Description of a water restriction procedure"""

    procedure_type: str = Field("Water restriction", title="Procedure type", const=True)
    protocol_id: Optional[str] = Field(None, title="Water restriction protocol number")
    baseline_weight: float = Field(
        ...,
        title="Baseline weight (g)",
        description="Weight at start of water restriction",
    )
    weight_unit: WeightUnit = Field(WeightUnit.G, title="Weight unit")
    start_date: date = Field(..., title="Water restriction start date")
    end_date: date = Field(..., title="Water restriction end date")


class Perfusion(SubjectProcedure):
    """Description of a perfusion procedure that creates a specimen"""

    procedure_type: str = Field("Perfusion", title="Procedure type", const=True)
    output_specimen_ids: List[str] = Field(
        ..., 
        title="Specimen ID",
        description="IDs of specimens resulting from this procedure.",
        unique_items=True,
        )


class Procedures(AindCoreModel):
    """Description of all procedures performed on a subject"""

    schema_version: str = Field("0.6.0", description="schema version", title="Version", const=True)
    subject_id: str = Field(
        ...,
        description="Unique identifier for the subject. If this is not a Allen LAS ID, indicate this in the Notes.",
        title="Subject ID",
    )
    subject_procedures = Optional[
        List[
            Union[
                Headframe,
                Craniotomy,
                MriScan,
                RetroOrbitalInjection,
                NanojectInjection,
                IontophoresisInjection,
                IntraCerebellarVentricleInjection,
                IntraCisternalMagnaInjection,
                FiberImplant,
                WaterRestriction,
                TrainingProtocol,
                Perfusion,
                SubjectProcedure
            ]
        ]
<<<<<<< HEAD
    ] = Field(None, title="Injections", unique_items=True)
    fiber_implants: Optional[List[FiberImplant]] = Field(None, title="Fiber implants", unique_items=True)
    water_restrictions: Optional[List[WaterRestriction]] = Field(None, title="Water restriction")
    training_protocols: Optional[List[TrainingProtocol]] = Field(None, title="Training protocols", unique_items=True)
    specimen_procedures: Optional[List[SpecimenProcedure]] = Field(None, title="Specimen procedures", unique_items=True)
    other_procedures: Optional[List[SubjectProcedure]] = Field(None, title="Other procedures", unique_items=True)
=======
    ] = Field(None, title="Subject Procedures", unique_items=True)
    specimen_procedures = Optional[List[SpecimenProcedure]] = Field(None, title="Specimen Procedures", unique_items=True)
>>>>>>> fe757e46
    notes: Optional[str] = Field(None, title="Notes")<|MERGE_RESOLUTION|>--- conflicted
+++ resolved
@@ -38,16 +38,10 @@
     EMBEDDING = "Embedding"
     FIXATION = "Fixation"
     GELATION = "Gelation"
-<<<<<<< HEAD
-    ACTIVE_DELIPIDATION = "Active delipidation"
-    SOAK = "Soak"
-    EMBEDDING = "Embedding"
-=======
     IMMUNOSTAINING = "Immunostaining"
     SOAK = "Soak"
     OTHER = "Other - see notes"
->>>>>>> fe757e46
-
+    
 
 class Reagent(AindModel):
     """Description of reagents used in procedure"""
@@ -409,15 +403,10 @@
                 SubjectProcedure
             ]
         ]
-<<<<<<< HEAD
     ] = Field(None, title="Injections", unique_items=True)
     fiber_implants: Optional[List[FiberImplant]] = Field(None, title="Fiber implants", unique_items=True)
     water_restrictions: Optional[List[WaterRestriction]] = Field(None, title="Water restriction")
     training_protocols: Optional[List[TrainingProtocol]] = Field(None, title="Training protocols", unique_items=True)
-    specimen_procedures: Optional[List[SpecimenProcedure]] = Field(None, title="Specimen procedures", unique_items=True)
+    tissue_preparations: Optional[List[TissuePrep]] = Field(None, title="Tissue preparations", unique_items=True)
     other_procedures: Optional[List[SubjectProcedure]] = Field(None, title="Other procedures", unique_items=True)
-=======
-    ] = Field(None, title="Subject Procedures", unique_items=True)
-    specimen_procedures = Optional[List[SpecimenProcedure]] = Field(None, title="Specimen Procedures", unique_items=True)
->>>>>>> fe757e46
     notes: Optional[str] = Field(None, title="Notes")