""" schema for various Procedures """

from datetime import date, datetime
from decimal import Decimal
from enum import Enum
from typing import List, Optional, Union

from pydantic import Field

from aind_data_schema.base import AindCoreModel, AindModel, PIDName
from aind_data_schema.subject import Species
from aind_data_schema.utils.units import (
    create_unit_with_value,
    AngleUnit,
    ConcentrationUnit,
    CurrentUnit,
    MassUnit,
    SizeUnit,
    TimeUnit,
    VolumeUnit
)


class SpecimenProcedureName(Enum):
    """Specimen procedure type name"""

    ACTIVE_DELIPIDATION = "Active delipidation"
    CLEARING = "Clearing"
    DCM_DELIPIDATION = "DCM delipidation"
    DOUBLE_DELIPIDATION = "Double delipidation"
    EMBEDDING = "Embedding"
    FIXATION = "Fixation"
    FIXATION_PERMEABILIZATION = "Fixation and permeabilization"
    GELATION = "Gelation"
    HYBRIDIZATION_AMPLIFICATION = "Hybridication and amplification"
    IMMUNOSTAINING = "Immunostaining"
    SOAK = "Soak"
    STORAGE = "Storage"
    STRIPPING = "Stripping"
    OTHER = "Other - see notes"


class Reagent(AindModel):
    """Description of reagents used in procedure"""

    name: str = Field(..., title="Name")
    source: str = Field(..., title="Source")
    rrid: Optional[str] = Field(None, title="Research Resource ID")
    lot_number: str = Field(..., title="Lot number")
    expiration_date: Optional[date] = Field(None, title="Lot expiration date")


class SpecimenProcedure(AindModel):
    """Description of surgical or other procedure performed on a specimen"""

    specimen_id: str = Field(..., title="Specimen ID")
    procedure_type: SpecimenProcedureName = Field(..., title="Procedure type")
    start_date: date = Field(..., title="Start date")
    end_date: date = Field(..., title="End date")
    experimenter_full_name: str = Field(
        ...,
        description="First and last name of the experimenter.",
        title="Experimenter full name",
    )
    protocol_id: str = Field(..., title="Protocol ID", description="DOI for protocols.io")
    reagents: Optional[List[Reagent]] = Field(None, title="Reagents")
    notes: Optional[str] = Field(None, title="Notes")


class StainType(Enum):
    """Stain types for probes describing what is being labeled"""

    RNA = "RNA"
    NUCLEAR = "Nuclear"
    FILL = "Fill"


class Fluorophore(Enum):
    """Fluorophores used in HCR"""

    ALEXA_488 = "Alexa Fluor 488"
    ALEXA_546 = "Alexa Fluor 546"
    ALEXA_594 = "Alexa Fluor 594"
    ALEXA_647 = "Alexa Fluor 647"


class Readout(Reagent):
    """Description of a readout"""

    fluorophore: Fluorophore = Field(..., title="Fluorophore")
    excitation_wavelength: int = Field(..., title="Excitation wavelength (nm)")
    excitation_wavelength_unit = SizeUnit = Field(SizeUnit.NM, title="Excitation wavelength unit")
    stain_type: StainType = Field(..., title="Stain type")


class HCRReadout(Readout):
    """Description of a readout for HCR"""

    initiator_name: str = Field(..., title="Initiator name")


class OligoProbe(Reagent):
    """Description of an oligonucleotide probe"""

    species: Species = Field(..., title="Species")
    gene: PIDName = Field(..., title="Gene name, accession number, and registry")
    probe_sequences: List[str] = Field(..., title="Probe sequences")
    readout: Readout = Field(..., title="Readout")


class HCRProbe(OligoProbe):
    """Description of an oligo probe used for HCR"""

    initiator_name: str = Field(..., title="Initiator name")
    readout: HCRReadout = Field(..., title="Readout")


class Stain(Reagent):
    """Description of a non-oligo probe stain"""

    stain_type: StainType = Field(..., title="Stain type")
    concentration: create_unit_with_value("concentration", Decimal, ConcentrationUnit,
                                          ConcentrationUnit.UM) = Field(..., title="Concentration (uM)")


class HybridizationChainReaction(AindModel):
    """Description of an HCR staining round"""

    round_index: int = Field(..., title="Round index")
    start_time: datetime = Field(..., title="Round start time")
    end_time: datetime = Field(..., title="Round end time")
    HCR_probes: List[HCRProbe] = Field(..., title="HCR probes")
    other_probes: Optional[List[OligoProbe]] = Field(None, title="Other probes")
    probe_concentration: Decimal = Field(..., title="Probe concentration (M)")
    probe_concentration_unit: str = Field("M", title="Probe concentration unit")
    other_stains: Optional[List[Stain]] = Field(None, title="Other stains")
    intrument_id: str = Field(..., title="Instrument ID")


class HCRSeries(SpecimenProcedure):
    """Description of series of HCR staining rounds for mFISH"""

    codebook_name: str = Field(..., title="Codebook name")
    number_of_rounds: int = Field(..., title="Number of round")
    hcr_rounds: List[HybridizationChainReaction] = Field(..., title="Hybridization Chain Reaction rounds")
    strip_qc_compatible: bool = Field(..., title="Strip QC compatible")


class Side(Enum):
    """Side of animal"""

    LEFT = "Left"
    RIGHT = "Right"


class ProtectiveMaterial(Enum):
    """Name of material applied to craniotomy"""

    DURAGEL = "Duragel"
    KWIK_CAST = "Kwik-Cast"
    SORTA_CLEAR = "SORTA-clear"
    OTHER = "Other - see notes"


class Anaesthetic(AindModel):
    """Description of an anaestheic"""

    type: str = Field(..., title="Type")
    duration: Decimal = Field(..., title="Duration")
    duration_unit: TimeUnit = Field(TimeUnit.M, title="Duration unit")
    level: Decimal = Field(..., title="Level (percent)", units="percent", ge=1, le=5)


class SubjectProcedure(AindModel):
    """Description of surgical or other procedure performed on a subject"""

    start_date: date = Field(..., title="Start date")
    end_date: date = Field(..., title="End date")
    experimenter_full_name: str = Field(
        ...,
        description="First and last name of the experimenter.",
        title="Experimenter full name",
    )
    protocol_id: str = Field(..., title="Protocol ID", description="DOI for protocols.io")
    iacuc_protocol: Optional[str] = Field(None, title="IACUC protocol")
    animal_weight_prior: Optional[Decimal] = Field(
        None,
        title="Animal weight (g)",
        description="Animal weight before procedure",
        units="g",
    )
    animal_weight_post: Optional[Decimal] = Field(
        None,
        title="Animal weight (g)",
        description="Animal weight after procedure",
        units="g",
    )
    weight_unit: MassUnit = Field(MassUnit.G, title="Weight unit")
    anaesthesia: Optional[Anaesthetic] = Field(None, title="Anaesthesia")
    notes: Optional[str] = Field(None, title="Notes")


class CraniotomyType(Enum):
    """Name of craniotomy Type"""

    THREE_MM = "3 mm"
    FIVE_MM = "5 mm"
    VISCTX = "Visual Cortex"
    WHC = "Whole hemisphere craniotomy"
    OTHER = "Other"


class CoordinateReferenceLocation(Enum):
    """Name of reference point for Coordinates"""

    BREGMA = "Bregma"
    LAMBDA = "Lambda"


class Craniotomy(SubjectProcedure):
    """Description of craniotomy procedure"""

    procedure_type: str = Field("Craniotomy", title="Procedure type", const=True)
    craniotomy_type: CraniotomyType = Field(..., title="Craniotomy type")
    craniotomy_hemisphere: Optional[Side] = Field(None, title="Craniotomy hemisphere")
    craniotomy_coordinates_ml: Optional[Decimal] = Field(None, title="Craniotomy coordinate ML (mm)", units="mm")
    craniotomy_coordinates_ap: Optional[Decimal] = Field(None, title="Craniotomy coordinates AP (mm)", units="mm")
    craniotomy_coordinates_unit: SizeUnit = Field(SizeUnit.MM, title="Craniotomy coordinates unit")
    craniotomy_coordinates_reference: Optional[CoordinateReferenceLocation] = Field(
        None, title="Craniotomy coordinate reference"
    )
    bregma_to_lambda_distance: Optional[Decimal] = Field(
        None, title="Bregma to lambda (mm)", description="Distance between bregman and lambda", units="mm"
    )
    bregma_to_lambda_unit: SizeUnit = Field(SizeUnit.MM, title="Bregma to lambda unit")
    craniotomy_size: Decimal = Field(..., title="Craniotomy size (mm)", units="mm")
    craniotomy_size_unit: SizeUnit = Field(SizeUnit.MM, title="Craniotomy size unit")
    implant_part_number: Optional[str] = Field(None, title="Implant part number")
    dura_removed: Optional[bool] = Field(None, title="Dura removed")
    protective_material: Optional[ProtectiveMaterial] = Field(None, title="Protective material")
    workstation_id: Optional[str] = Field(None, title="Workstation ID")
    recovery_time: Optional[Decimal] = Field(None, title="Recovery time")
    recovery_time_unit: Optional[TimeUnit] = Field(TimeUnit.M, title="Recovery time unit")


class HeadframeMaterial(Enum):
    """Headframe material name"""

    STEEL = "Steel"
    TITANIUM = "Titanium"
    WHITE_ZIRCONIA = "White Zirconia"


class Headframe(SubjectProcedure):
    """Description of headframe procedure"""

    procedure_type: str = Field("Headframe", title="Procedure type", const=True)
    headframe_type: str = Field(..., title="Headframe type")
    headframe_part_number: str = Field(..., title="Headframe part number")
    headframe_material: Optional[HeadframeMaterial] = Field(None, title="Headframe material")
    well_part_number: Optional[str] = Field(None, title="Well part number")
    well_type: Optional[str] = Field(None, title="Well type")


class VirusPrepType(Enum):
    """Type of virus preparation"""

    CRUDE = "Crude"
    PURIFIED = "Purified"


class InjectionMaterial(AindModel):
    """Description of injection material"""

    name: str = Field(..., title="Name")
    material_id: Optional[str] = Field(None, title="Material ID")
    full_genome_name: Optional[str] = Field(
        None,
        title="Full genome name",
        description="Full genome for virus construct",
    )
    plasmid_name: Optional[str] = Field(
        None,
        title="Plasmid name",
        description="Short name used to reference the plasmid",
    )
    genome_copy: Optional[Decimal] = Field(None, title="Genome copy")
    titer: Optional[Decimal] = Field(None, title="Titer (gc/mL)", units="gc/mL")
    titer_unit: Optional[str] = Field("gc/mL", title="Titer unit")
    prep_lot_number: Optional[str] = Field(None, title="Preparation lot number")
    prep_date: Optional[date] = Field(  #
        None,
        title="Preparation lot date",
        description="Date this prep lot was titered",
    )
    prep_type: Optional[VirusPrepType] = Field(None, title="Viral prep type")
    prep_protocol: Optional[str] = Field(None, title="Prep protocol")


class Injection(SubjectProcedure):
    """Description of an injection procedure"""

    injection_materials: List[InjectionMaterial] = Field(
        None, title="Injection material", unique_items=True, min_items=1
    )
    recovery_time: Optional[Decimal] = Field(None, title="Recovery time")
    recovery_time_unit: Optional[TimeUnit] = Field(TimeUnit.M, title="Recovery time unit")
    injection_duration: Optional[Decimal] = Field(None, title="Injection duration")
    injection_duration_unit: Optional[TimeUnit] = Field(TimeUnit.M, title="Injection duration unit")
    workstation_id: Optional[str] = Field(None, title="Workstation ID")
    instrument_id: Optional[str] = Field(None, title="Instrument ID")


class RetroOrbitalInjection(Injection):
    """Description of a retro-orbital injection procedure"""

    procedure_type: str = Field("Retro-orbital injection", title="Procedure type", const=True)
    injection_volume: Decimal = Field(..., title="Injection volume (uL)", units="uL")
    injection_volume_unit: VolumeUnit = Field(VolumeUnit.UL, title="Injection volume unit")
    injection_eye: Side = Field(..., title="Injection eye")


class BrainInjection(Injection):
    """Description of a brain injection procedure"""

    injection_coordinate_ml: Decimal = Field(..., title="Injection coordinate ML (mm)")
    injection_coordinate_ap: Decimal = Field(..., title="Injection coordinate AP (mm)")
    injection_coordinate_depth: List[Decimal] = Field(..., title="Injection coordinate depth (mm)")
    injection_coordinate_unit: SizeUnit = Field(SizeUnit.MM, title="Injection coordinate unit")
    injection_coordinate_reference: Optional[CoordinateReferenceLocation] = Field(
        None, title="Injection coordinate reference"
    )
    bregma_to_lambda_distance: Optional[Decimal] = Field(
        None, title="Bregma to lambda (mm)", description="Distance between bregman and lambda", units="mm"
    )
    bregma_to_lambda_unit: SizeUnit = Field(SizeUnit.MM, title="Bregma to lambda unit")
    injection_angle: Decimal = Field(..., title="Injection angle (deg)", units="deg")
    injection_angle_unit: AngleUnit = Field(AngleUnit.DEG, title="Injection angle unit")
    targeted_structure: Optional[str] = Field(None, title="Injection targeted brain structure")

    injection_hemisphere: Optional[Side] = Field(None, title="Injection hemisphere")


class NanojectInjection(BrainInjection):
    """Description of a nanoject injection procedure"""

    procedure_type: str = Field("Nanoject injection", title="Procedure type", const=True)
    injection_volume: List[Decimal] = Field(
        ..., title="Injection volume (nL)", units="nL", description="Injection volume, one value per location"
    )
    injection_volume_unit: VolumeUnit = Field(VolumeUnit.NL, title="Injection volume unit")


class IontophoresisInjection(BrainInjection):
    """Description of an iotophoresis injection procedure"""

    procedure_type: str = Field("Iontophoresis injection", title="Procedure type", const=True)
    injection_current: Decimal = Field(..., title="Injection current (μA)", units="μA")
    injection_current_unit: CurrentUnit = Field(CurrentUnit.UA, title="Injection current unit")
    alternating_current: str = Field(..., title="Alternating current")


class IntraCerebellarVentricleInjection(BrainInjection):
    """Description of an interacerebellar ventricle injection"""

    procedure_type: str = Field("ICV injection", title="Procedure type", const=True)
    injection_volume: List[Decimal] = Field(
        ..., title="Injection volume (nL)", units="nL", description="Injection volume, one value per location"
    )
    injection_volume_unit: VolumeUnit = Field(VolumeUnit.NL, title="Injection volume unit")


class IntraCisternalMagnaInjection(BrainInjection):
    """Description of an interacisternal magna injection"""

    procedure_type: str = Field("ICM injection", title="Procedure type", const=True)
    injection_volume: List[Decimal] = Field(
        ..., title="Injection volume (nL)", units="nL", description="Injection volume, one value per location"
    )
    injection_volume_unit: VolumeUnit = Field(VolumeUnit.NL, title="Injection volume unit")


class TrainingProtocol(AindModel):
    """Description of an animal training protocol"""

    procedure_type: str = Field("Training", title="Procedure type", const=True)
    training_name: str = Field(..., title="Training protocol name")
    protocol_id: str = Field(..., title="Training protocol ID")
    training_protocol_start_date: date = Field(..., title="Training protocol start date")
    training_protocol_end_date: Optional[date] = Field(None, title="Training protocol end date")
    notes: Optional[str] = Field(None, title="Notes")


class ProbeName(Enum):
    """Probe name"""

    PROBE_A = "Probe A"
    PROBE_B = "Probe B"
    PROBE_C = "Probe C"
    PROBE_D = "Probe D"


class FerruleMaterial(Enum):
    """Probe ferrule material type name"""

    CERAMIC = "Ceramic"
    STAINLESS_STEEL = "Stainless steel"


class OphysProbe(AindModel):
    """Description of an ophys probe"""

    name: ProbeName = Field(..., title="Name")
    manufacturer: str = Field(..., title="Manufacturer")
    part_number: str = Field(..., title="Part number")
    core_diameter: Decimal = Field(..., title="Core diameter (μm)", units="μm")
    core_diameter_unit: str = Field("μm", title="Core diameter unit")
    numerical_aperture: Decimal = Field(..., title="Numerical aperture")
    ferrule_material: Optional[FerruleMaterial] = Field(None, title="Ferrule material")
    targeted_structure: str = Field(..., title="Targeted structure")
    stereotactic_coordinate_ap: Decimal = Field(..., title="Stereotactic coordinate A/P (mm)", units="mm")
    stereotactic_coordinate_ml: Decimal = Field(..., title="Stereotactic coordinate M/L (mm)", units="mm")
    stereotactic_coordinate_dv: Decimal = Field(..., title="Stereotactic coordinate D/V (mm)", units="mm")
    stereotactic_coordinate_unit: SizeUnit = Field(SizeUnit.MM, title="Sterotactic coordinate unit")
    stereotactic_coordinate_reference: Optional[CoordinateReferenceLocation] = Field(
        None, title="Stereotactic coordinate reference"
    )
    bregma_to_lambda_distance: Optional[Decimal] = Field(
        None, title="Bregma to lambda (mm)", description="Distance between bregman and lambda", units="mm"
    )
    bregma_to_lambda_unit: SizeUnit = Field(SizeUnit.MM, title="Bregma to lambda unit")
    angle: Decimal = Field(..., title="Angle (deg)", units="deg")
    angle_unit: AngleUnit = Field(AngleUnit.DEG, title="Angle unit")
    notes: Optional[str] = Field(None, title="Notes")


class FiberImplant(SubjectProcedure):
    """Description of an implant procedure"""

    procedure_type: str = Field("Fiber implant", title="Procedure type")
    probes: List[OphysProbe] = Field(..., title="Ophys Probes", unique_items=True)


class WaterRestriction(AindModel):
    """Description of a water restriction procedure"""

    procedure_type: str = Field("Water restriction", title="Procedure type", const=True)
    protocol_id: Optional[str] = Field(None, title="Water restriction protocol number")
    baseline_weight: Decimal = Field(
        ...,
        title="Baseline weight (g)",
        description="Weight at start of water restriction",
    )
    weight_unit: MassUnit = Field(MassUnit.G, title="Weight unit")
    start_date: date = Field(..., title="Water restriction start date")
    end_date: date = Field(..., title="Water restriction end date")


class Perfusion(SubjectProcedure):
    """Description of a perfusion procedure that creates a specimen"""

    procedure_type: str = Field("Perfusion", title="Procedure type", const=True)
    output_specimen_ids: List[str] = Field(
        ...,
        title="Specimen ID",
        description="IDs of specimens resulting from this procedure.",
        unique_items=True,
    )


class Procedures(AindCoreModel):
    """Description of all procedures performed on a subject"""

<<<<<<< HEAD
    schema_version: str = Field("0.9.0", description="schema version", title="Version", const=True)
=======
    schema_version: str = Field("0.8.7", description="schema version", title="Version", const=True)
>>>>>>> 8f0d7d00
    subject_id: str = Field(
        ...,
        description="Unique identifier for the subject. If this is not a Allen LAS ID, indicate this in the Notes.",
        title="Subject ID",
    )
    subject_procedures: Optional[
        List[
            Union[
                Headframe,
                Craniotomy,
                RetroOrbitalInjection,
                NanojectInjection,
                IontophoresisInjection,
                IntraCerebellarVentricleInjection,
                IntraCisternalMagnaInjection,
                FiberImplant,
                WaterRestriction,
                TrainingProtocol,
                Perfusion,
                SubjectProcedure,
            ]
        ]
    ] = Field([], title="Subject Procedures", unique_items=True)
    specimen_procedures: Optional[
        List[
            Union[
                HCRSeries,
                SpecimenProcedure,
            ]
        ]
    ] = Field([], title="Specimen Procedures", unique_items=True)
    notes: Optional[str] = Field(None, title="Notes")<|MERGE_RESOLUTION|>--- conflicted
+++ resolved
@@ -10,14 +10,14 @@
 from aind_data_schema.base import AindCoreModel, AindModel, PIDName
 from aind_data_schema.subject import Species
 from aind_data_schema.utils.units import (
-    create_unit_with_value,
     AngleUnit,
     ConcentrationUnit,
     CurrentUnit,
     MassUnit,
     SizeUnit,
     TimeUnit,
-    VolumeUnit
+    VolumeUnit,
+    create_unit_with_value,
 )
 
 
@@ -119,8 +119,9 @@
     """Description of a non-oligo probe stain"""
 
     stain_type: StainType = Field(..., title="Stain type")
-    concentration: create_unit_with_value("concentration", Decimal, ConcentrationUnit,
-                                          ConcentrationUnit.UM) = Field(..., title="Concentration (uM)")
+    concentration: create_unit_with_value("concentration", Decimal, ConcentrationUnit, ConcentrationUnit.UM) = Field(
+        ..., title="Concentration (uM)"
+    )
 
 
 class HybridizationChainReaction(AindModel):
@@ -471,11 +472,7 @@
 class Procedures(AindCoreModel):
     """Description of all procedures performed on a subject"""
 
-<<<<<<< HEAD
     schema_version: str = Field("0.9.0", description="schema version", title="Version", const=True)
-=======
-    schema_version: str = Field("0.8.7", description="schema version", title="Version", const=True)
->>>>>>> 8f0d7d00
     subject_id: str = Field(
         ...,
         description="Unique identifier for the subject. If this is not a Allen LAS ID, indicate this in the Notes.",
