--- conflicted
+++ resolved
@@ -150,13 +150,8 @@
 class Injection(Procedure):
     """Description of an injection procedure"""
 
-<<<<<<< HEAD
     injection_materials: List[InjectionMaterial] = Field(None, title="Injection material", unique_items=True)    
     recovery_time: Optional[time] = Field(None, title="Recovery time")
-=======
-    injection_materials: List[InjectionMaterial] = Field(None, title="Injection material", unique_items=True)
-    recovery_time: float = Field(..., title="Recovery time (min)", units="min")
->>>>>>> f2e68267
     injection_duration: Optional[time] = Field(None, title="Injection duration")
     workstation_id: Optional[str] = Field(None, title="Workstation ID")
     instrument_id: Optional[str] = Field(None, title="Instrument ID")
