--- conflicted
+++ resolved
@@ -5,12 +5,11 @@
 from enum import Enum
 from typing import List, Optional, Union
 
-<<<<<<< HEAD
-from pydantic import Field
+from pydantic import Field, root_validator
 from pydantic.typing import Annotated
-=======
+
 from pydantic import Field, root_validator
->>>>>>> dd8deea9
+
 
 from aind_data_schema.base import AindCoreModel, AindModel, PIDName
 from aind_data_schema.subject import Species
