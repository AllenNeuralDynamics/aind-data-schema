--- conflicted
+++ resolved
@@ -88,11 +88,7 @@
     """Description of all processes run on data"""
 
     schema_version: str = Field(
-<<<<<<< HEAD
         "0.3.0",
-=======
-        "0.2.5",
->>>>>>> 773ee351
         description="Schema version",
         title="Schema version",
         const=True,
