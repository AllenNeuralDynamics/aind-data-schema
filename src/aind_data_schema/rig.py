--- conflicted
+++ resolved
@@ -4,12 +4,6 @@
 
 from datetime import date
 from typing import List, Optional, Union
-
-<<<<<<< HEAD
-import json
-
-=======
->>>>>>> c8aca034
 from pydantic import Field, root_validator
 from pydantic.typing import Annotated
 
@@ -131,7 +125,6 @@
     notes: Optional[str] = Field(None, title="Notes")
 
     @root_validator
-<<<<<<< HEAD
     def validate_device_names(cls, values):  # noqa: C901
         """validate that all DAQ channels are connected to devices that
         actually exist
@@ -231,7 +224,6 @@
                         )
 
         return values
-=======
     def validate_modality(cls, v):  # noqa: C901
         """Validator to ensure all expected fields are present, based on given modality"""
 
@@ -290,5 +282,4 @@
         if error_message:
             raise ValueError(error_message)
 
-        return v
->>>>>>> c8aca034
+        return v