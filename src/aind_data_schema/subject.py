--- conflicted
+++ resolved
@@ -112,11 +112,5 @@
     home_cage_enrichment: Optional[HomeCageEnrichment] = Field(
         None, title="Home cage enrichment"
     )
-<<<<<<< HEAD
     wellness_reports: Optional[List[WellnessReport]] = Field(None, title="Wellness Report")
-=======
-    wellness_report: Optional[WellnessReport] = Field(
-        None, title="Wellness Report"
-    )
->>>>>>> 661d7deb
     notes: Optional[str] = Field(None, title="Notes")