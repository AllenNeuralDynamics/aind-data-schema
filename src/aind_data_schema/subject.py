--- conflicted
+++ resolved
@@ -14,12 +14,6 @@
 class Species(Enum):
     """Species latin name"""
 
-<<<<<<< HEAD
-    CALLITHRIX_JACCHUS = PIDName(name="Callithrix jacchus", registry="NCBI", registry_identifier="9483")
-    HOMO_SAPIENS = PIDName(name="Homo sapiens", registry="NCBI", registry_identifier="9606")
-    MACACA_MULATTA = PIDName(name="Macaca mulatta", registry="NCBI", registry_identifier="9544")
-    MUS_MUSCULUS = PIDName(name="Mus musculus", registry="NCBI", registry_identifier="10090")
-=======
     CALLITHRIX_JACCHUS = PIDName(name=BaseName(name="Callithrix jacchus"), registry=BaseName(name='National Center for Biotechnology Information',abbreviation='NCBI'), 
                                  registry_identifier='9483') 
     HOMO_SAPIENS = PIDName(name=BaseName(name="Homo sapiens"), registry=BaseName(name='National Center for Biotechnology Information',abbreviation='NCBI'), 
@@ -28,7 +22,6 @@
                              registry_identifier='9544')
     MUS_MUSCULUS = PIDName(name=BaseName(name="Mus musculus"), registry=BaseName(name='National Center for Biotechnology Information',abbreviation='NCBI'), 
                            registry_identifier='10090') 
->>>>>>> 62109e5d
 
 
 class Sex(Enum):
