"""Code to generate markdown tables for registry models"""

import inspect
import os
from enum import Enum

# Atlas models
from aind_data_schema_models.atlas import AtlasName
from aind_data_schema_models.brain_atlas import CCFv3

# Coordinates models
from aind_data_schema_models.coordinates import AnatomicalRelative, AxisName, Direction, Origin

# Name patterns
from aind_data_schema_models.data_name_patterns import DataLevel, Group

# Devices models
from aind_data_schema_models.devices import (
    BinMode,
    CameraChroma,
    CameraTarget,
    Cooling,
    Coupling,
    DaqChannelType,
    DataInterface,
    DetectorType,
    DeviceDriver,
    FerruleMaterial,
    FilterType,
    ImagingDeviceType,
    ImmersionMedium,
    LickSensorType,
    MyomatrixArrayType,
    ObjectiveType,
    ProbeModel,
    StageAxisDirection,
)
from aind_data_schema_models.harp_types import HarpDeviceType
from aind_data_schema_models.licenses import License

# Other registry models
from aind_data_schema_models.modalities import Modality

# Organization models
from aind_data_schema_models.organizations import Organization
from aind_data_schema_models.pid_names import PIDName

# Registries
from aind_data_schema_models.registries import Registry

# Species models
from aind_data_schema_models.species import Species, Strain
from aind_data_schema_models.specimen_procedure_types import SpecimenProcedureType
from aind_data_schema_models.stimulus_modality import StimulusModality
from aind_data_schema_models.system_architecture import CPUArchitecture, ModelArchitecture, OperatingSystem

# Units models
from aind_data_schema_models.units import (
    AngleUnit,
    ConcentrationUnit,
    CurrentUnit,
    FrequencyUnit,
    MagneticFieldUnit,
    MassUnit,
    MemoryUnit,
    PowerUnit,
    PressureUnit,
    SizeUnit,
    SoundIntensityUnit,
    TemperatureUnit,
    TimeUnit,
    UnitlessUnit,
<<<<<<< HEAD
    SpeedUnit,
=======
    VoltageUnit,
    VolumeUnit,
>>>>>>> 8b9a102b
)

from aind_data_schema.utils.docs.utils import generate_enum_table, save_model_info, update_model_links

registries = [
    # Atlas and brain structure models
    AtlasName,
    CCFv3,
    # Name patterns
    DataLevel,
    Group,
    License,
    # Coordinates models
    Origin,
    AxisName,
    Direction,
    AnatomicalRelative,
    # Organization models
    Organization,
    # Registries
    Registry,
    # Species models
    Species,
    Strain,
    # Units models
    AngleUnit,
    ConcentrationUnit,
    CurrentUnit,
    FrequencyUnit,
    MassUnit,
    MemoryUnit,
    PowerUnit,
    SizeUnit,
    TimeUnit,
    UnitlessUnit,
    VolumeUnit,
    PressureUnit,
    TemperatureUnit,
    SoundIntensityUnit,
    SpeedUnit,
    VoltageUnit,
    MemoryUnit,
    MagneticFieldUnit,
    UnitlessUnit,
    # Devices models
    ImagingDeviceType,
    StageAxisDirection,
    DeviceDriver,
    Coupling,
    DataInterface,
    FilterType,
    CameraChroma,
    DaqChannelType,
    ImmersionMedium,
    ObjectiveType,
    CameraTarget,
    ProbeModel,
    DetectorType,
    Cooling,
    BinMode,
    FerruleMaterial,
    LickSensorType,
    MyomatrixArrayType,
    # Other registry models
    Modality,
    PIDName,
    SpecimenProcedureType,
    StimulusModality,
    ModelArchitecture,
    OperatingSystem,
    CPUArchitecture,
    HarpDeviceType,
]

special_cases = {
    "ADDGENE": "[Addgene](aind_data_schema_models/registries.md#registry)",
    "EMAPA": "[Emapa](aind_data_schema_models/registries.md#registry)",
    "MGI": "[MGI](aind_data_schema_models/registries.md#registry)",
    "NCBI": "[NBCI](aind_data_schema_models/registries.md#registry)",
    "ORCID": "[ORCID](aind_data_schema_models/registries.md#registry)",
    "ROR": "[ROR](aind_data_schema_models/registries.md#registry)",
    "RID": "[RID](aind_data_schema_models/registries.md#registry)",
    "aind_data_schema.components.wrappers.AssetPath": "AssetPath",
}


def generate_model_instance_table(model_class) -> str:
    """Generate a markdown table for any class that contains model instances."""
    model_name = model_class.__name__
    header = generate_table_header(model_class, model_name)
    model_instances, field_names = collect_model_instances_and_fields(model_class)

    if not model_instances:
        print(f"Warning: No model instances found in {model_name}")
        return header

    header += create_table_structure(field_names, model_instances)
    return header


def generate_table_header(model_class, model_name) -> str:
    """Generate the header for the markdown table."""
    header = f"### {model_name}\n\n"
    docstring = inspect.getdoc(model_class)
    if docstring:
        header += f"{docstring}\n\n"
    return header


def collect_model_instances_and_fields(model_class):
    """Collect model instances and determine field names."""
    model_instances = []
    model_instance_types = {}

    for attr_name, attr_value in inspect.getmembers(model_class):
        if is_valid_model_instance(attr_name, attr_value):
            model_instances.append((attr_name, attr_value))
            model_type = attr_value.__class__
            model_instance_types.setdefault(model_type, []).append((attr_name, attr_value))

    field_names = determine_field_names(model_instance_types, model_instances, model_class)
    return model_instances, field_names


def is_valid_model_instance(attr_name, attr_value) -> bool:
    """Check if an attribute is a valid model instance."""
    return (
        not attr_name.startswith("_")
        and not inspect.ismethod(attr_value)
        and not inspect.isfunction(attr_value)
        and hasattr(attr_value, "__class__")
        and hasattr(attr_value.__class__, "__annotations__")
        and "ALL" not in attr_name
        and "ONE_OF" not in attr_name
    )


def determine_field_names(model_instance_types, model_instances, model_class):
    """Determine the field names for the table."""
    if model_instance_types:
        model_type = max(model_instance_types.keys(), key=lambda k: len(model_instance_types[k]))
        field_names = list(model_type.__annotations__.keys()) if hasattr(model_type, "__annotations__") else []
    else:
        field_names = []

    if not field_names and model_instances:
        sample_instance = model_instances[0][1]
        field_names = extract_instance_fields(sample_instance)

    if model_class.__name__ == "Organization":
        field_names = ensure_organization_fields(field_names, model_instances)

    return field_names


def extract_instance_fields(sample_instance):
    """Extract fields from a sample instance."""
    return [
        attr
        for attr in dir(sample_instance)
        if not attr.startswith("_")
        and not callable(getattr(sample_instance, attr))
        and attr
        not in (
            "ALL",
            "ONE_OF",
            "model_config",
            "model_fields",
            "model_computed_fields",
            "model_extra",
            "model_fields_set",
        )
    ]


def ensure_organization_fields(field_names, model_instances):
    """Ensure specific fields are included for the Organization model."""
    sample_instance = model_instances[0][1]
    for key in ["abbreviation", "registry", "registry_identifier"]:
        if hasattr(sample_instance, key) and key not in field_names:
            field_names.append(key)
    return field_names


def create_table_structure(field_names, model_instances) -> str:
    """Create the markdown table structure."""
    header_row = "| Name |" + "".join(f" {field} |" for field in field_names) + "\n"
    separator_row = "|------|" + "------|" * len(field_names) + "\n"

    rows = []
    for attr_name, attr_value in model_instances:
        row_data = []
        for field in field_names:
            field_value = getattr(attr_value, field, "N/A")
            # Check if this is a registry value that needs to be remapped
            if field == "registry" and any(str(field_value) in key for key in special_cases.keys()):
                # Map the registry value to its corresponding special case
                key = next(key for key in special_cases.keys() if str(field_value) in key)

                row_data.append(f" {special_cases[key]} |")
            else:
                row_data.append(f" `{field_value}` |")

        rows.append(f"| `{attr_name}` |" + "".join(row_data))

    return header_row + separator_row + "\n".join(rows) + "\n"


def detect_registry_type(registry):
    """Detect the registry type based on its attributes and structure"""
    # Check if it's an Enum subclass
    if issubclass(registry, Enum):
        return "enum"

    # Check if it has at least one model instance
    for attr_name, attr_value in inspect.getmembers(registry):
        if attr_name.startswith("_") or inspect.ismethod(attr_value) or inspect.isfunction(attr_value):
            continue

        # If an attribute has __annotations__, it's likely a model instance
        if hasattr(attr_value, "__class__") and hasattr(attr_value.__class__, "__annotations__"):
            return "model_instance"

    # If we can't determine the type, return unknown
    return "unknown"


def generate_registry_docs():
    """Generate markdown docs for registry models"""
    doc_folder = os.path.abspath(os.path.join(os.path.dirname(__file__), "../../../../docs/base/models"))
    model_link_map = {}

    for registry in registries:
        try:
            # Determine the output directory (use the module path)
            module_name = registry.__module__
            rel_dir_path = module_name.replace(".", os.sep)

            # Detect registry type
            registry_type = detect_registry_type(registry)

            # Generate the appropriate table based on registry type
            if registry_type == "enum":
                output = generate_enum_table(registry)
            elif registry_type == "model_instance":
                output = generate_model_instance_table(registry)
            else:
                print(f"Unknown registry type for {registry.__name__}")
                continue

            # Save the model and update the link map
            save_model_info(registry.__name__, output, rel_dir_path, doc_folder, model_link_map)
        except Exception as e:
            print(f"Error processing registry {registry.__name__}: {str(e)}")

    # Update the model links file
    update_model_links(doc_folder, model_link_map)
    print("Registry documentation generated successfully.")


if __name__ == "__main__":
    generate_registry_docs()<|MERGE_RESOLUTION|>--- conflicted
+++ resolved
@@ -70,12 +70,9 @@
     TemperatureUnit,
     TimeUnit,
     UnitlessUnit,
-<<<<<<< HEAD
     SpeedUnit,
-=======
     VoltageUnit,
     VolumeUnit,
->>>>>>> 8b9a102b
 )
 
 from aind_data_schema.utils.docs.utils import generate_enum_table, save_model_info, update_model_links
