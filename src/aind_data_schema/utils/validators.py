""" Validator utility functions """

import logging
from datetime import date, datetime
from enum import Enum
from pathlib import Path
from typing import Any, List, Optional, Union

from aind_data_schema.components.wrappers import AssetPath

# Fields that should have the same length as the coordinate system axes
AXIS_TYPES = ["Translation", "Rotation", "Scale"]


class TimeValidation(Enum):
    """Enum for time validation types."""

    BETWEEN = "between"
    """Time should be between start and end."""
    AFTER = "after"
    """Time should be after the start time."""
    BEFORE = "before"
    """Time should be before the end time."""


def subject_specimen_id_compatibility(subject_id: str, specimen_id: str) -> bool:
    """Check whether a subject_id and specimen_id are compatible"""
    return subject_id in specimen_id


def recursive_time_validation_check(data, acquisition_start_time=None, acquisition_end_time=None):
    """Recursively check fields for TimeValidation annotations and validate against acquisition times.

    Parameters
    ----------
    data : Any
        The data structure to check recursively
    acquisition_start_time : Optional[datetime]
        The acquisition start time to validate against
    acquisition_end_time : Optional[datetime]
        The acquisition end time to validate against
    """
    if not data:
        return

    # Check if this object has fields with TimeValidation annotations
    if hasattr(data, "__annotations__") and hasattr(data, "__dict__"):
        for field_name, field_value in data.__dict__.items():
            if field_name in getattr(data, "__annotations__", {}):
                # Check if the field has TimeValidation annotation
                annotation = data.__annotations__[field_name]
                if hasattr(annotation, "__metadata__"):
                    for metadata in annotation.__metadata__:
                        if isinstance(metadata, TimeValidation):
                            # Validate the field value against the time constraint
                            if field_value and acquisition_start_time and acquisition_end_time:
                                _validate_time_constraint(
                                    field_value, metadata, acquisition_start_time, acquisition_end_time, field_name
                                )

    # Recursively check nested structures
    _time_validation_recurse_helper(data, acquisition_start_time, acquisition_end_time)


def _convert_to_comparable(value, reference_datetime):
    """Convert date to datetime using the timezone from reference, or return as-is if already datetime"""
    if isinstance(value, date) and not isinstance(value, datetime):
        # Convert date to datetime at midnight with same timezone as reference
        return datetime.combine(value, datetime.min.time()).replace(tzinfo=reference_datetime.tzinfo)
    return value


def _validate_time_constraint(field_value, time_validation, start_time, end_time, field_name):
    """Validate a single time field against the specified constraint."""

    # Convert field_value to be comparable with start_time and end_time
    comparable_field_value = _convert_to_comparable(field_value, start_time)

    if time_validation == TimeValidation.BETWEEN:
        if not (start_time <= comparable_field_value <= end_time):
            raise ValueError(
                f"Field '{field_name}' with value {field_value} must be between {start_time} and {end_time}"
            )
    elif time_validation == TimeValidation.AFTER:
        if comparable_field_value <= start_time:
            raise ValueError(f"Field '{field_name}' with value {field_value} must be after {start_time}")
    elif time_validation == TimeValidation.BEFORE:
        if comparable_field_value >= end_time:
            raise ValueError(f"Field '{field_name}' with value {field_value} must be before {end_time}")


def _time_validation_recurse_helper(data, acquisition_start_time, acquisition_end_time):
    """Helper function for recursive_time_validation_check: recurse calls for lists and objects only"""
    if isinstance(data, list):
        for item in data:
            recursive_time_validation_check(item, acquisition_start_time, acquisition_end_time)
        return
    elif hasattr(data, "__dict__"):
        for attr_name, attr_value in data.__dict__.items():
            if attr_name == "object_type":
                continue  # skip object_type
            if callable(attr_value):
                continue  # skip methods

            recursive_time_validation_check(attr_value, acquisition_start_time, acquisition_end_time)


def _recurse_helper(data, **kwargs):
    """Helper function for recursive coordinate system validation.

    Recursively processes lists and objects, calling recursive_coord_system_check
    on each element or attribute.

    Parameters
    ----------
    data : Any
        The data structure to process recursively
    **kwargs
        Keyword arguments passed to recursive_coord_system_check
    """
    if isinstance(data, list):
        for item in data:
            recursive_coord_system_check(item, **kwargs)
        return
    elif hasattr(data, "__dict__"):
        for attr_name, attr_value in data.__dict__.items():
            if attr_name == "object_type":
                continue  # skip object_type
            if callable(attr_value):
                continue  # skip methods

            recursive_coord_system_check(attr_value, **kwargs)


def _system_check_helper(data, coordinate_system_name: Optional[str], axis_count: Optional[int]):
<<<<<<< HEAD
    """Helper function to validate coordinate system requirements for objects with transforms.

    Only validates coordinate system requirements if the object contains transform components
    (Translation, Rotation, or Scale). Objects without transforms don't require coordinate systems.

    Parameters
    ----------
    data : object
        The object to validate
    coordinate_system_name : Optional[str]
        Expected coordinate system name (can be None if no transforms present)
    axis_count : Optional[int]
        Expected number of axes in the coordinate system (can be None if no transforms present)

    Raises
    ------
    CoordinateSystemException
        If coordinate system is required but missing
    SystemNameException
        If coordinate system name doesn't match expected
    AxisCountException
        If transform field length doesn't match axis count
    """
    # First check if this object has any transform components
    has_transforms = False
    transform_components = []
=======
    """Helper function to raise errors if the coordinate_system_name or axis_count don't match"""
    object_type = getattr(data, "object_type", type(data).__name__)

    if not coordinate_system_name or not axis_count:
        raise ValueError(
            f"CoordinateSystem is required when a Transform or Coordinate is present (object_type: {object_type})"
        )

    if data.coordinate_system_name not in coordinate_system_name:
        raise ValueError(
            f"System name mismatch for {object_type}, expected {coordinate_system_name}, "
            f"found {data.coordinate_system_name}"
        )
>>>>>>> 42381b64

    if hasattr(data, "__dict__"):
        for attr_name, attr_value in data.__dict__.items():
            # Check if the attribute's class name is one of the AXIS_TYPES
            if hasattr(attr_value, "__class__") and attr_value.__class__.__name__ in AXIS_TYPES:
<<<<<<< HEAD
                has_transforms = True
                transform_components.append(attr_value)

    # Only require coordinate system if there are transforms present
    if has_transforms:
        if not coordinate_system_name or not axis_count:
            raise CoordinateSystemException()

        if data.coordinate_system_name not in coordinate_system_name:
            raise SystemNameException(coordinate_system_name, data.coordinate_system_name)
=======
                # Construct the field name by converting the class name to lowercase
                field_name = attr_value.__class__.__name__.lower()
                sub_data = getattr(data, field_name, None)
                # Check if the object has the corresponding field and if it's a list with correct length
                if sub_data and hasattr(sub_data, field_name):
                    field_value = getattr(sub_data, field_name)
                    if len(field_value) != axis_count:
                        raise ValueError(
                            f"Axis count mismatch for {object_type}, expected {axis_count} axes, "
                            f"but found {len(field_value)}"
                        )
>>>>>>> 42381b64

        # Check lengths of transform fields match axis count
        for transform_component in transform_components:
            field_name = transform_component.__class__.__name__.lower()
            sub_data = getattr(data, field_name, None)
            # Check if the object has the corresponding field and if it's a list with correct length
            if sub_data and hasattr(sub_data, field_name):
                field_value = getattr(sub_data, field_name)
                if len(field_value) != axis_count:
                    raise AxisCountException(axis_count, len(field_value))

<<<<<<< HEAD
=======
def recursive_coord_system_check(data, coordinate_system_name: Optional[str], axis_count: Optional[int]):
    """Recursively check fields, see if they are Coordinates and check if they match a List[values]
>>>>>>> 42381b64

def recursive_coord_system_check(data, coordinate_system_name: Optional[str], axis_count: Optional[int]):
    """Recursively validate coordinate system requirements for objects with transforms.

    Traverses the data structure and validates that objects with transform components
    (Translation, Rotation, Scale) have the correct coordinate system name and that
    transform field lengths match the expected axis count.

    Parameters
    ----------
    data : Any
        The data structure to validate recursively
    coordinate_system_name : Optional[str]
        Expected coordinate system name (can be None if no transforms present)
    axis_count : Optional[int]
        Expected number of axes in the coordinate system (can be None if no transforms present)

    Raises
    ------
    CoordinateSystemException
        If coordinate system is required but missing
    SystemNameException
        If coordinate system name doesn't match expected
    AxisCountException
        If transform field length doesn't match axis count

    Notes
    -----
    Objects without transform components are not required to have coordinate systems.
    When a new coordinate_system is encountered in the data, it overrides the provided
    coordinate_system_name and axis_count for subsequent validation.
    """

    if not data:
        return

    if hasattr(data, "coordinate_system") and data.coordinate_system:
        # If we find a new coordinate_system, allow it to over-write our settings
        coordinate_system_name = data.coordinate_system.name
        axis_count = len(data.coordinate_system.axes)

    # Check if the object we are looking at has a coordinate_system_name field
    if hasattr(data, "coordinate_system_name"):
        _system_check_helper(data, coordinate_system_name, axis_count)

    _recurse_helper(data=data, coordinate_system_name=coordinate_system_name, axis_count=axis_count)


def recursive_get_all_names(obj: Any) -> List[str]:
    """Recursively extract all 'name' fields from an object and its nested fields."""
    names = []

    if obj is None or isinstance(obj, Enum):  # Skip None and Enums
        return names

    elif isinstance(obj, list):  # Handle lists
        for item in obj:
            names.extend(recursive_get_all_names(item))

    elif hasattr(obj, "__dict__"):  # Handle objects (including Pydantic models)
        if hasattr(obj, "name") and isinstance(obj.name, str):  # Ensure name is a string
            names.append(obj.name)
        for field_value in vars(obj).values():  # Use vars() for robustness
            names.extend(recursive_get_all_names(field_value))

    return names


def recursive_check_paths(obj: Any, directory: Optional[Path] = None):
    """Recursively check for AssetPath objects and validate their paths.
    This function checks if the paths are absolute and logs a warning if they are.
    It also checks if the paths exist and logs a warning if they do not.
    If the object is a list, tuple, set, or dict, it recursively checks each item.

    Parameters
    ----------
    obj : Any
    directory : Optional[Path], optional
        root directory, by default uses the current working directory
    """
    if isinstance(obj, Enum):
        return

    if isinstance(obj, AssetPath):
        if obj.is_absolute():
            logging.warning(f"AssetPath {obj} is absolute, ensure file paths are relative to the metadata directory")

        full_path = directory / obj if directory else obj
        full_path = Path(full_path)
        if not full_path.exists():
            logging.warning(
                f"AssetPath {full_path} does not exist, ensure file paths are relative to the metadata directory"
            )
    elif isinstance(obj, (list, tuple, set, dict)):
        items = obj.values() if isinstance(obj, dict) else obj
        for item in items:
            recursive_check_paths(item, directory)
    elif hasattr(obj, "__dict__"):
        for value in vars(obj).values():
            recursive_check_paths(value, directory)


def validate_creation_time_after_midnight(
    creation_time: Optional[Union[datetime, date]], reference_time: Optional[datetime]
) -> None:
    """Validate that creation_time is on or after midnight of the reference_time's day.

    Parameters
    ----------
    creation_time : Optional[datetime]
        The creation time to validate (datetime or date objects are supported)
    reference_time : Optional[datetime]
        The reference time to compare against (typically acquisition_end_time)

    Raises
    ------
    ValueError
        If creation_time is before midnight of the reference_time's day
    """
    if not creation_time or not reference_time:
        return

    # Convert date to datetime if needed
    if isinstance(creation_time, date) and not isinstance(creation_time, datetime):
        creation_time = datetime.combine(creation_time, datetime.min.time())

    # If creation_time is timezone-naive (local time),
    # add the same timezone as reference_time
    if isinstance(creation_time, datetime) and creation_time.tzinfo is None and reference_time.tzinfo is not None:
        creation_time = creation_time.replace(tzinfo=reference_time.tzinfo)

    # Get midnight of the reference time day
    reference_date = reference_time.date()
    midnight_of_reference_day = datetime.combine(reference_date, datetime.min.time()).replace(
        tzinfo=reference_time.tzinfo
    )

    # Validate that creation_time is on or after midnight of the reference day
    if isinstance(creation_time, datetime) and creation_time < midnight_of_reference_day:
        raise ValueError(
            f"Creation time ({creation_time}) "
            f"must be on or after midnight of the reference day ({midnight_of_reference_day})"
        )<|MERGE_RESOLUTION|>--- conflicted
+++ resolved
@@ -133,7 +133,6 @@
 
 
 def _system_check_helper(data, coordinate_system_name: Optional[str], axis_count: Optional[int]):
-<<<<<<< HEAD
     """Helper function to validate coordinate system requirements for objects with transforms.
 
     Only validates coordinate system requirements if the object contains transform components
@@ -150,60 +149,34 @@
 
     Raises
     ------
-    CoordinateSystemException
-        If coordinate system is required but missing
-    SystemNameException
-        If coordinate system name doesn't match expected
-    AxisCountException
-        If transform field length doesn't match axis count
+    ValueError
+        If coordinate system is required but missing, system name doesn't match,
+        or transform field length doesn't match axis count
     """
     # First check if this object has any transform components
     has_transforms = False
     transform_components = []
-=======
-    """Helper function to raise errors if the coordinate_system_name or axis_count don't match"""
     object_type = getattr(data, "object_type", type(data).__name__)
-
-    if not coordinate_system_name or not axis_count:
-        raise ValueError(
-            f"CoordinateSystem is required when a Transform or Coordinate is present (object_type: {object_type})"
-        )
-
-    if data.coordinate_system_name not in coordinate_system_name:
-        raise ValueError(
-            f"System name mismatch for {object_type}, expected {coordinate_system_name}, "
-            f"found {data.coordinate_system_name}"
-        )
->>>>>>> 42381b64
 
     if hasattr(data, "__dict__"):
         for attr_name, attr_value in data.__dict__.items():
             # Check if the attribute's class name is one of the AXIS_TYPES
             if hasattr(attr_value, "__class__") and attr_value.__class__.__name__ in AXIS_TYPES:
-<<<<<<< HEAD
                 has_transforms = True
                 transform_components.append(attr_value)
 
     # Only require coordinate system if there are transforms present
     if has_transforms:
         if not coordinate_system_name or not axis_count:
-            raise CoordinateSystemException()
+            raise ValueError(
+                f"CoordinateSystem is required when a Transform or Coordinate is present (object_type: {object_type})"
+            )
 
         if data.coordinate_system_name not in coordinate_system_name:
-            raise SystemNameException(coordinate_system_name, data.coordinate_system_name)
-=======
-                # Construct the field name by converting the class name to lowercase
-                field_name = attr_value.__class__.__name__.lower()
-                sub_data = getattr(data, field_name, None)
-                # Check if the object has the corresponding field and if it's a list with correct length
-                if sub_data and hasattr(sub_data, field_name):
-                    field_value = getattr(sub_data, field_name)
-                    if len(field_value) != axis_count:
-                        raise ValueError(
-                            f"Axis count mismatch for {object_type}, expected {axis_count} axes, "
-                            f"but found {len(field_value)}"
-                        )
->>>>>>> 42381b64
+            raise ValueError(
+                f"System name mismatch for {object_type}, expected {coordinate_system_name}, "
+                f"found {data.coordinate_system_name}"
+            )
 
         # Check lengths of transform fields match axis count
         for transform_component in transform_components:
@@ -213,13 +186,11 @@
             if sub_data and hasattr(sub_data, field_name):
                 field_value = getattr(sub_data, field_name)
                 if len(field_value) != axis_count:
-                    raise AxisCountException(axis_count, len(field_value))
-
-<<<<<<< HEAD
-=======
-def recursive_coord_system_check(data, coordinate_system_name: Optional[str], axis_count: Optional[int]):
-    """Recursively check fields, see if they are Coordinates and check if they match a List[values]
->>>>>>> 42381b64
+                    raise ValueError(
+                        f"Axis count mismatch for {object_type}, expected {axis_count} axes, "
+                        f"but found {len(field_value)}"
+                    )
+
 
 def recursive_coord_system_check(data, coordinate_system_name: Optional[str], axis_count: Optional[int]):
     """Recursively validate coordinate system requirements for objects with transforms.
@@ -239,12 +210,9 @@
 
     Raises
     ------
-    CoordinateSystemException
-        If coordinate system is required but missing
-    SystemNameException
-        If coordinate system name doesn't match expected
-    AxisCountException
-        If transform field length doesn't match axis count
+    ValueError
+        If coordinate system is required but missing, system name doesn't match,
+        or transform field length doesn't match axis count
 
     Notes
     -----
