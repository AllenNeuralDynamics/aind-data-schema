""" Validator utility functions """

import logging
from enum import Enum
from pathlib import Path
from typing import Any, List, Optional

from aind_data_schema.components.wrappers import AssetPath

# Fields that should have the same length as the coordinate system axes
AXIS_TYPES = ["Translation", "Rotation", "Scale"]


class CoordinateSystemException(Exception):
    """Raised when a coordinate system is missing."""

    def __init__(self):
        """Initialize the exception."""
        super().__init__("CoordinateSystem is required when a Transform or Coordinate is present")


class SystemNameException(Exception):
    """Raised when there is a system name mismatch."""

    def __init__(self, expected, found):
        """Initialize the exception with the expected and found axis counts."""
        self.expected = expected
        self.found = found
        super().__init__(f"System name mismatch, expected {expected}, found {found}")


class AxisCountException(Exception):
    """Raised when the axis count does not match."""

    def __init__(self, expected, found):
        """Initialize the exception with the expected and found axis counts."""
        self.expected = expected
        self.found = found
        super().__init__(f"Axis count mismatch, expected {expected} axes, but found {found}")


def subject_specimen_id_compatibility(subject_id: str, specimen_id: str) -> bool:
    """Check whether a subject_id and specimen_id are compatible"""
    return subject_id in specimen_id


def _recurse_helper(data, **kwargs):
    """Helper function for recursive_axis_order_check: recurse calls for lists and objects only"""
    if isinstance(data, list):
        for item in data:
            recursive_coord_system_check(item, **kwargs)
        return
    elif hasattr(data, "__dict__"):
        for attr_name, attr_value in data.__dict__.items():
            if attr_name == "object_type":
                continue  # skip object_type
            if callable(attr_value):
                continue  # skip methods

            recursive_coord_system_check(attr_value, **kwargs)


<<<<<<< HEAD
def _system_check_helper(data, system_name: str, axis_count: int):
    """Helper function to raise errors if the system_name or axis_count don't match"""
    if not system_name or not axis_count:
        raise CoordinateSystemException()

    if data.system_name not in system_name:
        raise SystemNameException(system_name, data.system_name)
=======
def _system_check_helper(data, coordinate_system_name: str, axis_count: int):
    """Helper function to raise errors if the coordinate_system_name or axis_count don't match"""
    if not coordinate_system_name or not axis_count:
        raise CoordinateSystemException()

    if data.coordinate_system_name not in coordinate_system_name:
        raise SystemNameException(coordinate_system_name, data.coordinate_system_name)
>>>>>>> 47b364b3

    # Check lengths of subfields based on class types
    if hasattr(data, "__dict__"):
        for attr_name, attr_value in data.__dict__.items():
            # Check if the attribute's class name is one of the AXIS_TYPES
            if hasattr(attr_value, "__class__") and attr_value.__class__.__name__ in AXIS_TYPES:
                # Construct the field name by converting the class name to lowercase
                field_name = attr_value.__class__.__name__.lower()
                sub_data = getattr(data, field_name, None)
                # Check if the object has the corresponding field and if it's a list with correct length
                if sub_data and hasattr(sub_data, field_name):
                    field_value = getattr(sub_data, field_name)
                    if len(field_value) != axis_count:
                        raise AxisCountException(axis_count, len(field_value))


<<<<<<< HEAD
def recursive_coord_system_check(data, system_name: str, axis_count: int):
=======
def recursive_coord_system_check(data, coordinate_system_name: str, axis_count: int):
>>>>>>> 47b364b3
    """Recursively check fields, see if they are Coordinates and check if they match a List[values]

    Note that we just need to check if the axes all show up, not necessarily in matching order
    """

    if not data:
        return

    if hasattr(data, "coordinate_system") and data.coordinate_system:
        # If we find a new coordinate_system, allow it to over-write our settings
        coordinate_system_name = data.coordinate_system.name
        axis_count = len(data.coordinate_system.axes)

<<<<<<< HEAD
    # Check if the object we are looking at has a system_name field
    if hasattr(data, "system_name"):
        _system_check_helper(data, system_name, axis_count)
=======
    # Check if the object we are looking at has a coordinate_system_name field
    if hasattr(data, "coordinate_system_name"):
        _system_check_helper(data, coordinate_system_name, axis_count)
>>>>>>> 47b364b3

    _recurse_helper(data=data, coordinate_system_name=coordinate_system_name, axis_count=axis_count)


def recursive_get_all_names(obj: Any) -> List[str]:
    """Recursively extract all 'name' fields from an object and its nested fields."""
    names = []

    if obj is None or isinstance(obj, Enum):  # Skip None and Enums
        return names

    elif isinstance(obj, list):  # Handle lists
        for item in obj:
            names.extend(recursive_get_all_names(item))

    elif hasattr(obj, "__dict__"):  # Handle objects (including Pydantic models)
        if hasattr(obj, "name") and isinstance(obj.name, str):  # Ensure name is a string
            names.append(obj.name)
        for field_value in vars(obj).values():  # Use vars() for robustness
            names.extend(recursive_get_all_names(field_value))

    return names


def recursive_check_paths(obj: Any, directory: Optional[Path] = None):
    """Recursively check for AssetPath objects and validate their paths.
    This function checks if the paths are absolute and logs a warning if they are.
    It also checks if the paths exist and logs a warning if they do not.
    If the object is a list, tuple, set, or dict, it recursively checks each item.

    Parameters
    ----------
    obj : Any
    directory : Optional[Path], optional
        root directory, by default uses the current working directory
    """
    if isinstance(obj, Enum):
        return

    if isinstance(obj, AssetPath):
        if obj.is_absolute():
            logging.warning(f"AssetPath {obj} is absolute, ensure file paths are relative to the metadata directory")

        full_path = directory / obj if directory else obj
        full_path = Path(full_path)
        if not full_path.exists():
            logging.warning(
                f"AssetPath {full_path} does not exist, ensure file paths are relative to the metadata directory"
            )
    elif isinstance(obj, (list, tuple, set, dict)):
        items = obj.values() if isinstance(obj, dict) else obj
        for item in items:
            recursive_check_paths(item, directory)
    elif hasattr(obj, "__dict__"):
        for value in vars(obj).values():
            recursive_check_paths(value, directory)


def recursive_device_name_check(obj: Any, implanted_devices: List[str]):
    """Recursively check for `implanted_device_name` or `implanted_device_names` fields against `implanted_devices`."""

    if isinstance(obj, Enum):
        return

    if hasattr(obj, "implanted_device_name") and obj.implanted_device_name not in implanted_devices:
        raise ValueError(
            f"implanted_device_name {obj.implanted_device_name} not found in implanted_devices {implanted_devices}"
        )

    if hasattr(obj, "implanted_device_names"):
        missing = [name for name in obj.implanted_device_names if name not in implanted_devices]
        if missing:
            raise ValueError(f"implanted_device_names {missing} not found in implanted_devices {implanted_devices}")

    items = (
        vars(obj).values()
        if hasattr(obj, "__dict__")
        else obj.values() if isinstance(obj, dict) else obj if isinstance(obj, (list, tuple, set)) else []
    )

    for item in items:
        recursive_device_name_check(item, implanted_devices)<|MERGE_RESOLUTION|>--- conflicted
+++ resolved
@@ -60,15 +60,6 @@
             recursive_coord_system_check(attr_value, **kwargs)
 
 
-<<<<<<< HEAD
-def _system_check_helper(data, system_name: str, axis_count: int):
-    """Helper function to raise errors if the system_name or axis_count don't match"""
-    if not system_name or not axis_count:
-        raise CoordinateSystemException()
-
-    if data.system_name not in system_name:
-        raise SystemNameException(system_name, data.system_name)
-=======
 def _system_check_helper(data, coordinate_system_name: str, axis_count: int):
     """Helper function to raise errors if the coordinate_system_name or axis_count don't match"""
     if not coordinate_system_name or not axis_count:
@@ -76,7 +67,6 @@
 
     if data.coordinate_system_name not in coordinate_system_name:
         raise SystemNameException(coordinate_system_name, data.coordinate_system_name)
->>>>>>> 47b364b3
 
     # Check lengths of subfields based on class types
     if hasattr(data, "__dict__"):
@@ -93,11 +83,7 @@
                         raise AxisCountException(axis_count, len(field_value))
 
 
-<<<<<<< HEAD
-def recursive_coord_system_check(data, system_name: str, axis_count: int):
-=======
 def recursive_coord_system_check(data, coordinate_system_name: str, axis_count: int):
->>>>>>> 47b364b3
     """Recursively check fields, see if they are Coordinates and check if they match a List[values]
 
     Note that we just need to check if the axes all show up, not necessarily in matching order
@@ -111,15 +97,9 @@
         coordinate_system_name = data.coordinate_system.name
         axis_count = len(data.coordinate_system.axes)
 
-<<<<<<< HEAD
-    # Check if the object we are looking at has a system_name field
-    if hasattr(data, "system_name"):
-        _system_check_helper(data, system_name, axis_count)
-=======
     # Check if the object we are looking at has a coordinate_system_name field
     if hasattr(data, "coordinate_system_name"):
         _system_check_helper(data, coordinate_system_name, axis_count)
->>>>>>> 47b364b3
 
     _recurse_helper(data=data, coordinate_system_name=coordinate_system_name, axis_count=axis_count)
 
