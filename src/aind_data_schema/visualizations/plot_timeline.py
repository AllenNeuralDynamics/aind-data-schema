--- conflicted
+++ resolved
@@ -6,12 +6,8 @@
 import os
 
 
-<<<<<<< HEAD
 def plot_date_of_birth(ax, date_of_birth):
     """add date of birth marker to the timeline plot"""
-=======
-def plot_date_of_birth(date_of_birth, ax):
->>>>>>> 63164704
     ax.scatter(date_of_birth, [1], marker="o", color="blue", s=100)
     ax.text(date_of_birth, 1.1, "Birth", rotation=90, ha="center", va="bottom")
     ax.text(date_of_birth, 0.9, "Age in days", va="top", ha="right")
@@ -73,19 +69,10 @@
     # Date of data acquisition
     da = md.get("session", md.get("acquisition", None))
     if da:
-<<<<<<< HEAD
 
         acq_start_date = datetime.fromisoformat(da["session_start_time"]).date()
         acq_end_date = datetime.fromisoformat(da["session_end_time"]).date()
         plot_date_of_acquisition(ax, acq_start_date, date_of_birth)
-=======
-        acq_start_date = datetime.fromisoformat(da["session_start_time"]).date()
-        acq_end_date = datetime.fromisoformat(da["session_end_time"]).date()
-        plot_date_of_acquisition(acq_start_date, date_of_birth, ax)
-
-        if processing_flag and "processing" in md:
-            plot_processing(md["processing"], acq_start_date, acq_end_date, ax)
->>>>>>> 63164704
 
     # Formatting x-axis
     ax.xaxis.set_major_locator(mdates.MonthLocator())
@@ -100,9 +87,5 @@
 
 
 if __name__ == "__main__":
-<<<<<<< HEAD
     plot_timeline(".")
-    plt.show()
-=======
-    plot_timeline(".", ".", True)
->>>>>>> 63164704
+    plt.show()