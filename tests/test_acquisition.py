""" Test for the acquisition.json """

import unittest
from datetime import datetime, timezone

import pydantic
from aind_data_schema_models.modalities import Modality
from pydantic import ValidationError

from aind_data_schema.components.coordinates import (
    Affine,
    Scale,
    Translation,
    Coordinate,
    Transform,
    CoordinateSystemLibrary,
)
from aind_data_schema.components.identifiers import Person
from aind_data_schema.components.acquisition_configs import (
    DomeModule,
    ManipulatorConfig,
    MRIScan,
    ImagingConfig,
    SampleChamberConfig,
    Immersion,
)
from aind_data_schema.core.acquisition import (
    Acquisition,
    DataStream,
    AcquisitionSubjectDetails,
)
from aind_data_schema_models.brain_atlas import CCFStructure
from aind_data_schema.core.instrument import Connection


class AcquisitionTest(unittest.TestCase):
    """Group of tests for the Acquisition class"""

    def test_constructors(self):
        """Test constructing acquisition files"""

        with self.assertRaises(pydantic.ValidationError):
            acquisition = Acquisition()

        acquisition = Acquisition(
            experimenters=[Person(name="Mam Moth")],
            acquisition_start_time=datetime.now(),
            acquisition_end_time=datetime.now(),
            subject_id="1234",
            acquisition_type="Test",
            instrument_id="1234",
            subject_details=AcquisitionSubjectDetails(
                mouse_platform_name="Running wheel",
            ),
            coordinate_system=CoordinateSystemLibrary.BREGMA_ARID,
            data_streams=[
                DataStream(
                    stream_start_time=datetime.now(),
                    stream_end_time=datetime.now(),
                    modalities=[Modality.ECEPHYS],
                    active_devices=["Stick_assembly", "Ephys_assemblyA"],
                    configurations=[
                        DomeModule(
                            device_name="Stick_assembly",
                            arc_angle=24,
                            module_angle=10,
                        ),
                        ManipulatorConfig(
                            device_name="Ephys_assemblyA",
                            arc_angle=0,
                            module_angle=10,
                            primary_targeted_structure=CCFStructure.VISL,
                            atlas_coordinates=[
                                Coordinate(
                                    system_name="BREGMA_ARID",
                                    position=[1, 1, 1, 0],
                                ),
                            ],
                            manipulator_coordinates=[
                                Coordinate(
                                    system_name="BREGMA_ARID",
                                    position=[1, 1, 1, 1],
                                )
                            ],
                            manipulator_axis_positions=[
                                Coordinate(
                                    system_name="BREGMA_ARID",
                                    position=[1, 1, 1, 0],
                                )
                            ],
                        ),
                    ],
                )
            ],
        )

        self.assertIsNotNone(acquisition)

        with self.assertRaises(ValidationError):
            MRIScan(
                scan_sequence_type="Other",
            )

        with self.assertRaises(ValidationError):
            MRIScan(scan_sequence_type="Other", notes="")

        stream = DataStream(
            stream_start_time="2024-03-12T16:27:55.584892Z",
            stream_end_time="2024-03-12T16:27:55.584892Z",
            active_devices=["Scanner 72"],
            configurations=[
                MRIScan(
                    scan_index=1,
                    scan_type="3D Scan",
                    scan_sequence_type="RARE",
                    rare_factor=4,
                    primary_scan=True,
                    vc_transform=Transform(
                        system_name=CoordinateSystemLibrary.MRI_LPS.name,
                        transforms=[
                            Affine(
                                affine_transform=[[1.0, 0.0, 0.0], [0.0, 0.0, -1.0], [0.0, 1.0, 0.0]],
                            ),
                            Translation(
                                translation=[1, 1, 1],
                            ),
                        ],
                    ),
                    subject_position="Supine",
                    voxel_sizes=Scale(
                        scale=[0.5, 0.4375, 0.52],
                    ),
                    echo_time=2.2,
                    effective_echo_time=2.0,
                    repetition_time=1.2,
                    additional_scan_parameters={"number_averages": 3},
                    device_name="Scanner 72",
                )
            ],
            modalities=[Modality.MRI],
        )

        mri = Acquisition(
            experimenters=[Person(name="Mam Moth")],
            subject_id="123456",
            acquisition_start_time=datetime.now(tz=timezone.utc),
            acquisition_end_time=datetime.now(tz=timezone.utc),
            protocol_id=["doi_path"],
            ethics_review_id=["1234"],
            acquisition_type="3D MRI Volume",
            instrument_id="NA",
            coordinate_system=CoordinateSystemLibrary.MRI_LPS,
            subject_details=AcquisitionSubjectDetails(
                animal_weight_prior=22.1,
                animal_weight_post=21.9,
                mouse_platform_name="NA",
            ),
            data_streams=[stream],
        )

        assert mri is not None

    def test_subject_details_if_not_specimen(self):
        """Test that subject details are required if no specimen ID"""
        with self.assertRaises(ValueError):
            Acquisition(
                experimenters=[Person(name="Mam Moth")],
                acquisition_start_time=datetime.now(),
                acquisition_end_time=datetime.now(),
                subject_id="1234",
                acquisition_type="Test",
                instrument_id="1234",
                coordinate_system=CoordinateSystemLibrary.BREGMA_ARID,
                data_streams=[
                    DataStream(
                        stream_start_time=datetime.now(),
                        stream_end_time=datetime.now(),
                        modalities=[Modality.ECEPHYS],
                        active_devices=["Stick_assembly", "Ephys_assemblyA"],
                        configurations=[
                            DomeModule(
                                device_name="Stick_assembly",
                                arc_angle=24,
                                module_angle=10,
                            ),
                            ManipulatorConfig(
                                device_name="Ephys_assemblyA",
                                arc_angle=0,
                                module_angle=10,
                                primary_targeted_structure=CCFStructure.VISL,
                                atlas_coordinates=[
                                    Coordinate(
                                        system_name="BREGMA_ARID",
                                        position=[1, 1, 1, 0],
                                    ),
                                ],
                                manipulator_coordinates=[
                                    Coordinate(
                                        system_name="BREGMA_ARID",
                                        position=[1, 1, 1, 1],
                                    )
                                ],
                                manipulator_axis_positions=[
                                    Coordinate(
                                        system_name="BREGMA_ARID",
                                        position=[1, 1, 1, 0],
                                    )
                                ],
                            ),
                        ],
                    )
                ],
            )

    def test_check_subject_specimen_id(self):
        """Test that subject and specimen IDs match"""
        with self.assertRaises(ValueError) as context:
            Acquisition(
                experimenters=[Person(name="Mam Moth")],
                acquisition_start_time=datetime.now(),
                acquisition_end_time=datetime.now(),
                subject_id="123456",
                specimen_id="654321",
                acquisition_type="Test",
                instrument_id="1234",
                subject_details=AcquisitionSubjectDetails(
                    mouse_platform_name="Running wheel",
                ),
                coordinate_system=CoordinateSystemLibrary.BREGMA_ARID,
                data_streams=[
                    DataStream(
                        stream_start_time=datetime.now(),
                        stream_end_time=datetime.now(),
                        modalities=[Modality.ECEPHYS],
                        active_devices=["Stick_assembly", "Ephys_assemblyA"],
                        configurations=[
                            DomeModule(
                                device_name="Stick_assembly",
                                arc_angle=24,
                                module_angle=10,
                            ),
                            ManipulatorConfig(
                                device_name="Ephys_assemblyA",
                                arc_angle=0,
                                module_angle=10,
                                primary_targeted_structure=CCFStructure.VISL,
                                atlas_coordinates=[
                                    Coordinate(
                                        system_name="BREGMA_ARID",
                                        position=[1, 1, 1, 0],
                                    ),
                                ],
                                manipulator_coordinates=[
                                    Coordinate(
                                        system_name="BREGMA_ARID",
                                        position=[1, 1, 1, 1],
                                    )
                                ],
                                manipulator_axis_positions=[
                                    Coordinate(
                                        system_name="BREGMA_ARID",
                                        position=[1, 1, 1, 0],
                                    )
                                ],
                            ),
                        ],
                    )
                ],
            )

        self.assertIn("Expected 123456 to appear in 654321", str(context.exception))

    def test_specimen_required(self):
        """Test that specimen ID is required for in vitro imaging modalities"""
        with self.assertRaises(ValueError):
            Acquisition(
                experimenters=[Person(name="Mam Moth")],
                acquisition_start_time=datetime.now(),
                acquisition_end_time=datetime.now(),
                subject_id="123456",
                acquisition_type="Test",
                instrument_id="1234",
                subject_details=AcquisitionSubjectDetails(
                    mouse_platform_name="Running wheel",
                ),
                coordinate_system=CoordinateSystemLibrary.BREGMA_ARID,
                data_streams=[
                    DataStream(
                        stream_start_time=datetime.now(),
                        stream_end_time=datetime.now(),
                        modalities=[Modality.SPIM],
                        active_devices=["Stick_assembly", "Ephys_assemblyA"],
                        configurations=[
                            DomeModule(
                                device_name="Stick_assembly",
                                arc_angle=24,
                                module_angle=10,
                            ),
                            ManipulatorConfig(
                                device_name="Ephys_assemblyA",
                                arc_angle=0,
                                module_angle=10,
                                primary_targeted_structure=CCFStructure.VISL,
                                atlas_coordinates=[
                                    Coordinate(
                                        system_name="BREGMA_ARID",
                                        position=[1, 1, 1, 0],
                                    ),
                                ],
                                manipulator_coordinates=[
                                    Coordinate(
                                        system_name="BREGMA_ARID",
                                        position=[1, 1, 1, 1],
                                    )
                                ],
                                manipulator_axis_positions=[
                                    Coordinate(
                                        system_name="BREGMA_ARID",
                                        position=[1, 1, 1, 0],
                                    )
                                ],
                            ),
                        ],
                    )
                ],
            )

    def test_check_modality_config_requirements(self):
        """Test that modality configuration requirements are enforced"""

        # Test missing required devices for ECEPHYS modality
        with self.assertRaises(ValueError):
            DataStream(
                stream_start_time=datetime.now(),
                stream_end_time=datetime.now(),
                modalities=[Modality.ECEPHYS],
                active_devices=[],
                configurations=[],
            )

        # Test valid configuration for ECEPHYS modality
        stream = DataStream(
            stream_start_time=datetime.now(),
            stream_end_time=datetime.now(),
            modalities=[Modality.ECEPHYS],
            active_devices=["Stick_assembly", "Ephys_assemblyA"],
            configurations=[
                DomeModule(
                    device_name="Stick_assembly",
                    arc_angle=24,
                    module_angle=10,
                ),
                ManipulatorConfig(
                    device_name="Ephys_assemblyA",
                    arc_angle=0,
                    module_angle=10,
                    primary_targeted_structure=CCFStructure.VISL,
                    atlas_coordinates=[
                        Coordinate(
                            system_name="BREGMA_ARI",
                            position=[1, 1, 1],
                        ),
                    ],
                    manipulator_coordinates=[
                        Coordinate(
                            system_name="BREGMA_ARID",
                            position=[1, 1, 1, 1],
                        )
                    ],
                    manipulator_axis_positions=[
                        Coordinate(
                            system_name="BREGMA_ARI",
                            position=[1, 1, 1],
                        )
                    ],
                ),
            ],
        )
        self.assertIsNotNone(stream)

<<<<<<< HEAD
    def test_specimen_required_for_in_vitro_modalities(self):
        """Test that specimen ID is required for in vitro imaging modalities"""

        # Test case where specimen ID is missing for in vitro modality
        with self.assertRaises(ValueError) as context:
            Acquisition(
                experimenters=[Person(name="Mam Moth")],
                acquisition_start_time=datetime.now(),
                acquisition_end_time=datetime.now(),
                subject_id="123456",
                acquisition_type="Test",
                instrument_id="1234",
                subject_details=AcquisitionSubjectDetails(
                    mouse_platform_name="Running wheel",
                ),
                data_streams=[
                    DataStream(
                        stream_start_time=datetime.now(),
                        stream_end_time=datetime.now(),
                        modalities=[Modality.SPIM],
                        active_devices=["Device1"],
                        configurations=[
                            ImagingConfig(
                                channels=[],
                                images=[],
                            ),
                            SampleChamberConfig(
                                chamber_immersion=Immersion(
                                    medium="PBS",
                                    refractive_index=1.33,
                                ),
                            ),
                        ],
                    )
                ],
            )
        self.assertIn("Specimen ID is required for modalities", str(context.exception))

        # Test case where specimen ID is provided for in vitro modality
        acquisition = Acquisition(
            experimenters=[Person(name="Mam Moth")],
            acquisition_start_time=datetime.now(),
            acquisition_end_time=datetime.now(),
            subject_id="123456",
            specimen_id="SP123456",
            acquisition_type="Test",
            instrument_id="1234",
            subject_details=AcquisitionSubjectDetails(
                mouse_platform_name="Running wheel",
            ),
            data_streams=[
                DataStream(
                    stream_start_time=datetime.now(),
                    stream_end_time=datetime.now(),
                    modalities=[Modality.SPIM],
                    active_devices=["Device1"],
                    configurations=[
                        ImagingConfig(
                            channels=[],
                            images=[],
                        ),
                        SampleChamberConfig(
                            chamber_immersion=Immersion(
                                medium="PBS",
                                refractive_index=1.33,
                            ),
                        ),
                    ],
                )
            ],
        )
        self.assertIsNotNone(acquisition)
=======
    def test_check_connections(self):
        """Test that every device in a Connection is present in the active_devices list"""

        # Test valid connections
        stream = DataStream(
            stream_start_time=datetime.now(),
            stream_end_time=datetime.now(),
            modalities=[],
            active_devices=["DeviceA", "DeviceB"],
            configurations=[],
            connections=[
                Connection(device_names=["DeviceA"]),
                Connection(device_names=["DeviceB"]),
            ],
        )
        self.assertIsNotNone(stream)

        # Test invalid connections
        with self.assertRaises(ValueError) as context:
            DataStream(
                stream_start_time=datetime.now(),
                stream_end_time=datetime.now(),
                modalities=[],
                active_devices=["DeviceA"],
                configurations=[],
                connections=[
                    Connection(device_names=["DeviceA"]),
                    Connection(device_names=["DeviceB"]),
                ],
            )
        self.assertIn("Missing devices in active_devices list for connection", str(context.exception))
>>>>>>> f1c0551b


if __name__ == "__main__":
    unittest.main()<|MERGE_RESOLUTION|>--- conflicted
+++ resolved
@@ -378,7 +378,6 @@
         )
         self.assertIsNotNone(stream)
 
-<<<<<<< HEAD
     def test_specimen_required_for_in_vitro_modalities(self):
         """Test that specimen ID is required for in vitro imaging modalities"""
 
@@ -451,7 +450,7 @@
             ],
         )
         self.assertIsNotNone(acquisition)
-=======
+
     def test_check_connections(self):
         """Test that every device in a Connection is present in the active_devices list"""
 
@@ -483,7 +482,6 @@
                 ],
             )
         self.assertIn("Missing devices in active_devices list for connection", str(context.exception))
->>>>>>> f1c0551b
 
 
 if __name__ == "__main__":
