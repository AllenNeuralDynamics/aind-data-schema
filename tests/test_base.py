--- conflicted
+++ resolved
@@ -7,23 +7,17 @@
 from typing import Optional
 from unittest.mock import MagicMock, call, mock_open, patch
 
-<<<<<<< HEAD
-from pydantic import Field, ValidationError, create_model
-
-from aind_data_schema.base import GenericModel, MetadataModel, AwareDatetimeWithDefault, is_dict_corrupt
-=======
 from pydantic import ValidationError, create_model, SkipValidation, Field
 from typing import Literal
 
 from aind_data_schema.base import (
-    AindGeneric,
+    GenericModel,
     AwareDatetimeWithDefault,
     is_dict_corrupt,
     AindModel,
     AindCoreModel,
     MAX_FILE_SIZE,
 )
->>>>>>> b6be2bbd
 from aind_data_schema.core.subject import Subject
 from aind_data_schema_models.brain_atlas import CCFStructure
 
