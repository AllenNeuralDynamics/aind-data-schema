""" tests for base """

import json
import unittest
from datetime import datetime, timezone
from pathlib import Path
from unittest.mock import MagicMock, call, mock_open, patch

<<<<<<< HEAD
from pydantic import create_model, ValidationError, Field
from typing import Optional

from aind_data_schema.base import AwareDatetimeWithDefault, AindModel
=======
from pydantic import ValidationError, create_model

from aind_data_schema.base import AindGeneric, AwareDatetimeWithDefault, is_dict_corrupt
>>>>>>> 7b2a2a4b
from aind_data_schema.core.subject import Subject


class BaseTests(unittest.TestCase):
    """tests for the base module"""

    def test_described_by(self):
        """test that described by works"""

        s = Subject.model_construct()

        self.assertEqual(
            "https://raw.githubusercontent.com/AllenNeuralDynamics/"
            "aind-data-schema/main/src/aind_data_schema/core/subject.py",
            s.describedBy,
        )

    @patch("builtins.open", new_callable=mock_open)
    def test_write_standard_file(self, mock_open: MagicMock):
        """Tests writer with suffix and output directory defined"""

        s = Subject.model_construct()
        s.write_standard_file(output_directory=Path("dir"), suffix=".foo.bar")
        mock_open.assert_has_calls([call(Path("dir/subject.foo.bar"), "w")])
        self.assertEqual(1, 1)

    def test_aware_datetime_with_default(self):
        """Tests AwareDatetimeWithDefault adds tzinfo as default"""

        test_model = create_model("TempModel", dt=(AwareDatetimeWithDefault, ...))
        datetime_without_tz = datetime(2020, 10, 10, 1, 2, 3)
        expected_dt = datetime(2020, 10, 10, 1, 2, 3).astimezone()
        model_instance = test_model(dt=datetime_without_tz)

        # Verify that a timezone was attached if not supplied.
        self.assertEqual(expected_dt, model_instance.dt)

    def test_aware_datetime_with_setting(self):
        """Tests AwareDatetimeWithDefault honors timezone input by user"""

        test_model = create_model("TempModel", dt=(AwareDatetimeWithDefault, ...))
        datetime_with_tz = datetime(2020, 10, 10, 1, 2, 3, tzinfo=timezone.utc)
        model_instance = test_model(dt=datetime_with_tz)

        expected_json = '{"dt":"2020-10-10T01:02:03Z"}'
        self.assertEqual(expected_json, model_instance.model_dump_json())

<<<<<<< HEAD
    def test_units(self):
        """Test that models with value/value_unit pairs throw errors properly"""

        class TestModel(AindModel):
            """temporary test model"""
            value: Optional[str] = Field(default=None)
            value_unit: Optional[str] = Field(default=None)

        self.assertRaises(ValidationError, lambda: TestModel(value="value"))

        test0 = TestModel(value="value", value_unit="unit")
        self.assertIsNotNone(test0)

        # it's fine if units are set and the value isn't
        test1 = TestModel(value_unit="unit")
        self.assertIsNotNone(test1)

        # Multi-unit condition
        class MultiModel(AindModel):
            """temporary test model with multiple variables"""
            value_multi_one_with_depth: Optional[str] = Field(default=None)
            value_multi_two_with_depth: Optional[str] = Field(default=None)
            value_multi_unit: Optional[str] = Field(default=None)

        self.assertRaises(ValidationError, lambda: MultiModel(value_one_with_depth="value"))

        test2 = MultiModel(value_one_with_depth="value1", value_unit="unit")
        self.assertIsNotNone(test2)

        test3 = MultiModel(value_unit="unit")
        self.assertIsNotNone(test3)
=======
    def test_is_dict_corrupt(self):
        """Tests is_dict_corrupt method"""
        good_contents = [
            {"a": 1, "b": {"c": 2, "d": 3}},
            {"a": 1, "b": {"c": 2, "d": 3}, "e": ["f", "g"]},
            {"a": 1, "b": {"c": 2, "d": 3}, "e": ["f.valid", "g"]},
            {"a": 1, "b": {"c": {"d": 2}, "e": 3}},
            {"a": 1, "b": [{"c": 2}, {"d": 3}], "e": 4},
        ]
        bad_contents = [
            {"a.1": 1, "b": {"c": 2, "d": 3}},
            {"a": 1, "b": {"c": 2, "$d": 3}},
            {"a": 1, "b": {"c": {"d": 2}, "$e": 3}},
            {"a": 1, "b": {"c": 2, "d": 3, "e.csv": 4}},
            {"a": 1, "b": [{"c": 2}, {"d.csv": 3}], "e": 4},
        ]
        invalid_types = [
            json.dumps({"a": 1, "b": {"c": 2, "d": 3}}),
            [{"a": 1}, {"b": {"c": 2, "d": 3}}],
            1,
            None,
        ]
        for contents in good_contents:
            with self.subTest(contents=contents):
                self.assertFalse(is_dict_corrupt(contents))
        for contents in bad_contents:
            with self.subTest(contents=contents):
                self.assertTrue(is_dict_corrupt(contents))
        for contents in invalid_types:
            with self.subTest(contents=contents):
                self.assertTrue(is_dict_corrupt(contents))

    def test_aind_generic_constructor(self):
        """Tests default constructor for AindGeneric"""
        model = AindGeneric()
        self.assertEqual("{}", model.model_dump_json())

        params = {"foo": "bar"}
        model = AindGeneric(**params)
        self.assertEqual('{"foo":"bar"}', model.model_dump_json())

    def test_aind_generic_validate_fieldnames(self):
        """Tests that fieldnames are validated in AindGeneric"""
        expected_error = (
            "1 validation error for AindGeneric\n"
            "  Value error, Field names cannot contain '.' or '$' "
        )
        invalid_params = [
            {"$foo": "bar"},
            {"foo": {"foo.name": "bar"}},
        ]
        for params in invalid_params:
            with self.assertRaises(ValidationError) as e:
                AindGeneric(**params)
            self.assertIn(expected_error, repr(e.exception))
            with self.assertRaises(ValidationError) as e:
                AindGeneric.model_validate(params)
            self.assertIn(expected_error, repr(e.exception))
>>>>>>> 7b2a2a4b


if __name__ == "__main__":
    unittest.main()<|MERGE_RESOLUTION|>--- conflicted
+++ resolved
@@ -4,18 +4,12 @@
 import unittest
 from datetime import datetime, timezone
 from pathlib import Path
+from typing import Optional
 from unittest.mock import MagicMock, call, mock_open, patch
 
-<<<<<<< HEAD
-from pydantic import create_model, ValidationError, Field
-from typing import Optional
+from pydantic import Field, ValidationError, create_model
 
-from aind_data_schema.base import AwareDatetimeWithDefault, AindModel
-=======
-from pydantic import ValidationError, create_model
-
-from aind_data_schema.base import AindGeneric, AwareDatetimeWithDefault, is_dict_corrupt
->>>>>>> 7b2a2a4b
+from aind_data_schema.base import AindGeneric, AindModel, AwareDatetimeWithDefault, is_dict_corrupt
 from aind_data_schema.core.subject import Subject
 
 
@@ -63,12 +57,12 @@
         expected_json = '{"dt":"2020-10-10T01:02:03Z"}'
         self.assertEqual(expected_json, model_instance.model_dump_json())
 
-<<<<<<< HEAD
     def test_units(self):
         """Test that models with value/value_unit pairs throw errors properly"""
 
         class TestModel(AindModel):
             """temporary test model"""
+
             value: Optional[str] = Field(default=None)
             value_unit: Optional[str] = Field(default=None)
 
@@ -84,6 +78,7 @@
         # Multi-unit condition
         class MultiModel(AindModel):
             """temporary test model with multiple variables"""
+
             value_multi_one_with_depth: Optional[str] = Field(default=None)
             value_multi_two_with_depth: Optional[str] = Field(default=None)
             value_multi_unit: Optional[str] = Field(default=None)
@@ -95,7 +90,7 @@
 
         test3 = MultiModel(value_unit="unit")
         self.assertIsNotNone(test3)
-=======
+
     def test_is_dict_corrupt(self):
         """Tests is_dict_corrupt method"""
         good_contents = [
@@ -139,10 +134,7 @@
 
     def test_aind_generic_validate_fieldnames(self):
         """Tests that fieldnames are validated in AindGeneric"""
-        expected_error = (
-            "1 validation error for AindGeneric\n"
-            "  Value error, Field names cannot contain '.' or '$' "
-        )
+        expected_error = "1 validation error for AindGeneric\n" "  Value error, Field names cannot contain '.' or '$' "
         invalid_params = [
             {"$foo": "bar"},
             {"foo": {"foo.name": "bar"}},
@@ -154,7 +146,6 @@
             with self.assertRaises(ValidationError) as e:
                 AindGeneric.model_validate(params)
             self.assertIn(expected_error, repr(e.exception))
->>>>>>> 7b2a2a4b
 
 
 if __name__ == "__main__":
