--- conflicted
+++ resolved
@@ -52,10 +52,7 @@
         )
 
         self.coupled_plane = CoupledPlane(
-<<<<<<< HEAD
-=======
             plane_index=0,
->>>>>>> 314ef2b3
             power=5.0,
             power_unit=PowerUnit.MW,
             targeted_structure=CCFStructure.VISP,
