""" test DataDescription """

import datetime
import json
import os
import re
import unittest
from pathlib import Path
from typing import List

from aind_data_schema_models.modalities import Modality
from aind_data_schema_models.organizations import Organization
from aind_data_schema_models.pid_names import PIDName
from aind_data_schema_models.platforms import Platform
from pydantic import ValidationError
from pydantic import __version__ as pyd_version

from aind_data_schema.core.data_description import (
    AnalysisDescription,
    DataDescription,
    DataRegex,
    DerivedDataDescription,
    Funding,
    RawDataDescription,
    build_data_name,
)

DATA_DESCRIPTION_FILES_PATH = Path(__file__).parent / "resources" / "ephys_data_description"
PYD_VERSION = re.match(r"(\d+.\d+).\d+", pyd_version).group(1)


class DataDescriptionTest(unittest.TestCase):
    """test DataDescription"""

    @classmethod
    def setUpClass(cls):
        """Load json files before running tests."""
        data_description_files: List[str] = os.listdir(DATA_DESCRIPTION_FILES_PATH)
        data_descriptions = []
        for file_path in data_description_files:
            with open(DATA_DESCRIPTION_FILES_PATH / file_path) as f:
                contents = json.load(f)
            data_descriptions.append((file_path, DataDescription.model_construct(**contents)))
        cls.data_descriptions = dict(data_descriptions)

    BAD_NAME = "fizzbuzz"
    BASIC_NAME = "ecephys_1234_3033-12-21_04-22-11"
    DERIVED_NAME = "ecephys_1234_3033-12-21_04-22-11_spikesorted-ks25_2022-10-12_23-23-11"
    ANALYSIS_NAME = "project_analysis_3033-12-21_04-22-11"

    def test_constructors(self):
        """test building from component parts"""
        f = Funding(funder=Organization.NINDS, grant_number="grant001")

        dt = datetime.datetime.now()
        da = RawDataDescription(
            creation_time=dt,
            institution=Organization.AIND,
            data_level="raw",
            funding_source=[f],
            modality=[Modality.ECEPHYS],
            platform=Platform.ECEPHYS,
            subject_id="12345",
            investigators=[PIDName(name="Jane Smith")],
        )

        r1 = DerivedDataDescription(
            input_data_name=da.name,
            process_name="spikesort-ks25",
            creation_time=dt,
            institution=Organization.AIND,
            funding_source=[f],
            modality=da.modality,
            platform=da.platform,
            subject_id=da.subject_id,
            investigators=[PIDName(name="Jane Smith")],
        )

        r2 = DerivedDataDescription(
            input_data_name=r1.name,
            process_name="some-model",
            creation_time=dt,
            institution=Organization.AIND,
            funding_source=[f],
            modality=r1.modality,
            platform=r1.platform,
            subject_id="12345",
            investigators=[PIDName(name="Jane Smith")],
        )

        r3 = DerivedDataDescription(
            input_data_name=r2.name,
            process_name="a-paper",
            creation_time=dt,
            institution=Organization.AIND,
            funding_source=[f],
            modality=r2.modality,
            platform=r2.platform,
            subject_id="12345",
            investigators=[PIDName(name="Jane Smith")],
        )
        assert r3 is not None

        dd = DataDescription(
            label="test_data",
            modality=[Modality.SPIM],
            platform=Platform.EXASPIM,
            subject_id="1234",
            data_level="raw",
            creation_time=dt,
            institution=Organization.AIND,
            funding_source=[f],
            investigators=[PIDName(name="Jane Smith")],
        )

        assert dd is not None

        # test construction fails
        with self.assertRaises(ValidationError):
            DataDescription(
                label="test_data",
                modality=[Modality.SPIM],
                platform="fake platform",
                subject_id="1234",
                data_level="raw",
                creation_time=dt,
                institution=Organization.AIND,
                funding_source=[f],
                investigators=[PIDName(name="Jane Smith")],
            )

        ad = AnalysisDescription(
            analysis_name="analysis",
            project_name="project",
            creation_time=dt,
            subject_id="1234",
            modality=[Modality.SPIM],
            platform=Platform.EXASPIM,
            institution=Organization.AIND,
            funding_source=[f],
            investigators=[PIDName(name="Jane Smith")],
        )
        self.assertEqual(ad.name, build_data_name("project_analysis", dt))

        with self.assertRaises(ValueError):
            AnalysisDescription(
                analysis_name="ana lysis",
                project_name="pro_ject",
                subject_id="1234",
                modality=[Modality.SPIM],
                platform="exaspim",
                creation_time=dt,
                institution=Organization.AIND,
                funding_source=[f],
                investigators=[PIDName(name="Jane Smith")],
            )

        with self.assertRaises(ValueError):
            DataDescription()

        with self.assertRaises(ValueError):
            DataDescription(creation_time=dt)

        with self.assertRaises(ValueError):
            DerivedDataDescription()

        with self.assertRaises(ValueError):
            DerivedDataDescription(creation_time=dt)

        with self.assertRaises(ValueError):
            AnalysisDescription()

        with self.assertRaises(ValueError):
            AnalysisDescription(creation_time=dt)

        with self.assertRaises(ValueError):
            RawDataDescription(platform="exaspim")

        with self.assertRaises(ValueError):
            AnalysisDescription(
                analysis_name="",
                project_name="project",
                subject_id="1234",
                modality=[Modality.SPIM],
                platform="exaspim",
                creation_time=dt,
                institution=Organization.AIND,
                funding_source=[f],
                investigators=[PIDName(name="Jane Smith")],
            )

        with self.assertRaises(ValueError):
            AnalysisDescription(
                analysis_name="analysis",
                project_name="",
                subject_id="1234",
                modality=[Modality.SPIM],
                platform="exaspim",
                creation_time=dt,
                institution=Organization.AIND,
                funding_source=[f],
                investigators=[PIDName(name="Jane Smith")],
            )

    def test_pattern_errors(self):
        """Tests that errors are raised if malformed strings are input"""
        with self.assertRaises(ValidationError) as e:
            DataDescription(
                label="test_data",
                modality=[Modality.SPIM],
                platform=Platform.EXASPIM,
                subject_id="1234",
                data_level="raw",
                project_name="a_32r&!#R$&#",
                creation_time=datetime.datetime(2020, 10, 10, 10, 10, 10),
                institution=Organization.AIND,
                funding_source=[Funding(funder=Organization.NINDS, grant_number="grant001")],
                investigators=[PIDName(name="Jane Smith")],
            )
        expected_exception = (
            "1 validation error for DataDescription\n"
            "project_name\n"
            f"  String should match pattern '{DataRegex.NO_SPECIAL_CHARS_EXCEPT_SPACE.value}'"
            " [type=string_pattern_mismatch, input_value='a_32r&!#R$&#', input_type=str]\n"
            f"    For further information visit https://errors.pydantic.dev/{PYD_VERSION}/v/string_pattern_mismatch"
        )
        self.assertEqual(expected_exception, repr(e.exception))

<<<<<<< HEAD
    def test_regex_patterns(self):
        """Tests that checks that the regex patterns are doing what's expected"""

        special_characters_fails = [" ", "_", "<", ">", ":", ";", '"', "/", "|", "?"]
        for pattern in special_characters_fails:
            m = re.match(f"{DataRegex.NO_SPECIAL_CHARS.value}", pattern)
            self.assertIsNone(m)

        special_characters_pass = ["adf7898", "#&%!}"]
        for pattern in special_characters_pass:
            m = bool(re.match(f"{DataRegex.NO_SPECIAL_CHARS.value}", pattern))
            self.assertTrue(m)

        underscores_fails = ["_"]
        for pattern in underscores_fails:
            m = re.match(f"{DataRegex.NO_UNDERSCORES.value}", pattern)
            self.assertIsNone(m)

        underscores_pass = ["adf7898", " ", "#&%!}"]
        for pattern in underscores_pass:
            m = bool(re.match(f"{DataRegex.NO_UNDERSCORES.value}", pattern))
            self.assertTrue(m)

        special_characters_space_fails = ["_", "<", ">", ":", ";", '"', "/", "|", "?"]
        for pattern in special_characters_space_fails:
            m = re.match(f"{DataRegex.NO_SPECIAL_CHARS_EXCEPT_SPACE.value}", pattern)
            self.assertIsNone(m)

        special_characters_space_pass = ["ad f78 98", " ", "#&%!}", "adf7898"]
        for pattern in special_characters_space_pass:
            m = bool(re.match(f"{DataRegex.NO_SPECIAL_CHARS_EXCEPT_SPACE.value}", pattern))
            self.assertTrue(m)

=======
>>>>>>> 5711e24c
    def test_model_constructors(self):
        """test static methods for constructing models"""

        assert Organization.from_abbreviation("AIND") == Organization.AIND
        assert Organization.from_name("Allen Institute for Neural Dynamics") == Organization.AIND
        assert Modality.from_abbreviation("ecephys") == Modality.ECEPHYS
        assert Organization().name_map["Allen Institute for Neural Dynamics"] == Organization.AIND

    def test_name_label_error(self):
        """Tests an error is raised if label and name are None"""

        with self.assertRaises(ValidationError) as e:
            DataDescription(
                modality=[Modality.SPIM],
                platform=Platform.EXASPIM,
                subject_id="1234",
                data_level="raw",
                creation_time=datetime.datetime(2020, 10, 10, 10, 10, 10),
                institution=Organization.AIND,
                funding_source=[Funding(funder=Organization.NINDS, grant_number="grant001")],
                investigators=[PIDName(name="Jane Smith")],
            )
        self.assertTrue("Value error, Either label or name must be set" in repr(e.exception))

    def test_round_trip(self):
        """make sure we can round trip from json"""

        dt = datetime.datetime.now()

        da1 = RawDataDescription(
            creation_time=dt,
            institution=Organization.AIND,
            data_level="raw",
            funding_source=[Funding(funder=Organization.NINDS, grant_number="grant001")],
            modality=[Modality.SPIM],
            platform=Platform.EXASPIM,
            subject_id="12345",
            investigators=[PIDName(name="Jane Smith")],
        )

        da2 = RawDataDescription.model_validate_json(da1.model_dump_json())
        self.assertEqual(da1.creation_time, da2.creation_time)
        self.assertEqual(da1.name, da2.name)

    def test_parse_name(self):
        """tests for parsing names"""

        toks = DataDescription.parse_name(self.BASIC_NAME)
        assert toks["label"] == "ecephys_1234"
        assert toks["creation_time"] == datetime.datetime(3033, 12, 21, 4, 22, 11)

        with self.assertRaises(ValueError):
            DataDescription.parse_name(self.BAD_NAME)

        toks = RawDataDescription.parse_name(self.BASIC_NAME)
        assert toks["platform"] == Platform.ECEPHYS
        assert toks["subject_id"] == "1234"
        assert toks["creation_time"] == datetime.datetime(3033, 12, 21, 4, 22, 11)

        with self.assertRaises(ValueError):
            RawDataDescription.parse_name(self.BAD_NAME)

        toks = DerivedDataDescription.parse_name(self.DERIVED_NAME)
        assert toks["input_data_name"] == "ecephys_1234_3033-12-21_04-22-11"
        assert toks["process_name"] == "spikesorted-ks25"
        assert toks["creation_time"] == datetime.datetime(2022, 10, 12, 23, 23, 11)

        with self.assertRaises(ValueError):
            DerivedDataDescription.parse_name(self.BAD_NAME)

        toks = AnalysisDescription.parse_name(self.ANALYSIS_NAME)
        assert toks["project_abbreviation"] == "project"
        assert toks["analysis_name"] == "analysis"
        assert toks["creation_time"] == datetime.datetime(3033, 12, 21, 4, 22, 11)

        with self.assertRaises(ValueError):
            AnalysisDescription.parse_name(self.BAD_NAME)

    def test_unique_abbreviations(self):
        """Tests that abbreviations are unique"""
        modality_abbreviations = [m().abbreviation for m in Modality._ALL]
        self.assertEqual(len(set(modality_abbreviations)), len(modality_abbreviations))
        platform_abbreviations = [p().abbreviation for p in Platform._ALL]
        self.assertEqual(len(set(platform_abbreviations)), len(platform_abbreviations))

    def test_from_data_description(self):
        """Tests DerivedDataDescription.from_data_description method"""

        d1 = DataDescription(
            label="test_data",
            modality=[Modality.SPIM],
            platform=Platform.EXASPIM,
            subject_id="1234",
            data_level="raw",
            creation_time=datetime.datetime(2020, 10, 10, 10, 10, 10),
            institution=Organization.AIND,
            funding_source=[Funding(funder=Organization.NINDS, grant_number="grant001")],
            investigators=[PIDName(name="Jane Smith")],
        )

        process_name = "spikesorter"

        dd1 = DerivedDataDescription.from_data_description(d1, process_name=process_name)
        dd2 = DerivedDataDescription.from_data_description(d1, process_name=process_name, subject_id="12345")
        self.assertTrue("test_data_2020-10-10_10-10-10_spikesorter_" in dd1.name)
        self.assertEqual("1234", dd1.subject_id)
        self.assertEqual("12345", dd2.subject_id)

    def test_derived_data_description_build_name(self):
        """Tests build name method in derived data description class"""

        dd = DerivedDataDescription(
            input_data_name="input",
            creation_time=datetime.datetime(2020, 10, 10, 10, 10, 10),
            institution=Organization.AIND,
            funding_source=[Funding(funder=Organization.NINDS, grant_number="grant001")],
            modality=[Modality.ECEPHYS],
            platform=Platform.ECEPHYS,
            subject_id="12345",
            investigators=[PIDName(name="Jane Smith")],
        )
        self.assertEqual("input_2020-10-10_10-10-10", dd.name)


if __name__ == "__main__":
    unittest.main()<|MERGE_RESOLUTION|>--- conflicted
+++ resolved
@@ -226,42 +226,6 @@
         )
         self.assertEqual(expected_exception, repr(e.exception))
 
-<<<<<<< HEAD
-    def test_regex_patterns(self):
-        """Tests that checks that the regex patterns are doing what's expected"""
-
-        special_characters_fails = [" ", "_", "<", ">", ":", ";", '"', "/", "|", "?"]
-        for pattern in special_characters_fails:
-            m = re.match(f"{DataRegex.NO_SPECIAL_CHARS.value}", pattern)
-            self.assertIsNone(m)
-
-        special_characters_pass = ["adf7898", "#&%!}"]
-        for pattern in special_characters_pass:
-            m = bool(re.match(f"{DataRegex.NO_SPECIAL_CHARS.value}", pattern))
-            self.assertTrue(m)
-
-        underscores_fails = ["_"]
-        for pattern in underscores_fails:
-            m = re.match(f"{DataRegex.NO_UNDERSCORES.value}", pattern)
-            self.assertIsNone(m)
-
-        underscores_pass = ["adf7898", " ", "#&%!}"]
-        for pattern in underscores_pass:
-            m = bool(re.match(f"{DataRegex.NO_UNDERSCORES.value}", pattern))
-            self.assertTrue(m)
-
-        special_characters_space_fails = ["_", "<", ">", ":", ";", '"', "/", "|", "?"]
-        for pattern in special_characters_space_fails:
-            m = re.match(f"{DataRegex.NO_SPECIAL_CHARS_EXCEPT_SPACE.value}", pattern)
-            self.assertIsNone(m)
-
-        special_characters_space_pass = ["ad f78 98", " ", "#&%!}", "adf7898"]
-        for pattern in special_characters_space_pass:
-            m = bool(re.match(f"{DataRegex.NO_SPECIAL_CHARS_EXCEPT_SPACE.value}", pattern))
-            self.assertTrue(m)
-
-=======
->>>>>>> 5711e24c
     def test_model_constructors(self):
         """test static methods for constructing models"""
 
