""" example unit test file """

import datetime
import unittest

import pydantic

from aind_data_schema import EphysRig, EphysSession
<<<<<<< HEAD
from aind_data_schema.ephys.ephys_session import (
    EphysProbe,
    Stream,
    CcfCoords,
    Coordinates3d,
)
from aind_data_schema.ephys.ephys_rig import (
    Manipulator,
    LaserModule,
)
=======
from aind_data_schema.ephys.ephys_rig import (LaserModule, Manipulator,
                                              ManipulatorAngle)
from aind_data_schema.ephys.ephys_session import (CcfCoords, Coordinates3d,
                                                  EphysProbe, Stream)
>>>>>>> 9e2d8444


class ExampleTest(unittest.TestCase):
    """an example test"""

    def test_constructors(self):
        """always returns true"""

        with self.assertRaises(pydantic.ValidationError):
            er = EphysRig()

        with self.assertRaises(pydantic.ValidationError):
            es = EphysSession()

        er = EphysRig(
            rig_id="1234",
            lasers=[
                LaserModule(
                    manufacturer="Hamamatsu",
                    serial_number="1234",
                    name="Laser A",
                    laser_manipulator=Manipulator(
                        manufacturer="Other",
                        serial_number="1234",
                        arc_angle=1,
                        rotation_angle=1,
                        module_angle=1,
                    ),
                )
            ],
        )

        assert er is not None

        es = EphysSession(
            experimenter_full_name="alice",
            session_start_time=datetime.datetime.now(),
            session_end_time=datetime.datetime.now(),
            subject_id="1234",
            session_type="Test",
            rig_id="1234",
            probe_streams=[
                Stream(
                    stream_start_time=datetime.datetime.now(),
                    stream_stop_time=datetime.datetime.now(),
                    probes=[
                        EphysProbe(
                            name="Probe A",
                            tip_targeted_structure="VISl4",
                            targeted_ccf_coordinates=CcfCoords(
                                ml="1", ap="1", dv="1"
                            ),
                            manipulator_coordinates=Coordinates3d(
                                x="1", y="1", z="1"
                            ),
                        )
                    ],
                    lasers=[],
                )
            ],
        )

        assert es is not None


if __name__ == "__main__":
    unittest.main()<|MERGE_RESOLUTION|>--- conflicted
+++ resolved
@@ -6,23 +6,9 @@
 import pydantic
 
 from aind_data_schema import EphysRig, EphysSession
-<<<<<<< HEAD
-from aind_data_schema.ephys.ephys_session import (
-    EphysProbe,
-    Stream,
-    CcfCoords,
-    Coordinates3d,
-)
-from aind_data_schema.ephys.ephys_rig import (
-    Manipulator,
-    LaserModule,
-)
-=======
-from aind_data_schema.ephys.ephys_rig import (LaserModule, Manipulator,
-                                              ManipulatorAngle)
+from aind_data_schema.ephys.ephys_rig import (LaserModule, Manipulator)
 from aind_data_schema.ephys.ephys_session import (CcfCoords, Coordinates3d,
                                                   EphysProbe, Stream)
->>>>>>> 9e2d8444
 
 
 class ExampleTest(unittest.TestCase):
