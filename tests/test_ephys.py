--- conflicted
+++ resolved
@@ -5,14 +5,8 @@
 
 import pydantic
 
-<<<<<<< HEAD
 from aind_data_schema.ephys import ephys_rig as er
 from aind_data_schema.ephys import ephys_session as es
-=======
-from aind_data_schema import EphysRig, EphysSession
-from aind_data_schema.ephys.ephys_rig import LaserModule, Manipulator, ManipulatorAngle
-from aind_data_schema.ephys.ephys_session import CcfCoords, Coordinates3d, EphysProbe, Stream
->>>>>>> 2c4c1ca8
 
 
 class ExampleTest(unittest.TestCase):
@@ -71,17 +65,8 @@
                         es.EphysProbe(
                             name="Probe A",
                             tip_targeted_structure="VISl4",
-<<<<<<< HEAD
-                            targeted_ccf_coordinates=es.CcfCoords(
-                                ml="1", ap="1", dv="1"
-                            ),
-                            manipulator_coordinates=es.Coordinates3d(
-                                x="1", y="1", z="1"
-                            ),
-=======
                             targeted_ccf_coordinates=CcfCoords(ml="1", ap="1", dv="1"),
                             manipulator_coordinates=Coordinates3d(x="1", y="1", z="1"),
->>>>>>> 2c4c1ca8
                         )
                     ],
                     lasers=[],
