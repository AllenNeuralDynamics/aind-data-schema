--- conflicted
+++ resolved
@@ -189,47 +189,10 @@
             experimenters=[Person(name="Dr. Dan")],
             start_date_time=datetime.now(tz=timezone.utc),
             end_date_time=datetime.now(tz=timezone.utc),
-<<<<<<< HEAD
             output_path="/some/path",
             code=Code(
                 url="https://github.com/abcd",
                 parameters=parameters,
-=======
-            input_location="/some/path",
-            output_location="/some/path",
-            code=Code(
-                url="https://github.com/abcd",
-                parameters={
-                    "tiles": [
-                        tile.Tile(
-                            coordinate_transform=CoordinateTransform(
-                                input="SPIM_IJK",
-                                output="BREGMA_ARI",
-                                transforms=[
-                                    Affine(affine_transform=[[0, 1, 2, 3], [4, 5, 6, 7], [8, 9, 10, 11], [0, 0, 0, 1]]),
-                                ],
-                            ),
-                        ),
-                        tile.Tile(
-                            coordinate_transform=CoordinateTransform(
-                                input="SPIM_IJK",
-                                output="BREGMA_ARI",
-                                transforms=[
-                                    Translation(
-                                        translation=[0, 1, 2],
-                                    ),
-                                    Rotation(
-                                        angles=[1, 2, 3],
-                                    ),
-                                    Scale(
-                                        scale=[1, 2, 3],
-                                    ),
-                                ],
-                            ),
-                        ),
-                    ],
-                },
->>>>>>> f6174139
             ),
             notes="Intra-channel",
         )
