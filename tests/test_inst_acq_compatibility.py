--- conflicted
+++ resolved
@@ -227,7 +227,7 @@
 # script will be used as default
 
 red_laser_calibration = Calibration(
-    date=datetime(2023, 10, 2, 10, 22, 13, tzinfo=timezone.utc),
+    calibration_date=datetime(2023, 10, 2, 10, 22, 13, tzinfo=timezone.utc),
     device_name="Red Laser",
     description="Laser power calibration",
     input={"power percent": [10, 20, 40]},
@@ -235,7 +235,7 @@
 )
 
 blue_laser_calibration = Calibration(
-    date=datetime(2023, 10, 2, 10, 22, 13, tzinfo=timezone.utc),
+    calibration_date=datetime(2023, 10, 2, 10, 22, 13, tzinfo=timezone.utc),
     device_name="Blue Laser",
     description="Laser power calibration",
     input={"power percent": [10, 20, 40]},
@@ -372,12 +372,7 @@
                     arc_angle=5.2,
                     module_angle=8,
                     primary_targeted_structure=CCFStructure.LGD,
-<<<<<<< HEAD
-                    manipulator_coordinates=Coordinates3d(x=8422, y=4205, z=11087.5),
-                    date=datetime(year=2023, month=4, day=25, tzinfo=timezone.utc),
-=======
                     calibration_date=datetime(year=2023, month=4, day=25, tzinfo=timezone.utc),
->>>>>>> b702002e
                     notes=(
                         "Moved Y to avoid blood vessel, X to avoid edge. Mouse made some noise during the recording"
                         " with a sudden shift in signals. Lots of motion. Maybe some implant motion."
@@ -408,12 +403,7 @@
                     device_name="ephys module 2",
                     coordinate_transform="behavior/calibration_info_np2_2023_04_24.py",
                     primary_targeted_structure=CCFStructure.LC,
-<<<<<<< HEAD
-                    manipulator_coordinates=Coordinates3d(x=9015, y=7144, z=13262),
-                    date=datetime(year=2023, month=4, day=25, tzinfo=timezone.utc),
-=======
                     calibration_date=datetime(year=2023, month=4, day=25, tzinfo=timezone.utc),
->>>>>>> b702002e
                     notes=(
                         "Trouble penetrating. Lots of compression, needed to move probe. Small amount of surface"
                         " bleeding/bruising. Initial Target: X;10070.3\tY:7476.6"
@@ -489,12 +479,7 @@
                     device_name="ephys module 1",
                     coordinate_transform="behavior/calibration_info_np2_2023_04_24.npy",
                     primary_targeted_structure=CCFStructure.LGD,
-<<<<<<< HEAD
-                    manipulator_coordinates=Coordinates3d(x=8422, y=4205, z=11087.5),
-                    date=datetime(year=2023, month=4, day=25, tzinfo=timezone.utc),
-=======
                     calibration_date=datetime(year=2023, month=4, day=25, tzinfo=timezone.utc),
->>>>>>> b702002e
                     notes=(
                         "Moved Y to avoid blood vessel, X to avoid edge. Mouse made some noise during the recording"
                         " with a sudden shift in signals. Lots of motion. Maybe some implant motion."
@@ -525,12 +510,7 @@
                     device_name="ephys module 1",
                     coordinate_transform="behavior/calibration_info_np2_2023_04_24.npy",
                     primary_targeted_structure=CCFStructure.LGD,
-<<<<<<< HEAD
-                    manipulator_coordinates=Coordinates3d(x=8422, y=4205, z=11087.5),
-                    date=datetime(year=2023, month=4, day=25, tzinfo=timezone.utc),
-=======
                     calibration_date=datetime(year=2023, month=4, day=25, tzinfo=timezone.utc),
->>>>>>> b702002e
                     notes=(
                         "Moved Y to avoid blood vessel, X to avoid edge. Mouse made some noise during the recording"
                         " with a sudden shift in signals. Lots of motion. Maybe some implant motion."
@@ -561,12 +541,7 @@
                     device_name="ephys module 2",
                     coordinate_transform="behavior/calibration_info_np2_2023_04_24.py",
                     primary_targeted_structure=CCFStructure.LC,
-<<<<<<< HEAD
-                    manipulator_coordinates=Coordinates3d(x=9015, y=7144, z=13262),
-                    date=datetime(year=2023, month=4, day=25, tzinfo=timezone.utc),
-=======
                     calibration_date=datetime(year=2023, month=4, day=25, tzinfo=timezone.utc),
->>>>>>> b702002e
                     notes=(
                         "Trouble penetrating. Lots of compression, needed to move probe. Small amount of surface"
                         " bleeding/bruising. Initial Target: X;10070.3\tY:7476.6"
@@ -887,7 +862,7 @@
             ],
             calibrations=[
                 d.Calibration(
-                    date=datetime(2023, 10, 2, 3, 15, 22, tzinfo=timezone.utc),
+                    calibration_date=datetime(2023, 10, 2, 3, 15, 22, tzinfo=timezone.utc),
                     device_name="470nm LED",
                     description="LED calibration",
                     input={"Power setting": [1, 2, 3]},
