""" test Instrument """

import json
import unittest
from datetime import date

from aind_data_schema_models.modalities import Modality
from aind_data_schema_models.organizations import Organization
from aind_data_schema_models.units import FrequencyUnit
from pydantic import ValidationError
from pydantic_core import PydanticSerializationError

from aind_data_schema.components.devices import (
    Calibration,
    Camera,
    CameraAssembly,
    CameraTarget,
    ChannelType,
    DAQChannel,
    Detector,
    DetectorType,
    Device,
    Disc,
    EphysAssembly,
    EphysProbe,
    Laser,
    LaserAssembly,
    Lens,
    Manipulator,
    NeuropixelsBasestation,
    Objective,
    Olfactometer,
    OlfactometerChannel,
    PatchCord,
    RewardDelivery,
    RewardSpout,
    SpoutSide,
    ScanningStage,
    DigitalMicromirrorDevice,
)
from aind_data_schema.core.instrument import Connection, Instrument, DEVICES_REQUIRED
from aind_data_schema_models.units import SizeUnit
from aind_data_schema.components.coordinates import (
    AnatomicalRelative,
    RelativePosition,
    CoordinateSystemLibrary,
)

daqs = [
    NeuropixelsBasestation(
        name="Neuropixels basestation",
        basestation_firmware_version="1",
        bsc_firmware_version="2",
        slot=0,
        manufacturer=Organization.IMEC,
        ports=[],
        computer_name="foo",
        channels=[
            DAQChannel(
                channel_name="123",
                device_name="Laser A",
                channel_type="Analog Output",
            ),
            DAQChannel(
                channel_name="321",
                device_name="Probe A",
                channel_type="Analog Output",
            ),
            DAQChannel(
                channel_name="234",
                device_name="Camera A",
                channel_type="Digital Output",
            ),
            DAQChannel(
                channel_name="2354",
                device_name="Disc A",
                channel_type="Digital Output",
            ),
        ],
    )
]

ems = [
    EphysAssembly(
        probes=[EphysProbe(probe_model="Neuropixels 1.0", name="Probe A")],
        manipulator=Manipulator(
            name="Probe manipulator",
            manufacturer=Organization.NEW_SCALE_TECHNOLOGIES,
            serial_number="4321",
        ),
        name="Ephys_assemblyA",
    )
]

laser = Laser(
    manufacturer=Organization.HAMAMATSU,
    serial_number="1234",
    name="Laser A",
    wavelength=488,
)

lms = [
    LaserAssembly(
        lasers=[
            Laser(
                manufacturer=Organization.HAMAMATSU,
                serial_number="1234",
                name="Laser A",
                wavelength=488,
            ),
        ],
        manipulator=Manipulator(
            name="Laser manipulator",
            manufacturer=Organization.NEW_SCALE_TECHNOLOGIES,
            serial_number="1234",
        ),
        name="Laser_assembly",
        collimator=Device(name="Collimator A"),
        fiber=PatchCord(
            name="Bundle Branching Fiber-optic Patch Cord",
            manufacturer=Organization.DORIC,
            model="BBP(4)_200/220/900-0.37_Custom_FCM-4xMF1.25",
            core_diameter=200,
            numerical_aperture=0.37,
        ),
    )
]
cameras = [
    CameraAssembly(
        name="cam",
        target=CameraTarget.FACE,
        position=RelativePosition(
            position=[AnatomicalRelative.ANTERIOR, AnatomicalRelative.INFERIOR],
        ),
        lens=Lens(name="Camera lens", manufacturer=Organization.OTHER),
        camera=Camera(
            name="Camera A",
            detector_type=DetectorType.CAMERA,
            manufacturer=Organization.OTHER,
            data_interface="USB",
            computer_name="ASDF",
            frame_rate=144,
            frame_rate_unit=FrequencyUnit.HZ,
            sensor_width=1,
            sensor_height=1,
            chroma="Color",
        ),
    )
]
scan_stage = ScanningStage(
    name="Sample stage Z",
    model="LS-50",
    manufacturer=Organization.ASI,
    stage_axis_direction="Detection axis",
    stage_axis_name="Z",
    travel=50,
)

# Example of a DigitalMicromirrorDevice
dmd = DigitalMicromirrorDevice(
    name="Example DMD",
    max_dmd_patterns=1024,
    double_bounce_design=True,
    invert_pixel_values=False,
    motion_padding_x=10,
    motion_padding_y=10,
    padding_unit=SizeUnit.PX,
    pixel_size=13.68,
    pixel_size_unit=SizeUnit.UM,
    start_phase=0.5,
    dmd_flip=True,
    dmd_curtain=[0.1, 0.2, 0.3],
    dmd_curtain_unit=SizeUnit.PX,
    line_shear=[1, 2, 3],
    line_shear_units=SizeUnit.PX,
)

stick_microscopes = [
    CameraAssembly(
        name="Assembly A",
        camera=Camera(
            name="Camera A",
            detector_type=DetectorType.CAMERA,
            manufacturer=Organization.OTHER,
            data_interface="USB",
            computer_name="ASDF",
            frame_rate=144,
            frame_rate_unit=FrequencyUnit.HZ,
            sensor_width=1,
            sensor_height=1,
            chroma="Color",
        ),
        target=CameraTarget.BRAIN,
        position=RelativePosition(position=[AnatomicalRelative.SUPERIOR]),
        lens=Lens(name="Lens A", manufacturer=Organization.OTHER),
    )
]
light_sources = [
    Laser(
        manufacturer=Organization.HAMAMATSU,
        serial_number="1234",
        name="Laser A",
        wavelength=488,
    )
]
detectors = [
    Detector(
        name="FLIR CMOS for Green Channel",
        serial_number="21396991",
        manufacturer=Organization.FLIR,
        model="BFS-U3-20S40M",
        detector_type=DetectorType.CAMERA,
        data_interface="USB",
        cooling="Air",
        immersion="air",
        bin_width=4,
        bin_height=4,
        bin_mode="Additive",
        crop_width=200,
        crop_height=200,
        gain=2,
        chroma="Monochrome",
        bit_depth=16,
    )
]
patch_cords = [
    PatchCord(
        name="Bundle Branching Fiber-optic Patch Cord",
        manufacturer=Organization.DORIC,
        model="BBP(4)_200/220/900-0.37_Custom_FCM-4xMF1.25",
        core_diameter=200,
        numerical_aperture=0.37,
    )
]
objectives = [
    Objective(
        name="TLX Objective 1",
        numerical_aperture=0.2,
        magnification=3.6,
        manufacturer=Organization.LIFECANVAS,
        immersion="multi",
        notes="Thorlabs TL4X-SAP with LifeCanvas dipping cap and correction optics.",
    )
]
stimulus_devices = [
    Olfactometer(
        name="Olfactometer",
        manufacturer=Organization.CHAMPALIMAUD,
        model="1234",
        serial_number="213456",
        hardware_version="1",
        is_clock_generator=False,
        computer_name="W10XXX000",
        channels=[
            OlfactometerChannel(
                channel_index=0,
                channel_type=ChannelType.CARRIER,
                flow_capacity=100,
            ),
            OlfactometerChannel(
                channel_index=1,
                channel_type=ChannelType.ODOR,
                flow_capacity=100,
            ),
        ],
    ),
    RewardDelivery(
        reward_spouts=[
            RewardSpout(
                name="Left spout",
                side=SpoutSide.LEFT,
                spout_diameter=1.2,
                solenoid_valve=Device(name="Solenoid Left"),
                lick_sensor=Device(
                    name="Lick-o-meter Left",
                ),
            ),
            RewardSpout(
                name="Right spout",
                side=SpoutSide.RIGHT,
                spout_diameter=1.2,
                solenoid_valve=Device(name="Solenoid Right"),
                lick_sensor=Device(
                    name="Lick-o-meter Right",
                ),
            ),
        ],
    ),
]
calibration = Calibration(
    calibration_date=date(2020, 10, 10),
    device_name="Laser A",
    description="Laser power calibration",
    input={"power percent": [10, 40, 80]},
    output={"power mW": [2, 6, 10]},
)


class InstrumentTests(unittest.TestCase):
    """test instrument schemas"""

    def test_constructors(self):
        """always returns true"""

        with self.assertRaises(ValidationError):
            Instrument()

        inst = Instrument(
            instrument_id="123_EPHYS1-OPTO_20220101",
            modification_date=date(2020, 10, 10),
            modalities=[Modality.ECEPHYS, Modality.FIB],
            coordinate_system=CoordinateSystemLibrary.DEFAULT,
            components=[
                *daqs,
                *cameras,
                *stick_microscopes,
                *light_sources,
                *lms,
                laser,
                *ems,
                *detectors,
                *patch_cords,
                *stimulus_devices,
                scan_stage,
                Disc(name="Disc A", radius=1),
            ],
            calibrations=[
                Calibration(
                    calibration_date=date(2020, 10, 10),
                    device_name="Laser A",
                    description="Laser power calibration",
                    input={"power percent": [10, 40, 80]},
                    output={"power mW": [2, 6, 10]},
                )
            ],
            connections=[
                Connection(
                    device_names=["Olfactometer", "Laser A"],
                )
            ],
        )
        self.assertIsNotNone(inst)

    def test_other_camera_target(self):
        """Test that the camera_target being set to Other throws a validation error without notes"""

        camera_no_target = cameras[0].model_copy()
        camera_no_target.target = CameraTarget.OTHER

        with self.assertRaises(ValidationError):
            Instrument(
                instrument_id="123_EPHYS1-OPTO_20220101",
                modification_date=date(2020, 10, 10),
                modalities=[Modality.ECEPHYS, Modality.FIB],
                coordinate_system=CoordinateSystemLibrary.DEFAULT,
                components=[
                    *daqs,
                    camera_no_target,
                    *stick_microscopes,
                    *light_sources,
                    *lms,
                    *ems,
                    *detectors,
                    *patch_cords,
                    *stimulus_devices,
                    Disc(name="Disc A", radius=1),
                ],
                calibrations=[
                    Calibration(
                        calibration_date=date(2020, 10, 10),
                        device_name="Laser A",
                        description="Laser power calibration",
                        input={"power percent": [10, 40, 80]},
                        output={"power mW": [2, 6, 10]},
                    )
                ],
                connections=[
                    Connection(
                        device_names=["Olfactometer", "Laser A"],
                    )
                ],
            )

        inst = Instrument(
            instrument_id="123_EPHYS1-OPTO_20220101",
            modification_date=date(2020, 10, 10),
            modalities=[Modality.ECEPHYS, Modality.FIB],
            coordinate_system=CoordinateSystemLibrary.DEFAULT,
            components=[
                *daqs,
                camera_no_target,
                *stick_microscopes,
                *light_sources,
                *lms,
                *ems,
                *detectors,
                *patch_cords,
                *stimulus_devices,
                Disc(name="Disc A", radius=1),
            ],
            calibrations=[
                Calibration(
                    calibration_date=date(2020, 10, 10),
                    device_name="Laser A",
                    description="Laser power calibration",
                    input={"power percent": [10, 40, 80]},
                    output={"power mW": [2, 6, 10]},
                )
            ],
            connections=[
                Connection(
                    device_names=["Olfactometer", "Laser A"],
                )
            ],
            notes="Camera target is Other",
        )
        self.assertIsNotNone(inst)

    def test_missing_connections(self):
        """Validation error when connections are missing"""
        with self.assertRaises(ValidationError):
            Instrument(
                instrument_id="123_EPHYS1-OPTO_20220101",
                modification_date=date(2020, 10, 10),
                modalities=[Modality.ECEPHYS, Modality.FIB],
                coordinate_system=CoordinateSystemLibrary.DEFAULT,
                components=[
                    *daqs,
                    *cameras,
                    *stick_microscopes,
                    *light_sources,
                    *lms,
                    *ems,
                    *detectors,
                    *patch_cords,
                    *stimulus_devices,
                    Disc(name="Disc A", radius=1),
                    dmd,
                ],
                calibrations=[
                    Calibration(
                        calibration_date=date(2020, 10, 10),
                        device_name="Laser A",
                        description="Laser power calibration",
                        input={"power percent": [10, 40, 80]},
                        output={"power mW": [2, 6, 10]},
                    )
                ],
                connections=[
                    Connection(
                        device_names=["Not a real device"],
                    )
                ],
            )

    def test_validator_modality_device_missing(self):
        """Test that the modality -> device validator throws validation errors when devices are missing"""

        # Mapping is a dictionary of Modality -> List[Device groups]
        for modality_abbreviation, _ in DEVICES_REQUIRED.items():
            with self.assertRaises(ValidationError):
                Instrument(
                    modalities=[Modality.from_abbreviation(modality_abbreviation)],
                    instrument_id="123_EPHYS1-OPTO_20220101",
                    coordinate_system=CoordinateSystemLibrary.DEFAULT,
                    modification_date=date(2020, 10, 10),
                    components=[],
                    calibrations=[],
                )

    def test_validator_modality_device_present(self):
        """Test that the modality -> device validator does not throw validation errors when devices are present"""

        # Mapping is a dictionary of Modality -> List[Device groups]
        for modality_abbreviation, device_groups in DEVICES_REQUIRED.items():

            inst = Instrument(
                modalities=[Modality.from_abbreviation(modality_abbreviation)],
                instrument_id="123_EPHYS1-OPTO_20220101",
                modification_date=date(2020, 10, 10),
                coordinate_system=CoordinateSystemLibrary.DEFAULT,
                components=[
                    *daqs,
                    *cameras,
                    *stick_microscopes,
                    *light_sources,
                    *lms,
                    *ems,
                    *detectors,
                    *patch_cords,
                    *stimulus_devices,
                    *objectives,
                    laser,
                    dmd,
                    scan_stage,
                ],
                calibrations=[],
            )
            self.assertIsNotNone(inst)

    def test_validator_notes(self):
        """Test the notes validator"""

<<<<<<< HEAD
        # Test when instrument_type is OTHER and notes are empty
        with self.assertRaises(ValidationError):
            Instrument(
                instrument_id="123_EPHYS1-OPTO_20220101",
                modification_date=date(2020, 10, 10),
                coordinate_system=CoordinateSystemLibrary.DEFAULT,
                modalities=[Modality.ECEPHYS],
                components=[*daqs, *ems],
                instrument_type=ImagingInstrumentType.OTHER,
                manufacturer=Organization.IMEC,
                notes=None,
            )

=======
>>>>>>> dbe6e79a
        # Test when manufacturer is OTHER and notes are empty
        with self.assertRaises(ValidationError):
            Instrument(
                instrument_id="123_EPHYS1-OPTO_20220101",
                modification_date=date(2020, 10, 10),
                coordinate_system=CoordinateSystemLibrary.DEFAULT,
                modalities=[Modality.ECEPHYS],
                components=[*daqs, *ems],
<<<<<<< HEAD
                instrument_type=ImagingInstrumentType.CONFOCAL,
                manufacturer=Organization.OTHER,
                notes=None,
            )

        # Test when both instrument_type and manufacturer are OTHER and notes are empty
        with self.assertRaises(ValidationError):
            Instrument(
                instrument_id="123_EPHYS1-OPTO_20220101",
                modification_date=date(2020, 10, 10),
                coordinate_system=CoordinateSystemLibrary.DEFAULT,
                modalities=[Modality.ECEPHYS],
                components=[*daqs, *ems],
                instrument_type=ImagingInstrumentType.OTHER,
=======
>>>>>>> dbe6e79a
                manufacturer=Organization.OTHER,
                notes=None,
            )

<<<<<<< HEAD
        # Test when notes are provided for instrument_type OTHER
        inst = Instrument(
            instrument_id="123_EPHYS1-OPTO_20220101",
            modification_date=date(2020, 10, 10),
            coordinate_system=CoordinateSystemLibrary.DEFAULT,
            modalities=[Modality.ECEPHYS],
            components=[*daqs, *ems],
            instrument_type=ImagingInstrumentType.OTHER,
            manufacturer=Organization.IMEC,
            notes="This is a custom instrument type.",
        )
        self.assertIsNotNone(inst)

=======
>>>>>>> dbe6e79a
        # Test when notes are provided for manufacturer OTHER
        inst = Instrument(
            instrument_id="123_EPHYS1-OPTO_20220101",
            modification_date=date(2020, 10, 10),
            coordinate_system=CoordinateSystemLibrary.DEFAULT,
            modalities=[Modality.ECEPHYS],
            components=[*daqs, *ems],
            manufacturer=Organization.OTHER,
            notes="This is a custom manufacturer.",
        )
        self.assertIsNotNone(inst)

<<<<<<< HEAD
        # Test when notes are provided for both instrument_type and manufacturer OTHER
        inst = Instrument(
            instrument_id="123_EPHYS1-OPTO_20220101",
            modification_date=date(2020, 10, 10),
            coordinate_system=CoordinateSystemLibrary.DEFAULT,
            modalities=[Modality.ECEPHYS],
            components=[*daqs, *ems],
            instrument_type=ImagingInstrumentType.OTHER,
            manufacturer=Organization.OTHER,
            notes="This is a custom instrument type and manufacturer.",
        )
        self.assertIsNotNone(inst)

=======
>>>>>>> dbe6e79a
    def test_instrument_id_validator(self):
        """Tests that instrument_id validator works as expected"""

        with self.assertRaises(ValidationError):
            Instrument(
                instrument_id="123",
                modification_date=date(2020, 10, 10),
                modalities=[Modality.ECEPHYS, Modality.FIB],
                coordinate_system=CoordinateSystemLibrary.DEFAULT,
                components=[
                    *daqs,
                    *cameras,
                    *stick_microscopes,
                    *light_sources,
                    *lms,
                    *ems,
                    *detectors,
                    *patch_cords,
                    *stimulus_devices,
                    Disc(name="Disc A", radius=1),
                ],
                calibrations=[calibration],
            )
        with self.assertRaises(ValidationError):
            Instrument(
                instrument_id="123_EPHYS-OPTO_2020-01-01",
                modification_date=date(2020, 10, 10),
                modalities=[Modality.ECEPHYS, Modality.FIB],
                coordinate_system=CoordinateSystemLibrary.DEFAULT,
                components=[
                    *daqs,
                    *cameras,
                    *stick_microscopes,
                    *light_sources,
                    *lms,
                    *ems,
                    *detectors,
                    *patch_cords,
                    *stimulus_devices,
                    Disc(name="Disc A", radius=1),
                ],
                calibrations=[calibration],
            )

    def test_serialize_modalities(self):
        """Tests that modalities serializer can handle different types"""
        expected_modalities = [{"name": "Extracellular electrophysiology", "abbreviation": "ecephys"}]
        # Case 1: Modality is a class instance
        instrument_instance_modality = Instrument.model_construct(
            instrument_id="123_EPHYS1-OPTO_20220101",
            modalities={Modality.ECEPHYS},  # Example with a valid Modality instance
            coordinate_system=CoordinateSystemLibrary.DEFAULT,
        )
        instrument_json = instrument_instance_modality.model_dump_json()
        instrument_data = json.loads(instrument_json)
        self.assertEqual(instrument_data["modalities"], expected_modalities)

        # Case 2: Modality is a dictionary when Rig is constructed from JSON
        instrument_dict_modality = Instrument.model_construct(**instrument_data)
        instrument_dict_json = instrument_dict_modality.model_dump_json()
        instrument_dict_data = json.loads(instrument_dict_json)
        self.assertEqual(instrument_dict_data["modalities"], expected_modalities)

        # Case 3: Modality is an unknown type
        with self.assertRaises(PydanticSerializationError) as context:
            instrument_unknown_modality = Instrument.model_construct(modalities={"UnknownModality"})

            instrument_unknown_modality.model_dump_json()
        self.assertIn("Error calling function `serialize_modalities`", str(context.exception))

    def test_coordinate_validator(self):
        """Test the coordinate_validator function"""

        # Create a matching CameraAssembly
        camera = CameraAssembly(
            name="Assembly A",
            camera=Camera(
                name="Camera A",
                detector_type=DetectorType.CAMERA,
                manufacturer=Organization.OTHER,
                data_interface="USB",
                computer_name="ASDF",
                frame_rate=144,
                frame_rate_unit=FrequencyUnit.HZ,
                sensor_width=1,
                sensor_height=1,
                chroma="Color",
            ),
            target=CameraTarget.BRAIN,
            position=RelativePosition(position=[AnatomicalRelative.SUPERIOR]),
            lens=Lens(name="Lens A", manufacturer=Organization.OTHER),
        )

        inst = Instrument(
            instrument_id="123_EPHYS1-OPTO_20220101",
            modification_date=date(2020, 10, 10),
            modalities=[Modality.ECEPHYS, Modality.FIB],
            coordinate_system=CoordinateSystemLibrary.DEFAULT,  # order is AP, ML, SI
            components=[
                *daqs,
                *cameras,
                *stick_microscopes,
                *light_sources,
                *lms,
                laser,
                *ems,
                *detectors,
                *patch_cords,
                *stimulus_devices,
                scan_stage,
                Disc(name="Disc A", radius=1),
                camera,
            ],
            calibrations=[],
            connections=[],
        )
        self.assertIsNotNone(inst)


if __name__ == "__main__":
    unittest.main()<|MERGE_RESOLUTION|>--- conflicted
+++ resolved
@@ -501,22 +501,6 @@
     def test_validator_notes(self):
         """Test the notes validator"""
 
-<<<<<<< HEAD
-        # Test when instrument_type is OTHER and notes are empty
-        with self.assertRaises(ValidationError):
-            Instrument(
-                instrument_id="123_EPHYS1-OPTO_20220101",
-                modification_date=date(2020, 10, 10),
-                coordinate_system=CoordinateSystemLibrary.DEFAULT,
-                modalities=[Modality.ECEPHYS],
-                components=[*daqs, *ems],
-                instrument_type=ImagingInstrumentType.OTHER,
-                manufacturer=Organization.IMEC,
-                notes=None,
-            )
-
-=======
->>>>>>> dbe6e79a
         # Test when manufacturer is OTHER and notes are empty
         with self.assertRaises(ValidationError):
             Instrument(
@@ -525,43 +509,10 @@
                 coordinate_system=CoordinateSystemLibrary.DEFAULT,
                 modalities=[Modality.ECEPHYS],
                 components=[*daqs, *ems],
-<<<<<<< HEAD
-                instrument_type=ImagingInstrumentType.CONFOCAL,
                 manufacturer=Organization.OTHER,
                 notes=None,
             )
 
-        # Test when both instrument_type and manufacturer are OTHER and notes are empty
-        with self.assertRaises(ValidationError):
-            Instrument(
-                instrument_id="123_EPHYS1-OPTO_20220101",
-                modification_date=date(2020, 10, 10),
-                coordinate_system=CoordinateSystemLibrary.DEFAULT,
-                modalities=[Modality.ECEPHYS],
-                components=[*daqs, *ems],
-                instrument_type=ImagingInstrumentType.OTHER,
-=======
->>>>>>> dbe6e79a
-                manufacturer=Organization.OTHER,
-                notes=None,
-            )
-
-<<<<<<< HEAD
-        # Test when notes are provided for instrument_type OTHER
-        inst = Instrument(
-            instrument_id="123_EPHYS1-OPTO_20220101",
-            modification_date=date(2020, 10, 10),
-            coordinate_system=CoordinateSystemLibrary.DEFAULT,
-            modalities=[Modality.ECEPHYS],
-            components=[*daqs, *ems],
-            instrument_type=ImagingInstrumentType.OTHER,
-            manufacturer=Organization.IMEC,
-            notes="This is a custom instrument type.",
-        )
-        self.assertIsNotNone(inst)
-
-=======
->>>>>>> dbe6e79a
         # Test when notes are provided for manufacturer OTHER
         inst = Instrument(
             instrument_id="123_EPHYS1-OPTO_20220101",
@@ -574,22 +525,6 @@
         )
         self.assertIsNotNone(inst)
 
-<<<<<<< HEAD
-        # Test when notes are provided for both instrument_type and manufacturer OTHER
-        inst = Instrument(
-            instrument_id="123_EPHYS1-OPTO_20220101",
-            modification_date=date(2020, 10, 10),
-            coordinate_system=CoordinateSystemLibrary.DEFAULT,
-            modalities=[Modality.ECEPHYS],
-            components=[*daqs, *ems],
-            instrument_type=ImagingInstrumentType.OTHER,
-            manufacturer=Organization.OTHER,
-            notes="This is a custom instrument type and manufacturer.",
-        )
-        self.assertIsNotNone(inst)
-
-=======
->>>>>>> dbe6e79a
     def test_instrument_id_validator(self):
         """Tests that instrument_id validator works as expected"""
 
