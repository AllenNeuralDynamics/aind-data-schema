--- conflicted
+++ resolved
@@ -430,7 +430,6 @@
             str(context.exception),
         )
 
-<<<<<<< HEAD
     def test_validate_calibration_object_tags_with_calibration_tag(self):
         """Tests that no warning is issued when calibration tag is already present."""
         # Create a CalibrationObject subject
@@ -572,7 +571,6 @@
         # Create a regular MouseSubject
         mouse_subject = Subject(
             subject_id="000000",
-=======
     def test_validate_training_protocol_references(self):
         """Tests that training protocol references are validated correctly."""
 
@@ -813,12 +811,10 @@
         valid_birth_date = datetime(2022, 1, 1, tzinfo=timezone.utc).date()
         valid_subject = Subject(
             subject_id="123456",
->>>>>>> 1ce3cfbb
             subject_details=MouseSubject(
                 species=Species.HOUSE_MOUSE,
                 strain=Strain.C57BL_6J,
                 sex=Sex.MALE,
-<<<<<<< HEAD
                 date_of_birth=datetime(2022, 11, 22, 8, 43, 00, tzinfo=timezone.utc).date(),
                 source=Organization.JANELIA,
                 genotype="Emx1-IRES-Cre/wt;Camk2a-tTA/wt;Ai93(TITL-GCaMP6f)/wt",
@@ -917,7 +913,6 @@
                 if "calibration" in str(warning.message) and "tag" in str(warning.message)
             ]
             self.assertEqual(len(calibration_warnings), 0)
-=======
                 date_of_birth=valid_birth_date,
                 source=Organization.AI,
                 genotype="wt",
@@ -1044,7 +1039,6 @@
             )
         self.assertIn("must be after", str(context.exception))
         self.assertIn("start_date_time", str(context.exception))
->>>>>>> 1ce3cfbb
 
 
 if __name__ == "__main__":
