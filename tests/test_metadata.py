"""Tests metadata module"""

import json
import unittest
from datetime import datetime, timezone
from unittest.mock import MagicMock, call, patch

from aind_data_schema_models.modalities import Modality
from aind_data_schema_models.organizations import Organization
from pydantic import ValidationError

from aind_data_schema.components.devices import (
    EphysAssembly,
    EphysProbe,
    Manipulator,
    Laser,
)
from aind_data_schema.components.coordinates import CoordinateSystemLibrary
from aind_data_schema.components.identifiers import Person, Code, ExternalPlatforms
from aind_data_schema.core.acquisition import Acquisition, SubjectDetails
from aind_data_schema.core.data_description import DataDescription, Funding
from aind_data_schema.core.metadata import Metadata, MetadataStatus, create_metadata_json
from aind_data_schema.core.procedures import (
    BrainInjection,
    Procedures,
    Surgery,
)
from aind_data_schema.core.processing import Processing, DataProcess, ProcessName, ProcessStage
from aind_data_schema.core.instrument import Instrument
from aind_data_schema.core.subject import Subject
from aind_data_schema.components.subjects import BreedingInfo, Housing, Sex, Species, MouseSubject

from pathlib import Path
from tests.resources.spim_instrument import inst
from tests.resources.ephys_instrument import inst as ephys_inst

from aind_data_schema_models.species import Strain


EXAMPLES_DIR = Path(__file__).parents[1] / "examples"
EPHYS_INST_JSON = EXAMPLES_DIR / "ephys_instrument.json"
EPHYS_SESSION_JSON = EXAMPLES_DIR / "ephys_acquisition.json"

ephys_assembly = EphysAssembly(
    probes=[EphysProbe(probe_model="Neuropixels 1.0", name="Probe A")],
    manipulator=Manipulator(
        name="Probe manipulator",
        manufacturer=Organization.NEW_SCALE_TECHNOLOGIES,
        serial_number="4321",
    ),
    name="Ephys_assemblyA",
)

laser = Laser(
    manufacturer=Organization.HAMAMATSU,
    serial_number="1234",
    name="Laser A",
    wavelength=488,
)

t = datetime.fromisoformat("2024-09-13T14:00:00")


class TestMetadata(unittest.TestCase):
    """Class to test Metadata model"""

    @classmethod
    def setUpClass(cls) -> None:
        """Set up the test class."""
        cls.spim_instrument = inst

        subject = Subject(
            subject_id="123456",
            subject_details=MouseSubject(
                species=Species.MUS_MUSCULUS,
                strain=Strain.C57BL_6J,
                sex=Sex.MALE,
                date_of_birth=datetime(2022, 11, 22, 8, 43, 00, tzinfo=timezone.utc).date(),
                source=Organization.AI,
                breeding_info=BreedingInfo(
                    breeding_group="Emx1-IRES-Cre(ND)",
                    maternal_id="546543",
                    maternal_genotype="Emx1-IRES-Cre/wt; Camk2a-tTa/Camk2a-tTA",
                    paternal_id="232323",
                    paternal_genotype="Ai93(TITL-GCaMP6f)/wt",
                ),
                genotype="Emx1-IRES-Cre/wt;Camk2a-tTA/wt;Ai93(TITL-GCaMP6f)/wt",
                housing=Housing(home_cage_enrichment=["Running wheel"], cage_id="123"),
                background_strain=Strain.C57BL_6J,
            ),
        )
        dd = DataDescription(
            modalities=[Modality.ECEPHYS],
            subject_id="123456",
            data_level="raw",
            creation_time=datetime(2022, 11, 22, 8, 43, 00, tzinfo=timezone.utc),
            institution=Organization.AIND,
            funding_source=[Funding(funder=Organization.NINDS, grant_number="grant001")],
            investigators=[Person(name="Jane Smith")],
            project_name="Test",
        )
        procedures = Procedures(
            subject_id="12345",
        )
        processing = Processing.create_with_sequential_process_graph(
            data_processes=[
                DataProcess(
                    experimenters=[Person(name="Dr. Dan")],
                    process_type=ProcessName.ANALYSIS,
                    stage=ProcessStage.ANALYSIS,
                    output_path="/path/to/outputs",
                    start_date_time=t,
                    end_date_time=t,
                    code=Code(
                        url="https://url/for/pipeline",
                        version="0.1.1",
                    ),
                ),
            ]
        )

        cls.sample_name = "655019_2023-04-03T181709"
        cls.sample_location = "s3://bucket/655019_2023-04-03T181709"
        cls.subject = subject
        cls.dd = dd
        cls.procedures = procedures
        cls.processing = processing

        cls.subject_json = json.loads(subject.model_dump_json())
        cls.dd_json = json.loads(dd.model_dump_json())
        cls.procedures_json = json.loads(procedures.model_dump_json())
        cls.processing_json = json.loads(processing.model_dump_json())

    def test_valid_subject_info(self):
        """Tests that the record is marked as VALID if a valid subject model
        is present."""
        subject = self.subject
        d1 = Metadata(name="655019_2023-04-03T181709", location="bucket", subject=subject)
        self.assertEqual("655019_2023-04-03T181709", d1.name)
        self.assertEqual("bucket", d1.location)
        self.assertEqual(MetadataStatus.VALID, d1.metadata_status)
        self.assertEqual(subject, d1.subject)

    def test_missing_subject_info(self):
        """Marks the metadata status as MISSING if a Subject model is not
        present"""

        d1 = Metadata(
            name="655019_2023-04-03T181709",
            location="bucket",
        )
        self.assertEqual(MetadataStatus.MISSING, d1.metadata_status)
        self.assertEqual("655019_2023-04-03T181709", d1.name)
        self.assertEqual("bucket", d1.location)

        # Assert at least a name and location are required
        with self.assertRaises(ValidationError) as e:
            Metadata()

        self.assertIn("Field required", str(e.exception))
        self.assertIn("name", str(e.exception))
        self.assertIn("location", str(e.exception))

    def test_invalid_core_models(self):
        """Test that invalid models don't raise an error, but marks the
        metadata_status as INVALID"""

        # Invalid subject model
        d1 = Metadata(name="655019_2023-04-03T181709", location="bucket", subject=Subject.model_construct())
        self.assertEqual(MetadataStatus.INVALID, d1.metadata_status)

        # Valid subject model, but invalid procedures model
        s2 = Subject(
            subject_id="123345",
            subject_details=MouseSubject(
                species=Species.MUS_MUSCULUS,
                strain=Strain.C57BL_6J,
                sex=Sex.MALE,
                date_of_birth="2020-10-10",
                source=Organization.AI,
                breeding_info=BreedingInfo(
                    breeding_group="Emx1-IRES-Cre(ND)",
                    maternal_id="546543",
                    maternal_genotype="Emx1-IRES-Cre/wt; Camk2a-tTa/Camk2a-tTA",
                    paternal_id="232323",
                    paternal_genotype="Ai93(TITL-GCaMP6f)/wt",
                ),
                genotype="Emx1-IRES-Cre;Camk2a-tTA;Ai93(TITL-GCaMP6f)/wt",
            ),
        )
        d2 = Metadata(
            name="655019_2023-04-03T181709",
            location="bucket",
            subject=s2,
            procedures=Procedures.model_construct(injection_materials=["some materials"]),
        )
        self.assertEqual(MetadataStatus.INVALID, d2.metadata_status)

        # Tests constructed via dictionary
        d3 = Metadata(
            name="655019_2023-04-03T181709",
            location="bucket",
            subject=json.loads(Subject.model_construct().model_dump_json()),
        )
        self.assertEqual(MetadataStatus.INVALID, d3.metadata_status)

    def test_default_file_extension(self):
        """Tests that the default file extension used is as expected."""
        self.assertEqual(".nd.json", Metadata._FILE_EXTENSION.default)

    def test_injection_material_validator_spim(self):
        """Tests that the injection validator works for SPIM"""
        nano_inj = BrainInjection.model_construct()

        # Tests missing injection materials
        surgery2 = Surgery.model_construct(procedures=[nano_inj])
        with self.assertRaises(ValidationError) as context:
            Metadata(
                name="655019_2023-04-03T181709",
                location="bucket",
                data_description=DataDescription.model_construct(
                    creation_time=datetime(2020, 12, 12, 12, 12, 12),
                    modalities=[Modality.SPIM],
                    subject_id="655019",
                    data_level="raw",
                ),
                subject=Subject.model_construct(),
                procedures=Procedures.model_construct(subject_procedures=[surgery2]),
                acquisition=Acquisition.model_construct(subject_details=SubjectDetails.model_construct()),
                instrument=inst,
                processing=Processing.model_construct(),
            )
        self.assertIn("Injection is missing injection_materials.", str(context.exception))

    def test_injection_material_validator_ephys(self):
        """Test that the injection validator works for ephys"""
        nano_inj = BrainInjection.model_construct()

        # Tests missing injection materials
        surgery2 = Surgery.model_construct(procedures=[nano_inj])
        modalities = [Modality.ECEPHYS]
        with self.assertRaises(ValidationError) as context:
            Metadata(
                name="655019_2023-04-03T181709",
                location="bucket",
                data_description=DataDescription.model_construct(
                    creation_time=datetime(2020, 12, 12, 12, 12, 12),
                    modalities=modalities,
                    subject_id="655019",
                    data_level="raw",
                ),
                subject=Subject.model_construct(),
                procedures=Procedures.model_construct(subject_procedures=[surgery2]),
                instrument=ephys_inst,
                processing=Processing.model_construct(),
                acquisition=Acquisition.model_construct(
                    instrument_id="323_EPHYS1_20231003", subject_details=SubjectDetails.model_construct()
                ),
            )
        self.assertIn("Injection is missing injection_materials.", str(context.exception))

    def test_validate_instrument_acquisition_compatibility(self):
        """Tests that instrument/acquisition compatibility validator works as expected"""

        modalities = [Modality.ECEPHYS]
        inst = Instrument.model_construct(
            instrument_id="123_EPHYS1_20220101",
            modalities=modalities,
            components=[ephys_assembly],
            coordinate_system=CoordinateSystemLibrary.BREGMA_ARI,
        )
        with self.assertRaises(ValidationError) as context:
            Metadata(
                name="655019_2023-04-03T181709",
                location="bucket",
                data_description=DataDescription.model_construct(
                    creation_time=datetime(2020, 12, 12, 12, 12, 12),
                    modalities=modalities,
                    subject_id="655019",
                    data_level="raw",
                ),
                subject=Subject.model_construct(),
                procedures=Procedures.model_construct(),
                instrument=inst,
                processing=Processing.model_construct(),
                acquisition=Acquisition.model_construct(
                    instrument_id="123_EPHYS2_20230101",
                    subject_details=SubjectDetails.model_construct(mouse_platform_name="platform1"),
                ),
            )
        self.assertIn(
            "Instrument ID in acquisition 123_EPHYS2_20230101 does not match the instrument's 123_EPHYS1_20220101.",
            str(context.exception),
        )

    def test_validate_old_schema_version(self):
        """Tests that old schema versions are ignored during validation"""
        m = Metadata.model_construct(
            name="name",
            location="location",
            id="1",
        )

        m_dict = m.model_dump()

        m_dict["schema_version"] = "0.0.0"

        m2 = Metadata(**m_dict)

        self.assertIsNotNone(m2)

    def test_create_from_core_jsons(self):
        """Tests metadata json can be created with valid inputs"""
        core_jsons = {
            "subject": self.subject_json,
            "data_description": self.dd_json,
            "procedures": self.procedures_json,
            "instrument": None,
            "processing": self.processing_json,
            "acquisition": None,
            "quality_control": None,
        }
        expected_md = Metadata(
            name=self.sample_name,
            location=self.sample_location,
            data_description=self.dd,
            subject=self.subject,
            procedures=self.procedures,
            processing=self.processing,
        )
        expected_result = json.loads(expected_md.model_dump_json(by_alias=True))
        # there are some userwarnings when creating Subject from json
        with self.assertWarns(UserWarning):
            result = create_metadata_json(
                name=self.sample_name,
                location=self.sample_location,
                core_jsons=core_jsons,
            )
        # check that metadata was created with expected values
        self.assertEqual(self.sample_name, result["name"])
        self.assertEqual(self.sample_location, result["location"])
        self.assertEqual(self.subject_json, result["subject"])
        self.assertEqual(self.procedures_json, result["procedures"])
        self.assertEqual(self.processing_json, result["processing"])
        self.assertIsNone(result["acquisition"])
        self.assertEqual(MetadataStatus.VALID.value, result["metadata_status"])
        # also check the other fields
        self.assertDictEqual(expected_result, result)

    def test_create_from_core_jsons_invalid(self):
        """Tests metadata json creation with invalid inputs"""
        core_jsons = {
            "subject": self.subject_json,
            "data_description": None,
            "procedures": self.procedures_json,
            "instrument": Instrument.model_construct().model_dump(),
            "processing": Procedures.model_construct(injection_materials=["some materials"]).model_dump(),
            "acquisition": None,
            "quality_control": None,
        }
        # invalid core_jsons
        metadata = create_metadata_json(
            name=self.sample_name,
            location=self.sample_location,
            core_jsons=core_jsons,
        )
        self.assertEqual(MetadataStatus.INVALID.value, metadata["metadata_status"])

    def test_create_from_core_jsons_optional_overwrite(self):
        """Tests metadata json creation with created and external links"""
        external_links = {
            ExternalPlatforms.CODEOCEAN.value: ["123", "abc"],
        }
        # there are some userwarnings when creating from json
        with self.assertWarns(UserWarning):
            result = create_metadata_json(
                name=self.sample_name,
                location=self.sample_location,
                core_jsons={
                    "subject": self.subject_json,
                },
                optional_external_links=external_links,
            )
        self.assertEqual(self.sample_name, result["name"])
        self.assertEqual(self.sample_location, result["location"])
        self.assertEqual(external_links, result["external_links"])

    @patch("logging.warning")
    @patch("aind_data_schema.core.metadata.is_dict_corrupt")
    def test_create_from_core_jsons_corrupt(self, mock_is_dict_corrupt: MagicMock, mock_warning: MagicMock):
        """Tests metadata json creation ignores corrupt core jsons"""
        # mock corrupt procedures and processing
        mock_is_dict_corrupt.side_effect = lambda x: (x == self.procedures_json or x == self.processing_json)
        core_jsons = {
            "subject": self.subject_json,
            "data_description": None,
            "procedures": self.procedures_json,
            "instrument": None,
            "processing": self.processing_json,
            "acquisition": None,
            "quality_control": None,
        }
        # there are some userwarnings when creating Subject from json
        with self.assertWarns(UserWarning):
            result = create_metadata_json(
                name=self.sample_name,
                location=self.sample_location,
                core_jsons=core_jsons,
            )
        # check that metadata was still created
        self.assertEqual(self.sample_name, result["name"])
        self.assertEqual(self.sample_location, result["location"])
        self.assertEqual(self.subject_json, result["subject"])
        self.assertIsNone(result["acquisition"])
        self.assertEqual(MetadataStatus.VALID.value, result["metadata_status"])
        # check that corrupt core jsons were ignored
        self.assertIsNone(result["procedures"])
        self.assertIsNone(result["processing"])
        mock_warning.assert_has_calls(
            [
                call("Provided processing is corrupt! It will be ignored."),
                call("Provided procedures is corrupt! It will be ignored."),
            ],
            any_order=True,
        )

<<<<<<< HEAD
    def test_last_modified(self):
        """Test that the last_modified field enforces timezones"""
        m = Metadata.model_construct(
            name="name",
            location="location",
            id=uuid.uuid4(),
        )
        m_dict = m.model_dump(by_alias=True)

        # Test that naive datetime is coerced to timezone-aware datetime
        date = "2022-11-22T08:43:00"
        date_with_timezone = datetime.fromisoformat(date).astimezone()
        m_dict["last_modified"] = "2022-11-22T08:43:00"
        m2 = Metadata(**m_dict)
        self.assertIsNotNone(m2)
        self.assertEqual(m2.last_modified, date_with_timezone)

        # Also check that last_modified is now in UTC
        self.assertEqual(m2.last_modified.tzinfo, timezone.utc)

        # Test that timezone-aware datetime is not coerced
        date_minus = "2022-11-22T08:43:00-07:00"
        m_dict["last_modified"] = date_minus
        m3 = Metadata(**m_dict)
        self.assertIsNotNone(m3)
        self.assertEqual(m3.last_modified, datetime.fromisoformat(date_minus))

        # Test that UTC datetime is not coerced
        date_utc = "2022-11-22T08:43:00+00:00"
        m_dict["last_modified"] = date_utc
        m4 = Metadata(**m_dict)
        self.assertIsNotNone(m4)
        self.assertEqual(m4.last_modified, datetime.fromisoformat(date_utc))

        def roundtrip_lm(model):
            """Helper function to roundtrip last_modified field"""
            model_json = model.model_dump_json(by_alias=True)
            model_dict = json.loads(model_json)
            return model_dict["last_modified"]

        # Test that the output looks right
        self.assertEqual(m.last_modified.isoformat().replace("+00:00", "Z"), roundtrip_lm(m))
        self.assertEqual("2022-11-22T15:43:00Z", roundtrip_lm(m3))
        self.assertEqual("2022-11-22T08:43:00Z", roundtrip_lm(m4))

    def test_validate_expected_files_by_modality(self):
        """Tests that warnings are issued when metadata is missing required files"""
        # Test case where required files are missing for 'subject'
        with self.assertWarns(UserWarning) as w:
            Metadata(
                name="655019_2023-04-03T181709",
                location="bucket",
                subject=self.subject,
                # Missing required files: data_description, procedures, instrument, acquisition
            )
        
        warning_messages = [str(warning.message) for warning in w.warnings]
        self.assertIn("Metadata missing required file: data_description", warning_messages)
        self.assertIn("Metadata missing required file: procedures", warning_messages)
        self.assertIn("Metadata missing required file: instrument", warning_messages)
        self.assertIn("Metadata missing required file: acquisition", warning_messages)
        
        # Test case where no required files exist
        with self.assertWarns(UserWarning) as w:
            Metadata(
                name="655019_2023-04-03T181709",
                location="bucket",
                # No required files provided
            )
        
        warning_messages = [str(warning.message) for warning in w.warnings]
        self.assertIn(
            "Metadata must contain at least one of the following files: ['subject', 'processing', 'model']", 
            warning_messages
        )

=======
>>>>>>> 8ff066bd

if __name__ == "__main__":
    unittest.main()<|MERGE_RESOLUTION|>--- conflicted
+++ resolved
@@ -424,51 +424,6 @@
             any_order=True,
         )
 
-<<<<<<< HEAD
-    def test_last_modified(self):
-        """Test that the last_modified field enforces timezones"""
-        m = Metadata.model_construct(
-            name="name",
-            location="location",
-            id=uuid.uuid4(),
-        )
-        m_dict = m.model_dump(by_alias=True)
-
-        # Test that naive datetime is coerced to timezone-aware datetime
-        date = "2022-11-22T08:43:00"
-        date_with_timezone = datetime.fromisoformat(date).astimezone()
-        m_dict["last_modified"] = "2022-11-22T08:43:00"
-        m2 = Metadata(**m_dict)
-        self.assertIsNotNone(m2)
-        self.assertEqual(m2.last_modified, date_with_timezone)
-
-        # Also check that last_modified is now in UTC
-        self.assertEqual(m2.last_modified.tzinfo, timezone.utc)
-
-        # Test that timezone-aware datetime is not coerced
-        date_minus = "2022-11-22T08:43:00-07:00"
-        m_dict["last_modified"] = date_minus
-        m3 = Metadata(**m_dict)
-        self.assertIsNotNone(m3)
-        self.assertEqual(m3.last_modified, datetime.fromisoformat(date_minus))
-
-        # Test that UTC datetime is not coerced
-        date_utc = "2022-11-22T08:43:00+00:00"
-        m_dict["last_modified"] = date_utc
-        m4 = Metadata(**m_dict)
-        self.assertIsNotNone(m4)
-        self.assertEqual(m4.last_modified, datetime.fromisoformat(date_utc))
-
-        def roundtrip_lm(model):
-            """Helper function to roundtrip last_modified field"""
-            model_json = model.model_dump_json(by_alias=True)
-            model_dict = json.loads(model_json)
-            return model_dict["last_modified"]
-
-        # Test that the output looks right
-        self.assertEqual(m.last_modified.isoformat().replace("+00:00", "Z"), roundtrip_lm(m))
-        self.assertEqual("2022-11-22T15:43:00Z", roundtrip_lm(m3))
-        self.assertEqual("2022-11-22T08:43:00Z", roundtrip_lm(m4))
 
     def test_validate_expected_files_by_modality(self):
         """Tests that warnings are issued when metadata is missing required files"""
@@ -501,8 +456,6 @@
             warning_messages
         )
 
-=======
->>>>>>> 8ff066bd
 
 if __name__ == "__main__":
     unittest.main()