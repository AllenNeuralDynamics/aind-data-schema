--- conflicted
+++ resolved
@@ -9,16 +9,11 @@
 
 from aind_data_schema_models.modalities import Modality
 from aind_data_schema_models.organizations import Organization
-from aind_data_schema_models.platforms import Platform
 from pydantic import ValidationError
 from pydantic import __version__ as pyd_version
 
-<<<<<<< HEAD
 from aind_data_schema.components.devices import EphysAssembly, EphysProbe, Manipulator, MousePlatform, Objective
-=======
-from aind_data_schema.components.devices import MousePlatform
 from aind_data_schema.components.identifiers import Person
->>>>>>> de14b78f
 from aind_data_schema.core.acquisition import Acquisition
 from aind_data_schema.core.data_description import DataDescription, Funding
 from aind_data_schema.core.metadata import ExternalPlatforms, Metadata, MetadataStatus, create_metadata_json
@@ -62,8 +57,7 @@
         )
         dd = DataDescription(
             label="test_data",
-            modality=[Modality.ECEPHYS],
-            platform=Platform.ECEPHYS,
+            modalities=[Modality.ECEPHYS],
             subject_id="123456",
             data_level="raw",
             creation_time=datetime(2022, 11, 22, 8, 43, 00, tzinfo=timezone.utc),
@@ -198,7 +192,6 @@
                 location="bucket",
                 data_description=DataDescription.model_construct(
                     label="some label",
-                    platform=Platform.SMARTSPIM,
                     creation_time=time(12, 12, 12),
                     modality=[Modality.SPIM],
                 ),
@@ -218,7 +211,6 @@
                 location="bucket",
                 data_description=DataDescription.model_construct(
                     label="some label",
-                    platform=Platform.SMARTSPIM,
                     creation_time=time(12, 12, 12),
                     modality=[Modality.SPIM],
                 ),
@@ -240,7 +232,6 @@
                 location="bucket",
                 data_description=DataDescription.model_construct(
                     label="some label",
-                    platform=Platform.SMARTSPIM,
                     creation_time=time(12, 12, 12),
                     modality=[Modality.SPIM],
                 ),
@@ -273,7 +264,6 @@
             location="bucket",
             data_description=DataDescription.model_construct(
                 label="some label",
-                platform=Platform.SMARTSPIM,
                 creation_time=time(12, 12, 12),
                 modality=[Modality.BEHAVIOR, Modality.SPIM],  # technically this is impossible, but we need to test it
             ),
@@ -300,7 +290,6 @@
                 location="bucket",
                 data_description=DataDescription.model_construct(
                     label="some label",
-                    platform=Platform.ECEPHYS,
                     creation_time=time(12, 12, 12),
                     modality=[Modality.ECEPHYS],
                 ),
@@ -320,7 +309,6 @@
                 location="bucket",
                 data_description=DataDescription.model_construct(
                     label="some label",
-                    platform=Platform.ECEPHYS,
                     creation_time=time(12, 12, 12),
                     modality=[Modality.ECEPHYS],
                 ),
@@ -353,7 +341,6 @@
                 location="bucket",
                 data_description=DataDescription.model_construct(
                     label="some label",
-                    platform=Platform.ECEPHYS,
                     creation_time=time(12, 12, 12),
                     modality=[Modality.ECEPHYS],
                 ),
