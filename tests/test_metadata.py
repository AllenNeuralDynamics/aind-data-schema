--- conflicted
+++ resolved
@@ -2,6 +2,7 @@
 
 import json
 import unittest
+from unittest.mock import MagicMock, patch, call
 from datetime import datetime, timezone
 
 from aind_data_schema_models.modalities import Modality
@@ -306,7 +307,6 @@
         self.assertEqual(self.sample_location, result["location"])
         self.assertEqual(external_links, result["external_links"])
 
-<<<<<<< HEAD
     @patch("logging.warning")
     @patch("aind_data_schema.core.metadata.is_dict_corrupt")
     def test_create_from_core_jsons_corrupt(self, mock_is_dict_corrupt: MagicMock, mock_warning: MagicMock):
@@ -345,8 +345,6 @@
             any_order=True,
         )
 
-=======
->>>>>>> fe814855
 
 if __name__ == "__main__":
     unittest.main()