"""Tests metadata module"""

import json
import unittest
from datetime import datetime, timezone
from unittest.mock import MagicMock, call, patch
import uuid

from aind_data_schema_models.modalities import Modality
from aind_data_schema_models.organizations import Organization
from pydantic import ValidationError

from aind_data_schema.components.devices import (
    EphysAssembly,
    EphysProbe,
    Manipulator,
<<<<<<< HEAD
=======
    SubjectPlatform,
>>>>>>> c64da63b
    Laser,
)
from aind_data_schema.components.coordinates import CoordinateSystemLibrary
from aind_data_schema.components.identifiers import Person, Code
from aind_data_schema.core.acquisition import Acquisition, SubjectDetails
from aind_data_schema.core.data_description import DataDescription, Funding
from aind_data_schema.core.metadata import ExternalPlatforms, Metadata, MetadataStatus, create_metadata_json
from aind_data_schema.core.procedures import (
    BrainInjection,
    Procedures,
    Surgery,
)
from aind_data_schema.core.processing import Processing, DataProcess, ProcessName, ProcessStage
from aind_data_schema.core.instrument import Instrument
from aind_data_schema.core.subject import Subject
from aind_data_schema.components.subjects import BreedingInfo, Housing, Sex, Species, MouseSubject

from pathlib import Path
from tests.resources.spim_instrument import inst
from tests.resources.ephys_instrument import inst as ephys_inst

from aind_data_schema_models.species import Strain


EXAMPLES_DIR = Path(__file__).parents[1] / "examples"
EPHYS_INST_JSON = EXAMPLES_DIR / "ephys_instrument.json"
EPHYS_SESSION_JSON = EXAMPLES_DIR / "ephys_acquisition.json"

ephys_assembly = EphysAssembly(
    probes=[EphysProbe(probe_model="Neuropixels 1.0", name="Probe A")],
    manipulator=Manipulator(
        name="Probe manipulator",
        manufacturer=Organization.NEW_SCALE_TECHNOLOGIES,
        serial_number="4321",
    ),
    name="Ephys_assemblyA",
)

laser = Laser(
    manufacturer=Organization.HAMAMATSU,
    serial_number="1234",
    name="Laser A",
    wavelength=488,
)

t = datetime.fromisoformat("2024-09-13T14:00:00")


class TestMetadata(unittest.TestCase):
    """Class to test Metadata model"""

    @classmethod
    def setUpClass(cls) -> None:
        """Set up the test class."""
        cls.spim_instrument = inst

        subject = Subject(
            subject_id="123456",
            subject_details=MouseSubject(
                species=Species.MUS_MUSCULUS,
                strain=Strain.C57BL_6J,
                sex=Sex.MALE,
                date_of_birth=datetime(2022, 11, 22, 8, 43, 00, tzinfo=timezone.utc).date(),
                source=Organization.AI,
                breeding_info=BreedingInfo(
                    breeding_group="Emx1-IRES-Cre(ND)",
                    maternal_id="546543",
                    maternal_genotype="Emx1-IRES-Cre/wt; Camk2a-tTa/Camk2a-tTA",
                    paternal_id="232323",
                    paternal_genotype="Ai93(TITL-GCaMP6f)/wt",
                ),
                genotype="Emx1-IRES-Cre/wt;Camk2a-tTA/wt;Ai93(TITL-GCaMP6f)/wt",
                housing=Housing(home_cage_enrichment=["Running wheel"], cage_id="123"),
                background_strain=Strain.C57BL_6J,
            ),
        )
        dd = DataDescription(
            modalities=[Modality.ECEPHYS],
            subject_id="123456",
            data_level="raw",
            creation_time=datetime(2022, 11, 22, 8, 43, 00, tzinfo=timezone.utc),
            institution=Organization.AIND,
            funding_source=[Funding(funder=Organization.NINDS, grant_number="grant001")],
            investigators=[Person(name="Jane Smith")],
            project_name="Test",
        )
        procedures = Procedures(
            subject_id="12345",
        )
        processing = Processing(
            data_processes=[
                DataProcess(
                    experimenters=[Person(name="Dr. Dan")],
                    name=ProcessName.ANALYSIS,
                    stage=ProcessStage.ANALYSIS,
                    input_location="/path/to/inputs",
                    output_location="/path/to/outputs",
                    start_date_time=t,
                    end_date_time=t,
                    code=Code(
                        url="https://url/for/pipeline",
                        version="0.1.1",
                    ),
                ),
            ]
        )

        cls.sample_name = "655019_2023-04-03T181709"
        cls.sample_location = "s3://bucket/655019_2023-04-03T181709"
        cls.subject = subject
        cls.dd = dd
        cls.procedures = procedures
        cls.processing = processing

        cls.subject_json = json.loads(subject.model_dump_json())
        cls.dd_json = json.loads(dd.model_dump_json())
        cls.procedures_json = json.loads(procedures.model_dump_json())
        cls.processing_json = json.loads(processing.model_dump_json())

    def test_valid_subject_info(self):
        """Tests that the record is marked as VALID if a valid subject model
        is present."""
        subject = self.subject
        d1 = Metadata(name="655019_2023-04-03T181709", location="bucket", subject=subject)
        self.assertEqual("655019_2023-04-03T181709", d1.name)
        self.assertEqual("bucket", d1.location)
        self.assertEqual(MetadataStatus.VALID, d1.metadata_status)
        self.assertEqual(subject, d1.subject)

    def test_missing_subject_info(self):
        """Marks the metadata status as MISSING if a Subject model is not
        present"""

        d1 = Metadata(
            name="655019_2023-04-03T181709",
            location="bucket",
        )
        self.assertEqual(MetadataStatus.MISSING, d1.metadata_status)
        self.assertEqual("655019_2023-04-03T181709", d1.name)
        self.assertEqual("bucket", d1.location)

        # Assert at least a name and location are required
        with self.assertRaises(ValidationError) as e:
            Metadata()

        self.assertIn("Field required", str(e.exception))
        self.assertIn("name", str(e.exception))
        self.assertIn("location", str(e.exception))

    def test_invalid_core_models(self):
        """Test that invalid models don't raise an error, but marks the
        metadata_status as INVALID"""

        # Invalid subject model
        d1 = Metadata(name="655019_2023-04-03T181709", location="bucket", subject=Subject.model_construct())
        self.assertEqual(MetadataStatus.INVALID, d1.metadata_status)

        # Valid subject model, but invalid procedures model
        s2 = Subject(
            subject_id="123345",
            subject_details=MouseSubject(
                species=Species.MUS_MUSCULUS,
                strain=Strain.C57BL_6J,
                sex=Sex.MALE,
                date_of_birth="2020-10-10",
                source=Organization.AI,
                breeding_info=BreedingInfo(
                    breeding_group="Emx1-IRES-Cre(ND)",
                    maternal_id="546543",
                    maternal_genotype="Emx1-IRES-Cre/wt; Camk2a-tTa/Camk2a-tTA",
                    paternal_id="232323",
                    paternal_genotype="Ai93(TITL-GCaMP6f)/wt",
                ),
                genotype="Emx1-IRES-Cre;Camk2a-tTA;Ai93(TITL-GCaMP6f)/wt",
            ),
        )
        d2 = Metadata(
            name="655019_2023-04-03T181709",
            location="bucket",
            subject=s2,
            procedures=Procedures.model_construct(injection_materials=["some materials"]),
        )
        self.assertEqual(MetadataStatus.INVALID, d2.metadata_status)

        # Tests constructed via dictionary
        d3 = Metadata(
            name="655019_2023-04-03T181709",
            location="bucket",
            subject=json.loads(Subject.model_construct().model_dump_json()),
        )
        self.assertEqual(MetadataStatus.INVALID, d3.metadata_status)

    def test_default_file_extension(self):
        """Tests that the default file extension used is as expected."""
        self.assertEqual(".nd.json", Metadata._FILE_EXTENSION.default)

    def test_injection_material_validator_spim(self):
        """Tests that the injection validator works for SPIM"""
        nano_inj = BrainInjection.model_construct()

        # Tests missing injection materials
        surgery2 = Surgery.model_construct(procedures=[nano_inj])
        with self.assertRaises(ValidationError) as context:
            Metadata(
                name="655019_2023-04-03T181709",
                location="bucket",
                data_description=DataDescription.model_construct(
                    creation_time=datetime(2020, 12, 12, 12, 12, 12),
                    modalities=[Modality.SPIM],
                    subject_id="655019",
                    data_level="raw",
                ),
                subject=Subject.model_construct(),
                procedures=Procedures.model_construct(subject_procedures=[surgery2]),
                acquisition=Acquisition.model_construct(subject_details=SubjectDetails.model_construct()),
                instrument=inst,
                processing=Processing.model_construct(),
            )
        self.assertIn("Injection is missing injection_materials.", str(context.exception))

    def test_injection_material_validator_ephys(self):
        """Test that the injection validator works for ephys"""
        nano_inj = BrainInjection.model_construct()

        # Tests missing injection materials
        surgery2 = Surgery.model_construct(procedures=[nano_inj])
        modalities = [Modality.ECEPHYS]
        with self.assertRaises(ValidationError) as context:
            Metadata(
                name="655019_2023-04-03T181709",
                location="bucket",
                data_description=DataDescription.model_construct(
                    creation_time=datetime(2020, 12, 12, 12, 12, 12),
                    modalities=modalities,
                    subject_id="655019",
                    data_level="raw",
                ),
                subject=Subject.model_construct(),
                procedures=Procedures.model_construct(subject_procedures=[surgery2]),
                instrument=ephys_inst,
                processing=Processing.model_construct(),
                acquisition=Acquisition.model_construct(
                    instrument_id="323_EPHYS1_20231003", subject_details=SubjectDetails.model_construct()
                ),
            )
        self.assertIn("Injection is missing injection_materials.", str(context.exception))

    def test_validate_instrument_acquisition_compatibility(self):
        """Tests that instrument/acquisition compatibility validator works as expected"""

        modalities = [Modality.ECEPHYS]
<<<<<<< HEAD
=======
        mouse_platform = SubjectPlatform.model_construct(name="platform1")
>>>>>>> c64da63b
        inst = Instrument.model_construct(
            instrument_id="123_EPHYS1_20220101",
            modalities=modalities,
            components=[ephys_assembly],
            coordinate_system=CoordinateSystemLibrary.BREGMA_ARI,
        )
        with self.assertRaises(ValidationError) as context:
            Metadata(
                name="655019_2023-04-03T181709",
                location="bucket",
                data_description=DataDescription.model_construct(
                    creation_time=datetime(2020, 12, 12, 12, 12, 12),
                    modalities=modalities,
                    subject_id="655019",
                    data_level="raw",
                ),
                subject=Subject.model_construct(),
                procedures=Procedures.model_construct(),
                instrument=inst,
                processing=Processing.model_construct(),
                acquisition=Acquisition.model_construct(
                    instrument_id="123_EPHYS2_20230101",
                    subject_details=SubjectDetails.model_construct(mouse_platform_name="platform1"),
                ),
            )
        self.assertIn(
            "Instrument ID in acquisition 123_EPHYS2_20230101 does not match the instrument's 123_EPHYS1_20220101.",
            str(context.exception),
        )

    def test_validate_old_schema_version(self):
        """Tests that old schema versions are ignored during validation"""
        m = Metadata.model_construct(
            name="name",
            location="location",
            id="1",
        )

        m_dict = m.model_dump()

        m_dict["schema_version"] = "0.0.0"
        m_dict.pop("id")

        m2 = Metadata(**m_dict)

        self.assertIsNotNone(m2)

    def test_create_from_core_jsons(self):
        """Tests metadata json can be created with valid inputs"""
        core_jsons = {
            "subject": self.subject_json,
            "data_description": self.dd_json,
            "procedures": self.procedures_json,
            "instrument": None,
            "processing": self.processing_json,
            "acquisition": None,
            "quality_control": None,
        }
        expected_md = Metadata(
            name=self.sample_name,
            location=self.sample_location,
            data_description=self.dd,
            subject=self.subject,
            procedures=self.procedures,
            processing=self.processing,
        )
        expected_result = json.loads(expected_md.model_dump_json(by_alias=True))
        # there are some userwarnings when creating Subject from json
        with self.assertWarns(UserWarning):
            result = create_metadata_json(
                name=self.sample_name,
                location=self.sample_location,
                core_jsons=core_jsons,
            )
        # check that metadata was created with expected values
        self.assertEqual(self.sample_name, result["name"])
        self.assertEqual(self.sample_location, result["location"])
        self.assertEqual(self.subject_json, result["subject"])
        self.assertEqual(self.procedures_json, result["procedures"])
        self.assertEqual(self.processing_json, result["processing"])
        self.assertIsNone(result["acquisition"])
        self.assertEqual(MetadataStatus.VALID.value, result["metadata_status"])
        # also check the other fields
        # small hack to mock the _id, created, and last_modified fields
        expected_result["_id"] = result["_id"]
        expected_result["created"] = result["created"]
        expected_result["last_modified"] = result["last_modified"]
        self.assertDictEqual(expected_result, result)

    def test_create_from_core_jsons_invalid(self):
        """Tests metadata json creation with invalid inputs"""
        core_jsons = {
            "subject": self.subject_json,
            "data_description": None,
            "procedures": self.procedures_json,
            "instrument": Instrument.model_construct().model_dump(),
            "processing": Procedures.model_construct(injection_materials=["some materials"]).model_dump(),
            "acquisition": None,
            "quality_control": None,
        }
        # invalid core_jsons
        metadata = create_metadata_json(
            name=self.sample_name,
            location=self.sample_location,
            core_jsons=core_jsons,
        )
        self.assertEqual(MetadataStatus.INVALID.value, metadata["metadata_status"])

    def test_create_from_core_jsons_optional_overwrite(self):
        """Tests metadata json creation with created and external links"""
        created = datetime(2024, 10, 31, 12, 0, 0, tzinfo=timezone.utc)
        external_links = {
            ExternalPlatforms.CODEOCEAN.value: ["123", "abc"],
        }
        # there are some userwarnings when creating from json
        with self.assertWarns(UserWarning):
            result = create_metadata_json(
                name=self.sample_name,
                location=self.sample_location,
                core_jsons={
                    "subject": self.subject_json,
                },
                optional_created=created,
                optional_external_links=external_links,
            )
        self.assertEqual(self.sample_name, result["name"])
        self.assertEqual(self.sample_location, result["location"])
        self.assertEqual("2024-10-31T12:00:00Z", result["created"])
        self.assertEqual(external_links, result["external_links"])

    @patch("logging.warning")
    @patch("aind_data_schema.core.metadata.is_dict_corrupt")
    def test_create_from_core_jsons_corrupt(self, mock_is_dict_corrupt: MagicMock, mock_warning: MagicMock):
        """Tests metadata json creation ignores corrupt core jsons"""
        # mock corrupt procedures and processing
        mock_is_dict_corrupt.side_effect = lambda x: (x == self.procedures_json or x == self.processing_json)
        core_jsons = {
            "subject": self.subject_json,
            "data_description": None,
            "procedures": self.procedures_json,
            "instrument": None,
            "processing": self.processing_json,
            "acquisition": None,
            "quality_control": None,
        }
        # there are some userwarnings when creating Subject from json
        with self.assertWarns(UserWarning):
            result = create_metadata_json(
                name=self.sample_name,
                location=self.sample_location,
                core_jsons=core_jsons,
            )
        # check that metadata was still created
        self.assertEqual(self.sample_name, result["name"])
        self.assertEqual(self.sample_location, result["location"])
        self.assertEqual(self.subject_json, result["subject"])
        self.assertIsNone(result["acquisition"])
        self.assertEqual(MetadataStatus.VALID.value, result["metadata_status"])
        # check that corrupt core jsons were ignored
        self.assertIsNone(result["procedures"])
        self.assertIsNone(result["processing"])
        mock_warning.assert_has_calls(
            [
                call("Provided processing is corrupt! It will be ignored."),
                call("Provided procedures is corrupt! It will be ignored."),
            ],
            any_order=True,
        )

    def test_last_modified(self):
        """Test that the last_modified field enforces timezones"""
        m = Metadata.model_construct(
            name="name",
            location="location",
            id=uuid.uuid4(),
        )
        m_dict = m.model_dump(by_alias=True)

        # Test that naive datetime is coerced to timezone-aware datetime
        date = "2022-11-22T08:43:00"
        date_with_timezone = datetime.fromisoformat(date).astimezone()
        m_dict["last_modified"] = "2022-11-22T08:43:00"
        m2 = Metadata(**m_dict)
        self.assertIsNotNone(m2)
        self.assertEqual(m2.last_modified, date_with_timezone)

        # Also check that last_modified is now in UTC
        self.assertEqual(m2.last_modified.tzinfo, timezone.utc)

        # Test that timezone-aware datetime is not coerced
        date_minus = "2022-11-22T08:43:00-07:00"
        m_dict["last_modified"] = date_minus
        m3 = Metadata(**m_dict)
        self.assertIsNotNone(m3)
        self.assertEqual(m3.last_modified, datetime.fromisoformat(date_minus))

        # Test that UTC datetime is not coerced
        date_utc = "2022-11-22T08:43:00+00:00"
        m_dict["last_modified"] = date_utc
        m4 = Metadata(**m_dict)
        self.assertIsNotNone(m4)
        self.assertEqual(m4.last_modified, datetime.fromisoformat(date_utc))

        def roundtrip_lm(model):
            """Helper function to roundtrip last_modified field"""
            model_json = model.model_dump_json(by_alias=True)
            model_dict = json.loads(model_json)
            return model_dict["last_modified"]

        # Test that the output looks right
        self.assertEqual(m.last_modified.isoformat().replace("+00:00", "Z"), roundtrip_lm(m))
        self.assertEqual("2022-11-22T15:43:00Z", roundtrip_lm(m3))
        self.assertEqual("2022-11-22T08:43:00Z", roundtrip_lm(m4))


if __name__ == "__main__":
    unittest.main()<|MERGE_RESOLUTION|>--- conflicted
+++ resolved
@@ -14,10 +14,6 @@
     EphysAssembly,
     EphysProbe,
     Manipulator,
-<<<<<<< HEAD
-=======
-    SubjectPlatform,
->>>>>>> c64da63b
     Laser,
 )
 from aind_data_schema.components.coordinates import CoordinateSystemLibrary
@@ -269,10 +265,6 @@
         """Tests that instrument/acquisition compatibility validator works as expected"""
 
         modalities = [Modality.ECEPHYS]
-<<<<<<< HEAD
-=======
-        mouse_platform = SubjectPlatform.model_construct(name="platform1")
->>>>>>> c64da63b
         inst = Instrument.model_construct(
             instrument_id="123_EPHYS1_20220101",
             modalities=modalities,
