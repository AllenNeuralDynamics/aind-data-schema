--- conflicted
+++ resolved
@@ -127,12 +127,7 @@
                 ],
             )
 
-<<<<<<< HEAD
         self.assertEqual(1, len(p.subject_procedures))
-=======
-        self.assertEqual(3, len(p.subject_procedures))
-        self.assertEqual(p, Procedures.model_validate_json(p.model_dump_json()))
->>>>>>> 64aaf098
 
     def test_notes_other(self):
         """Test that the other/notes validation error works"""
