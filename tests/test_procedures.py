""" test Procedures """

import unittest
from datetime import date
from unittest.mock import patch

from aind_data_schema_models.brain_atlas import CCFStructure
from aind_data_schema_models.coordinates import AnatomicalRelative
from aind_data_schema_models.mouse_anatomy import InjectionTargets
from aind_data_schema_models.organizations import Organization
from aind_data_schema_models.units import ConcentrationUnit, CurrentUnit, SizeUnit, TimeUnit, VolumeUnit
from pydantic import ValidationError

from aind_data_schema.components.configs import ProbeConfig
from aind_data_schema.components.coordinates import CoordinateSystemLibrary, Origin, Translation
from aind_data_schema.components.devices import FiberProbe
from aind_data_schema.components.identifiers import Person
from aind_data_schema.core.procedures import (
    BrainInjection,
    Craniotomy,
    CraniotomyType,
    HCRSeries,
    Injection,
    InjectionDynamics,
    InjectionProfile,
    NonViralMaterial,
    PlanarSectioning,
    ProbeImplant,
    Procedures,
    Section,
    SectionOrientation,
    SpecimenProcedure,
    Surgery,
    TarsVirusIdentifiers,
    ViralMaterial,
)
from aind_data_schema.utils.exceptions import OneOfError
from examples.procedures import p as procedures


class ProceduresTests(unittest.TestCase):
    """test Procedures"""

    def setUp(self):
        """Set up test data"""
        self.start_date = date.fromisoformat("2020-10-10")

    def test_required_field_validation_check(self):
        """Tests that validation error is thrown if subject_id is not set."""
        with self.assertRaises(ValidationError):
            Procedures()

        p = Procedures(subject_id="12345")
        self.assertEqual("12345", p.subject_id)

    @patch("aind_data_schema_models.mouse_anatomy.get_emapa_id")
    def test_injection_material_check(self, mock_get_emapa_id):
        """Check for validation error when injection_materials is empty"""

        mock_get_emapa_id.return_value = "123456"

        with self.assertRaises(ValidationError) as e:
            Procedures(
                subject_id="12345",
                subject_procedures=[
                    Surgery(
                        start_date=self.start_date,
                        experimenters=[Person(name="Mam Moth")],
                        procedures=[
                            Injection(
                                protocol_id="134",
                                injection_materials=[],  # An empty list is invalid
                                dynamics=[
                                    InjectionDynamics(
                                        volume=1,
                                        volume_unit=VolumeUnit.UL,
                                        duration=1,
                                        duration_unit=TimeUnit.S,
                                        profile=InjectionProfile.BOLUS,
                                    )
                                ],
                                targeted_structure=InjectionTargets.RETRO_ORBITAL,
                                relative_position=[AnatomicalRelative.LEFT],
                            ),
                        ],
                    )
                ],
            )

        self.assertIn("injection_materials", repr(e.exception))

    @patch("aind_data_schema_models.mouse_anatomy.get_emapa_id")
    def test_injection_material_none(self, mock_get_emapa_id):
        """Check for validation error when injection_materials is None"""
        mock_get_emapa_id.return_value = "123456"
        with self.assertRaises(ValidationError) as e:
            Procedures(
                subject_id="12345",
                subject_procedures=[
                    Surgery(
                        start_date=self.start_date,
                        experimenters=[Person(name="Mam Moth")],
                        procedures=[
                            Injection(
                                protocol_id="134",
                                injection_materials=None,
                                dynamics=[
                                    InjectionDynamics(
                                        volume=1,
                                        volume_unit=VolumeUnit.UL,
                                        duration=1,
                                        duration_unit=TimeUnit.S,
                                        profile=InjectionProfile.BOLUS,
                                    )
                                ],
                                targeted_structure=InjectionTargets.RETRO_ORBITAL,
                                relative_position=[AnatomicalRelative.LEFT],
                            ),
                        ],
                    )
                ],
            )

        self.assertIn("injection_materials", repr(e.exception))

    @patch("aind_data_schema_models.mouse_anatomy.get_emapa_id")
    def test_injection_materials_list(self, mock_get_emapa_id):
        """Valid injection_materials list"""
        mock_get_emapa_id.return_value = "123456"

        p = Procedures(
            subject_id="12345",
            coordinate_system=CoordinateSystemLibrary.BREGMA_ARI,
            implanted_devices=[
                FiberProbe(
                    name="Probe A",
                    manufacturer=Organization.DORIC,
                    model="8",
                    core_diameter=2,
                    numerical_aperture=1,
                    ferrule_material="Ceramic",
                    total_length=10,
                )
            ],
            configurations=[
                ProbeConfig(
                    device_name="Probe A",
                    primary_targeted_structure=CCFStructure.MOP,
                    coordinate_system=CoordinateSystemLibrary.MPM_MANIP_RFB,
                    transform=[
                        Translation(
                            translation=[1, 2, 0, 2],
                        ),
                    ],
                ),
            ],
            subject_procedures=[
                Surgery(
                    start_date=self.start_date,
                    experimenters=[Person(name="Mam Moth")],
                    ethics_review_id="234",
                    protocol_id="123",
                    coordinate_system=CoordinateSystemLibrary.BREGMA_ARID,
                    measured_coordinates={
                        Origin.BREGMA: Translation(
                            translation=[0, 0, 0],
                        ),
                        Origin.LAMBDA: Translation(
                            translation=[-4.1, 0, 0],
                        ),
                    },
                    procedures=[
                        Injection(
                            protocol_id="134",
                            injection_materials=[
                                ViralMaterial(
                                    material_type="Virus",
                                    name="AAV2-Flex-ChrimsonR",
                                    tars_identifiers=TarsVirusIdentifiers(
                                        virus_tars_id="AiV222",
                                        plasmid_tars_alias=["AiP222"],
                                        prep_lot_number="VT222",
                                    ),
                                    titer=2300000000,
                                )
                            ],
                            targeted_structure=InjectionTargets.RETRO_ORBITAL,
                            relative_position=[AnatomicalRelative.LEFT],
                            dynamics=[
                                InjectionDynamics(
                                    volume=1,
                                    volume_unit=VolumeUnit.UL,
                                    duration=1,
                                    duration_unit=TimeUnit.S,
                                    profile=InjectionProfile.BOLUS,
                                )
                            ],
                        ),
                        Injection(
                            protocol_id="234",
                            injection_materials=[
                                NonViralMaterial(
                                    material_type="Reagent",
                                    name="drug_xyz",
                                    source=Organization.AI,
                                    lot_number="12345",
                                    concentration=1,
                                    concentration_unit=ConcentrationUnit.UM,
                                )
                            ],
                            targeted_structure=InjectionTargets.INTRAPERITONEAL,
                            dynamics=[
                                InjectionDynamics(
                                    volume=1,
                                    volume_unit=VolumeUnit.UL,
                                    profile=InjectionProfile.BOLUS,
                                )
                            ],
                        ),
                        BrainInjection(
                            protocol_id="bca",
<<<<<<< HEAD
                            system_name="BREGMA_ARI",
=======
                            coordinate_system_name="BREGMA_ARI",
>>>>>>> 47b364b3
                            injection_materials=[
                                ViralMaterial(
                                    material_type="Virus",
                                    name="AAV2-Flex-ChrimsonR",
                                    tars_identifiers=TarsVirusIdentifiers(
                                        virus_tars_id="AiV222",
                                        plasmid_tars_alias=["AiP222"],
                                        prep_lot_number="VT222",
                                    ),
                                    titer=2300000000,
                                )
                            ],
                            dynamics=[
                                InjectionDynamics(
                                    volume=1,
                                    volume_unit=VolumeUnit.UL,
                                    duration=1,
                                    duration_unit=TimeUnit.S,
                                    profile=InjectionProfile.BOLUS,
                                )
                            ],
                            coordinates=[
                                [
                                    Translation(
                                        translation=[0.5, 1, 0, 1],
                                    ),
                                ],
                            ],
                            targeted_structure=CCFStructure.VISP6A,
                        ),
                        ProbeImplant(
                            protocol_id="dx.doi.org/120.123/fkjd",
                            implanted_device_names=["Probe A"],
                        ),
                    ],
                )
            ],
        )

        self.assertEqual(1, len(p.subject_procedures))
        self.assertEqual(p, Procedures.model_validate_json(p.model_dump_json()))

    def test_validate_procedure_type(self):
        """Test that the procedure type validation error works"""

        with self.assertRaises(ValidationError) as e:
            SpecimenProcedure(
                specimen_id="1000",
                procedure_type="Other",
                start_date=self.start_date,
                end_date=date.fromisoformat("2020-10-11"),
                experimenters=[Person(name="Mam Moth")],
                protocol_id=["10"],
                notes=None,
            )
        self.assertIn("notes cannot be empty if procedure_type is Other", repr(e.exception))

        with self.assertRaises(ValidationError) as e:
            SpecimenProcedure(
                specimen_id="1000",
                procedure_type="Immunolabeling",
                start_date=self.start_date,
                end_date=date.fromisoformat("2020-10-11"),
                experimenters=[Person(name="Mam Moth")],
                protocol_id=["10"],
                notes=None,
            )
        self.assertIn("Antibody required if procedure_type is Immunolabeling", repr(e.exception))

        with self.assertRaises(ValidationError) as e:
            SpecimenProcedure(
                specimen_id="1000",
                procedure_type="Hybridization Chain Reaction",
                start_date=date.fromisoformat("2020-10-10"),
                end_date=date.fromisoformat("2020-10-11"),
                experimenters=[Person(name="Mam Moth")],
                protocol_id=["10"],
                notes=None,
            )
        self.assertIn("HCRSeries required if procedure_type is HCR", repr(e.exception))

        with self.assertRaises(ValidationError) as e:
            SpecimenProcedure(
                specimen_id="1000",
                procedure_type="Sectioning",
                start_date=date.fromisoformat("2020-10-10"),
                end_date=date.fromisoformat("2020-10-11"),
                experimenters=[Person(name="Mam Moth")],
                protocol_id=["10"],
                notes=None,
            )
        self.assertIn("Sectioning required if procedure_type is Sectioning", repr(e.exception))

        self.assertIsNotNone(
            SpecimenProcedure(
                specimen_id="1000",
                procedure_type="Other",
                start_date=date.fromisoformat("2020-10-10"),
                end_date=date.fromisoformat("2020-10-11"),
                experimenters=[Person(name="Mam Moth")],
                protocol_id=["10"],
                notes="some extra information",
            )
        )

    def test_validate_procedure_type_multiple(self):
        """Test that error thrown when multiple types are passed to procedure_details"""

        with self.assertRaises(ValidationError) as e:
            SpecimenProcedure(
                specimen_id="1000",
                procedure_type="Other",
                start_date=date.fromisoformat("2020-10-10"),
                end_date=date.fromisoformat("2020-10-11"),
                experimenters=[Person(name="Mam Moth")],
                protocol_id=["10"],
                notes="some extra information",
                procedure_details=[
                    HCRSeries.model_construct(),
                    PlanarSectioning.model_construct(),
                ],
            )
        self.assertIn("SpecimenProcedure.procedure_details should only contain one type of model", repr(e.exception))

    def test_coordinate_volume_validator(self):
        """Test validator for list lengths on BrainInjection"""

        # Should be okay
        inj1 = BrainInjection(
            protocol_id="abc",
<<<<<<< HEAD
            system_name="BREGMA_ARI",
=======
            coordinate_system_name="BREGMA_ARI",
>>>>>>> 47b364b3
            coordinates=[
                [
                    Translation(
                        translation=[0.5, 1, 0, 0],
                    ),
                ],
                [
                    Translation(
                        translation=[0.5, 1, 0, 1],
                    ),
                ],
            ],
            dynamics=[
                InjectionDynamics(
                    volume=1,
                    volume_unit=VolumeUnit.UL,
                    profile=InjectionProfile.PULSED,
                ),
                InjectionDynamics(
                    volume=2,
                    volume_unit=VolumeUnit.UL,
                    profile=InjectionProfile.PULSED,
                ),
            ],
            injection_materials=[
                ViralMaterial(
                    material_type="Virus",
                    name="AAV2-Flex-ChrimsonR",
                    tars_identifiers=TarsVirusIdentifiers(
                        virus_tars_id="AiV222",
                        plasmid_tars_alias=["AiP222", "AiP223"],
                        prep_lot_number="VT222",
                    ),
                    titer=2300000000,
                )
            ],
        )
        self.assertEqual(len(inj1.coordinates), len(inj1.dynamics))

        # Different coordinates and dynamics list lengths should raise an error
        with self.assertRaises(ValidationError) as e:
            BrainInjection(
                protocol_id="abc",
<<<<<<< HEAD
                system_name="BREGMA_ARI",
=======
                coordinate_system_name="BREGMA_ARI",
>>>>>>> 47b364b3
                coordinates=[
                    [
                        Translation(
                            translation=[0.5, 1, 0, 0],
                        ),
                    ],
                    [
                        Translation(
                            translation=[0.5, 1, 0, 1],
                        ),
                    ],
                ],
                injection_materials=[
                    ViralMaterial(
                        material_type="Virus",
                        name="AAV2-Flex-ChrimsonR",
                        tars_identifiers=TarsVirusIdentifiers(
                            virus_tars_id="AiV222",
                            plasmid_tars_alias=["AiP222"],
                            prep_lot_number="VT222",
                        ),
                        titer=2300000000,
                    )
                ],
                dynamics=[
                    InjectionDynamics(
                        volume=1,
                        volume_unit=VolumeUnit.UL,
                        profile=InjectionProfile.PULSED,
                    ),
                ],
            )

        self.assertIn("Unmatched list sizes for injection volumes and coordinate depths", repr(e.exception))

    def test_sectioning(self):
        """Test sectioning"""

        # Updated initialization to use the new Section class
        sectioning_procedure = PlanarSectioning(
            coordinate_system=CoordinateSystemLibrary.BREGMA_ARI,
            sections=[
                Section(
                    output_specimen_id="123456_001",
                    targeted_structure=CCFStructure.MOP,
<<<<<<< HEAD
                    system_name="BREGMA_ARI",
=======
                    coordinate_system_name="BREGMA_ARI",
>>>>>>> 47b364b3
                    start_coordinate=Translation(
                        translation=[0.3, 0, 0],
                    ),
                    end_coordinate=Translation(
                        translation=[0.5, 0, 0],
                    ),
                ),
                Section(
                    output_specimen_id="123456_002",
<<<<<<< HEAD
                    system_name="BREGMA_ARI",
=======
                    coordinate_system_name="BREGMA_ARI",
>>>>>>> 47b364b3
                    start_coordinate=Translation(
                        translation=[0.5, 0, 0],
                    ),
                    end_coordinate=Translation(
                        translation=[0.7, 0, 0],
                    ),
                ),
                Section(
                    output_specimen_id="123456_003",
<<<<<<< HEAD
                    system_name="BREGMA_ARI",
=======
                    coordinate_system_name="BREGMA_ARI",
>>>>>>> 47b364b3
                    start_coordinate=Translation(
                        translation=[0.7, 0, 0],
                    ),
                    thickness=0.1,
                    thickness_unit=SizeUnit.MM,
                ),
            ],
            section_orientation=SectionOrientation.CORONAL,
        )
        self.assertIsNotNone(sectioning_procedure)

        # Raise error if neither end_coordinate nor thickness is provided
        with self.assertRaises(OneOfError):
            PlanarSectioning(
                coordinate_system=CoordinateSystemLibrary.BREGMA_ARI,
                sections=[
                    Section(
                        output_specimen_id="123456_001",
<<<<<<< HEAD
                        system_name="BREGMA_ARI",
=======
                        coordinate_system_name="BREGMA_ARI",
>>>>>>> 47b364b3
                        start_coordinate=Translation(
                            translation=[0.3, 0, 0],
                        ),
                    ),
                ],
                section_orientation=SectionOrientation.CORONAL,
            )

    def test_validate_identical_specimen_ids(self):
        """Test that all specimen_id fields are identical in specimen_procedures"""

        with self.assertRaises(ValidationError) as e:
            Procedures(
                subject_id="12345",
                specimen_procedures=[
                    SpecimenProcedure(
                        specimen_id="1000",
                        procedure_type="Other",
                        start_date=date.fromisoformat("2020-10-10"),
                        end_date=date.fromisoformat("2020-10-11"),
                        experimenters=[Person(name="Mam Moth")],
                        protocol_id=["10"],
                        notes="some notes",
                    ),
                    SpecimenProcedure(
                        specimen_id="2000",
                        procedure_type="Other",
                        start_date=date.fromisoformat("2020-10-10"),
                        end_date=date.fromisoformat("2020-10-11"),
                        experimenters=[Person(name="Mam Moth")],
                        protocol_id=["10"],
                        notes="some notes",
                    ),
                ],
            )
        expected_exception = "All specimen_id must be identical in the specimen_procedures."
        self.assertIn(expected_exception, str(e.exception))

    def test_validate_subject_specimen_ids(self):
        """Test that the subject_id and specimen_id match"""

        with self.assertRaises(ValidationError) as e:
            Procedures(
                subject_id="12345",
                specimen_procedures=[
                    SpecimenProcedure(
                        specimen_id="9999_1000",
                        procedure_type="Other",
                        start_date=date.fromisoformat("2020-10-10"),
                        end_date=date.fromisoformat("2020-10-11"),
                        experimenters=[Person(name="Mam Moth")],
                        protocol_id=["10"],
                        notes="some notes",
                    )
                ],
            )
        expected_exception = "specimen_id must be an extension of the subject_id."
        self.assertIn(expected_exception, str(e.exception))

    def test_craniotomy_position_validation(self):
        """Test validation for craniotomy position"""

        # Should be okay
        craniotomy = Craniotomy(
            protocol_id="123",
            craniotomy_type=CraniotomyType.CIRCLE,
<<<<<<< HEAD
            system_name="TestSystem",
=======
            coordinate_system_name="TestSystem",
>>>>>>> 47b364b3
            position=Translation(
                translation=[0.5, 1, 0, 0],
            ),
            size=2.0,
            size_unit=SizeUnit.MM,
        )
        self.assertIsNotNone(craniotomy)

        # Missing position for required craniotomy types should raise an error
        with self.assertRaises(ValueError) as e:
            Craniotomy(
                protocol_id="123",
                craniotomy_type=CraniotomyType.CIRCLE,
<<<<<<< HEAD
                system_name="TestSystem",
=======
                coordinate_system_name="TestSystem",
>>>>>>> 47b364b3
                size=2.0,
                size_unit=SizeUnit.MM,
            )
        self.assertIn("Craniotomy.position must be provided for craniotomy type Circle", str(e.exception))

        with self.assertRaises(ValueError) as e:
            Craniotomy(
                protocol_id="123",
                craniotomy_type=CraniotomyType.SQUARE,
<<<<<<< HEAD
                system_name="TestSystem",
=======
                coordinate_system_name="TestSystem",
>>>>>>> 47b364b3
                size=2.0,
                size_unit=SizeUnit.MM,
            )
        self.assertIn("Craniotomy.position must be provided for craniotomy type Square", str(e.exception))

        with self.assertRaises(ValueError) as e:
            Craniotomy(
                protocol_id="123",
                craniotomy_type=CraniotomyType.WHC,
<<<<<<< HEAD
                system_name="TestSystem",
=======
                coordinate_system_name="TestSystem",
>>>>>>> 47b364b3
            )
        self.assertIn(
            "Craniotomy.position must be provided for craniotomy type Whole hemisphere craniotomy", str(e.exception)
        )

        # Should be okay for craniotomy types that do not require position
        craniotomy = Craniotomy(
            protocol_id="123",
            craniotomy_type=CraniotomyType.DHC,
        )
        self.assertIsNotNone(craniotomy)

    def test_craniotomy_system_name_if_position(self):
<<<<<<< HEAD
        """Test that system_name is required if position is provided"""
=======
        """Test that coordinate_system_name is required if position is provided"""
>>>>>>> 47b364b3
        # Should be okay
        craniotomy = Craniotomy(
            protocol_id="123",
            craniotomy_type=CraniotomyType.CIRCLE,
<<<<<<< HEAD
            system_name="TestSystem",
=======
            coordinate_system_name="TestSystem",
>>>>>>> 47b364b3
            position=Translation(
                translation=[0.5, 1, 0, 0],
            ),
            size=2.0,
            size_unit=SizeUnit.MM,
        )
        self.assertIsNotNone(craniotomy)

<<<<<<< HEAD
        # Missing system_name for required craniotomy types should raise an error
=======
        # Missing coordinate_system_name for required craniotomy types should raise an error
>>>>>>> 47b364b3
        with self.assertRaises(ValueError) as e:
            Craniotomy(
                protocol_id="123",
                craniotomy_type=CraniotomyType.CIRCLE,
                position=Translation(
                    translation=[0.5, 1, 0, 0],
                ),
                size=2.0,
                size_unit=SizeUnit.MM,
            )
<<<<<<< HEAD
        self.assertIn("Craniotomy.system_name must be provided if Craniotomy.position is provided", str(e.exception))
=======
        self.assertIn(
            "Craniotomy.coordinate_system_name must be provided if Craniotomy.position is provided", str(e.exception)
        )
>>>>>>> 47b364b3

    def test_craniotomy_size_validation(self):
        """Test validation for craniotomy size"""

        # Should be okay
        craniotomy = Craniotomy(
            protocol_id="123",
            craniotomy_type=CraniotomyType.CIRCLE,
<<<<<<< HEAD
            system_name="TestSystem",
=======
            coordinate_system_name="TestSystem",
>>>>>>> 47b364b3
            position=Translation(
                translation=[0.5, 1, 0, 0],
            ),
            size=2.0,
            size_unit=SizeUnit.MM,
        )
        self.assertIsNotNone(craniotomy)

        # Missing size for required craniotomy types should raise an error
        with self.assertRaises(ValueError) as e:
            Craniotomy(
                protocol_id="123",
                craniotomy_type=CraniotomyType.CIRCLE,
<<<<<<< HEAD
                system_name="TestSystem",
=======
                coordinate_system_name="TestSystem",
>>>>>>> 47b364b3
                position=Translation(
                    translation=[0.5, 1, 0, 0],
                ),
            )
        self.assertIn("Craniotomy.size must be provided for craniotomy type Circle", str(e.exception))

        with self.assertRaises(ValueError) as e:
            Craniotomy(
                protocol_id="123",
                craniotomy_type=CraniotomyType.SQUARE,
<<<<<<< HEAD
                system_name="TestSystem",
=======
                coordinate_system_name="TestSystem",
>>>>>>> 47b364b3
                position=Translation(
                    translation=[0.5, 1, 0, 0],
                ),
            )
        self.assertIn("Craniotomy.size must be provided for craniotomy type Square", str(e.exception))

        # Should be okay for craniotomy types that do not require size
        craniotomy = Craniotomy(
            protocol_id="123",
            craniotomy_type=CraniotomyType.DHC,
        )
        self.assertIsNotNone(craniotomy)

    def test_check_volume_or_current(self):
        """Test validation for InjectionDynamics to ensure either volume or injection_current is provided"""

        # Should be valid with volume provided
        dynamics = InjectionDynamics(
            profile=InjectionProfile.BOLUS,
            volume=1.0,
            volume_unit=VolumeUnit.UL,
        )
        self.assertIsNotNone(dynamics)

        # Should be valid with injection_current provided
        dynamics = InjectionDynamics(
            profile=InjectionProfile.BOLUS,
            injection_current=0.5,
            injection_current_unit=CurrentUnit.UA,
        )
        self.assertIsNotNone(dynamics)

        # Should raise an error when neither volume nor injection_current is provided
        with self.assertRaises(ValueError) as e:
            InjectionDynamics(
                profile=InjectionProfile.BOLUS,
            )
        self.assertIn("Either volume or injection_current must be provided.", str(e.exception))

    def test_validate_configurations(self):
        """Validate that configurations without an implanted_device throw errors"""

        proc = procedures.model_copy()
        proc.implanted_devices = []

        with self.assertRaises(ValidationError) as e:

            Procedures.model_validate_json(proc.model_dump_json())

        self.assertIn("Configuration for Probe A in Procedures.configurations", repr(e.exception))


if __name__ == "__main__":
    unittest.main()<|MERGE_RESOLUTION|>--- conflicted
+++ resolved
@@ -219,11 +219,7 @@
                         ),
                         BrainInjection(
                             protocol_id="bca",
-<<<<<<< HEAD
-                            system_name="BREGMA_ARI",
-=======
                             coordinate_system_name="BREGMA_ARI",
->>>>>>> 47b364b3
                             injection_materials=[
                                 ViralMaterial(
                                     material_type="Virus",
@@ -354,11 +350,7 @@
         # Should be okay
         inj1 = BrainInjection(
             protocol_id="abc",
-<<<<<<< HEAD
-            system_name="BREGMA_ARI",
-=======
             coordinate_system_name="BREGMA_ARI",
->>>>>>> 47b364b3
             coordinates=[
                 [
                     Translation(
@@ -402,11 +394,7 @@
         with self.assertRaises(ValidationError) as e:
             BrainInjection(
                 protocol_id="abc",
-<<<<<<< HEAD
-                system_name="BREGMA_ARI",
-=======
                 coordinate_system_name="BREGMA_ARI",
->>>>>>> 47b364b3
                 coordinates=[
                     [
                         Translation(
@@ -452,11 +440,7 @@
                 Section(
                     output_specimen_id="123456_001",
                     targeted_structure=CCFStructure.MOP,
-<<<<<<< HEAD
-                    system_name="BREGMA_ARI",
-=======
                     coordinate_system_name="BREGMA_ARI",
->>>>>>> 47b364b3
                     start_coordinate=Translation(
                         translation=[0.3, 0, 0],
                     ),
@@ -466,11 +450,7 @@
                 ),
                 Section(
                     output_specimen_id="123456_002",
-<<<<<<< HEAD
-                    system_name="BREGMA_ARI",
-=======
                     coordinate_system_name="BREGMA_ARI",
->>>>>>> 47b364b3
                     start_coordinate=Translation(
                         translation=[0.5, 0, 0],
                     ),
@@ -480,11 +460,7 @@
                 ),
                 Section(
                     output_specimen_id="123456_003",
-<<<<<<< HEAD
-                    system_name="BREGMA_ARI",
-=======
                     coordinate_system_name="BREGMA_ARI",
->>>>>>> 47b364b3
                     start_coordinate=Translation(
                         translation=[0.7, 0, 0],
                     ),
@@ -503,11 +479,7 @@
                 sections=[
                     Section(
                         output_specimen_id="123456_001",
-<<<<<<< HEAD
-                        system_name="BREGMA_ARI",
-=======
                         coordinate_system_name="BREGMA_ARI",
->>>>>>> 47b364b3
                         start_coordinate=Translation(
                             translation=[0.3, 0, 0],
                         ),
@@ -574,11 +546,7 @@
         craniotomy = Craniotomy(
             protocol_id="123",
             craniotomy_type=CraniotomyType.CIRCLE,
-<<<<<<< HEAD
-            system_name="TestSystem",
-=======
             coordinate_system_name="TestSystem",
->>>>>>> 47b364b3
             position=Translation(
                 translation=[0.5, 1, 0, 0],
             ),
@@ -592,11 +560,7 @@
             Craniotomy(
                 protocol_id="123",
                 craniotomy_type=CraniotomyType.CIRCLE,
-<<<<<<< HEAD
-                system_name="TestSystem",
-=======
                 coordinate_system_name="TestSystem",
->>>>>>> 47b364b3
                 size=2.0,
                 size_unit=SizeUnit.MM,
             )
@@ -606,11 +570,7 @@
             Craniotomy(
                 protocol_id="123",
                 craniotomy_type=CraniotomyType.SQUARE,
-<<<<<<< HEAD
-                system_name="TestSystem",
-=======
                 coordinate_system_name="TestSystem",
->>>>>>> 47b364b3
                 size=2.0,
                 size_unit=SizeUnit.MM,
             )
@@ -620,11 +580,7 @@
             Craniotomy(
                 protocol_id="123",
                 craniotomy_type=CraniotomyType.WHC,
-<<<<<<< HEAD
-                system_name="TestSystem",
-=======
                 coordinate_system_name="TestSystem",
->>>>>>> 47b364b3
             )
         self.assertIn(
             "Craniotomy.position must be provided for craniotomy type Whole hemisphere craniotomy", str(e.exception)
@@ -638,20 +594,12 @@
         self.assertIsNotNone(craniotomy)
 
     def test_craniotomy_system_name_if_position(self):
-<<<<<<< HEAD
-        """Test that system_name is required if position is provided"""
-=======
         """Test that coordinate_system_name is required if position is provided"""
->>>>>>> 47b364b3
         # Should be okay
         craniotomy = Craniotomy(
             protocol_id="123",
             craniotomy_type=CraniotomyType.CIRCLE,
-<<<<<<< HEAD
-            system_name="TestSystem",
-=======
             coordinate_system_name="TestSystem",
->>>>>>> 47b364b3
             position=Translation(
                 translation=[0.5, 1, 0, 0],
             ),
@@ -660,11 +608,7 @@
         )
         self.assertIsNotNone(craniotomy)
 
-<<<<<<< HEAD
-        # Missing system_name for required craniotomy types should raise an error
-=======
         # Missing coordinate_system_name for required craniotomy types should raise an error
->>>>>>> 47b364b3
         with self.assertRaises(ValueError) as e:
             Craniotomy(
                 protocol_id="123",
@@ -675,13 +619,9 @@
                 size=2.0,
                 size_unit=SizeUnit.MM,
             )
-<<<<<<< HEAD
-        self.assertIn("Craniotomy.system_name must be provided if Craniotomy.position is provided", str(e.exception))
-=======
         self.assertIn(
             "Craniotomy.coordinate_system_name must be provided if Craniotomy.position is provided", str(e.exception)
         )
->>>>>>> 47b364b3
 
     def test_craniotomy_size_validation(self):
         """Test validation for craniotomy size"""
@@ -690,11 +630,7 @@
         craniotomy = Craniotomy(
             protocol_id="123",
             craniotomy_type=CraniotomyType.CIRCLE,
-<<<<<<< HEAD
-            system_name="TestSystem",
-=======
             coordinate_system_name="TestSystem",
->>>>>>> 47b364b3
             position=Translation(
                 translation=[0.5, 1, 0, 0],
             ),
@@ -708,11 +644,7 @@
             Craniotomy(
                 protocol_id="123",
                 craniotomy_type=CraniotomyType.CIRCLE,
-<<<<<<< HEAD
-                system_name="TestSystem",
-=======
                 coordinate_system_name="TestSystem",
->>>>>>> 47b364b3
                 position=Translation(
                     translation=[0.5, 1, 0, 0],
                 ),
@@ -723,11 +655,7 @@
             Craniotomy(
                 protocol_id="123",
                 craniotomy_type=CraniotomyType.SQUARE,
-<<<<<<< HEAD
-                system_name="TestSystem",
-=======
                 coordinate_system_name="TestSystem",
->>>>>>> 47b364b3
                 position=Translation(
                     translation=[0.5, 1, 0, 0],
                 ),
