""" test Procedures """
import unittest
from datetime import date

from pydantic import ValidationError

from aind_data_schema.core.procedures import (
    FiberImplant,
    NanojectInjection,
    OphysProbe,
    OtherSpecimenProcedure,
    Procedures,
    RetroOrbitalInjection,
<<<<<<< HEAD
    Surgery,
=======
    SpecimenProcedure,
    TarsVirusIdentifiers,
    ViralMaterial,
>>>>>>> 03be3ed5
)
from aind_data_schema.models.devices import FiberProbe
from aind_data_schema.models.manufacturers import Manufacturer


class ProceduresTests(unittest.TestCase):
    """test Procedures"""

    def test_required_field_validation_check(self):
        """Tests that validation error is thrown if subject_id is not set."""
        with self.assertRaises(ValidationError):
            Procedures()

        p = Procedures(subject_id="12345")
        self.assertEqual("12345", p.subject_id)

    def test_injection_material_check(self):
        """Tests validation on the presence of injections materials"""

        start_date = date.fromisoformat("2020-10-10")

        with self.assertRaises(ValidationError):
            Procedures(
                subject_id="12345",
                subject_procedures=[
                    Surgery(
                        start_date=start_date,
                        experimenter_full_name="tom",
                        procedures=[
                            RetroOrbitalInjection(
                                start_date=start_date,
                                experimenter_full_name="tom",
                                protocol_id="134",
                                injection_materials=[],  # An empty list is invalid
                                injection_volume=1,
                                injection_eye="Left",
                                injection_duration=1,
                                recovery_time=10,
                            ),
                        ],
                    )
                ],
            )

        p = Procedures(
            subject_id="12345",
            subject_procedures=[
                Surgery(
                    start_date=start_date,
                    experimenter_full_name="tom",
<<<<<<< HEAD
                    iacuc_protocol="234",
                    procedures=[
                        RetroOrbitalInjection(
                            protocol_id="134",
                            injection_materials=[
                                InjectionMaterial(
                                    name="abc",
                                    titer="5.46E13",
                                    prep_lot_number="CT323",
                                )
                            ],
                            injection_volume=1,
                            injection_eye="Left",
                            injection_duration=1,
                            recovery_time=10,
                        ),
                        NanojectInjection(
                            protocol_id="bca",
                            injection_materials=[
                                InjectionMaterial(
                                    name="abc",
                                    titer="5.46E13",
                                    prep_lot_number="CT323",
                                )
                            ],
                            injection_duration=1,
                            injection_coordinate_ml=1,
                            injection_coordinate_ap=1,
                            injection_coordinate_depth=[1],
                            injection_coordinate_reference="Bregma",
=======
                    protocol_id="134",
                    injection_materials=[
                        ViralMaterial(
                            material_type="Virus",
                            name="AAV2-Flex-ChrimsonR",
                            tars_identifiers=TarsVirusIdentifiers(
                                virus_tars_id="AiV222",
                                plasmid_tars_alias="AiP222",
                                prep_lot_number="VT222",
                            ),
                            titer=2300000000,
                        )
                    ],
                    injection_volume=1,
                    injection_eye="Left",
                    injection_duration=1,
                    recovery_time=10,
                ),
                NanojectInjection(
                    start_date=start_date,
                    end_date=end_date,
                    experimenter_full_name="betsy",
                    protocol_id="bca",
                    injection_materials=[
                        ViralMaterial(
                            material_type="Virus",
                            name="AAV2-Flex-ChrimsonR",
                            tars_identifiers=TarsVirusIdentifiers(
                                virus_tars_id="AiV222",
                                plasmid_tars_alias="AiP222",
                                prep_lot_number="VT222",
                            ),
                            titer=2300000000,
                        )
                    ],
                    injection_duration=1,
                    injection_coordinate_ml=1,
                    injection_coordinate_ap=1,
                    injection_coordinate_depth=[1],
                    injection_coordinate_reference="Bregma",
                    bregma_to_lambda_distance=4.1,
                    injection_angle=1,
                    injection_volume=[1],
                    recovery_time=10,
                    targeted_structure="VISp6",
                ),
                FiberImplant(
                    start_date=start_date,
                    end_date=end_date,
                    experimenter_full_name="Betsy",
                    protocol_id="dx.doi.org/120.123/fkjd",
                    probes=[
                        OphysProbe(
                            ophys_probe=FiberProbe(
                                device_type="Fiber optic probe",
                                name="Probe A",
                                manufacturer=Manufacturer.DORIC,
                                model="8",
                                core_diameter=2,
                                numerical_aperture=1,
                                ferrule_material="Ceramic",
                                total_length=10,
                            ),
                            targeted_structure="MOp",
                            stereotactic_coordinate_ap=1,
                            stereotactic_coordinate_dv=2,
                            stereotactic_coordinate_ml=3,
                            stereotactic_coordinate_reference="Bregma",
>>>>>>> 03be3ed5
                            bregma_to_lambda_distance=4.1,
                            injection_angle=1,
                            injection_volume=[1],
                            recovery_time=10,
                            targeted_structure="VISp6",
                        ),
                        FiberImplant(
                            protocol_id="dx.doi.org/120.123/fkjd",
                            probes=[
                                OphysProbe(
                                    ophys_probe=FiberProbe(
                                        device_type="Fiber optic probe",
                                        name="Probe A",
                                        manufacturer=Manufacturer.DORIC,
                                        model="8",
                                        core_diameter=2,
                                        numerical_aperture=1,
                                        ferrule_material="Ceramic",
                                        total_length=10,
                                    ),
                                    targeted_structure="MOp",
                                    stereotactic_coordinate_ap=1,
                                    stereotactic_coordinate_dv=2,
                                    stereotactic_coordinate_ml=3,
                                    stereotactic_coordinate_reference="Bregma",
                                    bregma_to_lambda_distance=4.1,
                                    angle=10,
                                )
                            ],
                        ),
                    ],
                )
            ],
        )

        self.assertEqual(1, len(p.subject_procedures))
        self.assertEqual(p, Procedures.model_validate_json(p.model_dump_json()))

    def test_notes_other(self):
        """Test that the other/notes validation error works"""

        with self.assertRaises(ValidationError) as e:
            OtherSpecimenProcedure(
                specimen_id="1000",
                procedure_name="Other - see notes",
                start_date=date.fromisoformat("2020-10-10"),
                end_date=date.fromisoformat("2020-10-11"),
                experimenter_full_name="guy person",
                protocol_id="10",
                reagents=[],
                notes=None,
            )
        expected_execption = (
            "1 validation error for OtherSpecimenProcedure\n"
            "procedure_name\n"
            "  Assertion failed, Notes cannot be empty if procedure_name is Other."
            " Describe the procedure in the notes field."
            " [type=assertion_error, input_value='Other - see notes', input_type=str]\n"
            "    For further information visit https://errors.pydantic.dev/2.5/v/assertion_error"
        )
        self.assertEqual(expected_execption, repr(e.exception))
        self.assertIsNotNone(
            OtherSpecimenProcedure(
                specimen_id="1000",
                procedure_name="Other - see notes",
                start_date=date.fromisoformat("2020-10-10"),
                end_date=date.fromisoformat("2020-10-11"),
                experimenter_full_name="guy person",
                protocol_id="10",
                reagents=[],
                notes="some extra information",
            )
        )

    def test_coordinate_volume_validator(self):
        """Test validator for list lengths on NanojectInjection"""

        # Should be okay
        inj1 = NanojectInjection(
            protocol_id="abc",
            injection_coordinate_ml=1,
            injection_coordinate_ap=1,
            injection_angle=1,
            injection_coordinate_depth=[0, 1],
            injection_volume=[1, 2],
        )
        self.assertEqual(len(inj1.injection_coordinate_depth), len(inj1.injection_volume))

        # Different coord_depth and inj_vol list lengths should raise an error
        with self.assertRaises(ValidationError):
            NanojectInjection(
                protocol_id="abc",
                injection_coordinate_ml=1,
                injection_coordinate_ap=1,
                injection_angle=1,
                injection_coordinate_depth=[0.1],
                injection_volume=[1, 2],
            )


if __name__ == "__main__":
    unittest.main()<|MERGE_RESOLUTION|>--- conflicted
+++ resolved
@@ -11,13 +11,10 @@
     OtherSpecimenProcedure,
     Procedures,
     RetroOrbitalInjection,
-<<<<<<< HEAD
     Surgery,
-=======
     SpecimenProcedure,
     TarsVirusIdentifiers,
     ViralMaterial,
->>>>>>> 03be3ed5
 )
 from aind_data_schema.models.devices import FiberProbe
 from aind_data_schema.models.manufacturers import Manufacturer
@@ -68,16 +65,20 @@
                 Surgery(
                     start_date=start_date,
                     experimenter_full_name="tom",
-<<<<<<< HEAD
                     iacuc_protocol="234",
                     procedures=[
                         RetroOrbitalInjection(
                             protocol_id="134",
                             injection_materials=[
-                                InjectionMaterial(
-                                    name="abc",
-                                    titer="5.46E13",
-                                    prep_lot_number="CT323",
+                                ViralMaterial(
+                                    material_type="Virus",
+                                    name="AAV2-Flex-ChrimsonR",
+                                    tars_identifiers=TarsVirusIdentifiers(
+                                        virus_tars_id="AiV222",
+                                        plasmid_tars_alias="AiP222",
+                                        prep_lot_number="VT222",
+                                    ),
+                                    titer=2300000000,
                                 )
                             ],
                             injection_volume=1,
@@ -99,76 +100,6 @@
                             injection_coordinate_ap=1,
                             injection_coordinate_depth=[1],
                             injection_coordinate_reference="Bregma",
-=======
-                    protocol_id="134",
-                    injection_materials=[
-                        ViralMaterial(
-                            material_type="Virus",
-                            name="AAV2-Flex-ChrimsonR",
-                            tars_identifiers=TarsVirusIdentifiers(
-                                virus_tars_id="AiV222",
-                                plasmid_tars_alias="AiP222",
-                                prep_lot_number="VT222",
-                            ),
-                            titer=2300000000,
-                        )
-                    ],
-                    injection_volume=1,
-                    injection_eye="Left",
-                    injection_duration=1,
-                    recovery_time=10,
-                ),
-                NanojectInjection(
-                    start_date=start_date,
-                    end_date=end_date,
-                    experimenter_full_name="betsy",
-                    protocol_id="bca",
-                    injection_materials=[
-                        ViralMaterial(
-                            material_type="Virus",
-                            name="AAV2-Flex-ChrimsonR",
-                            tars_identifiers=TarsVirusIdentifiers(
-                                virus_tars_id="AiV222",
-                                plasmid_tars_alias="AiP222",
-                                prep_lot_number="VT222",
-                            ),
-                            titer=2300000000,
-                        )
-                    ],
-                    injection_duration=1,
-                    injection_coordinate_ml=1,
-                    injection_coordinate_ap=1,
-                    injection_coordinate_depth=[1],
-                    injection_coordinate_reference="Bregma",
-                    bregma_to_lambda_distance=4.1,
-                    injection_angle=1,
-                    injection_volume=[1],
-                    recovery_time=10,
-                    targeted_structure="VISp6",
-                ),
-                FiberImplant(
-                    start_date=start_date,
-                    end_date=end_date,
-                    experimenter_full_name="Betsy",
-                    protocol_id="dx.doi.org/120.123/fkjd",
-                    probes=[
-                        OphysProbe(
-                            ophys_probe=FiberProbe(
-                                device_type="Fiber optic probe",
-                                name="Probe A",
-                                manufacturer=Manufacturer.DORIC,
-                                model="8",
-                                core_diameter=2,
-                                numerical_aperture=1,
-                                ferrule_material="Ceramic",
-                                total_length=10,
-                            ),
-                            targeted_structure="MOp",
-                            stereotactic_coordinate_ap=1,
-                            stereotactic_coordinate_dv=2,
-                            stereotactic_coordinate_ml=3,
-                            stereotactic_coordinate_reference="Bregma",
->>>>>>> 03be3ed5
                             bregma_to_lambda_distance=4.1,
                             injection_angle=1,
                             injection_volume=[1],
