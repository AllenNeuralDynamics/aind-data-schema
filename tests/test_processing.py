""" test processing """

import unittest

import pydantic

from aind_data_schema import Processing
<<<<<<< HEAD
from aind_data_schema.processing import PipelineProcess, DataProcess
=======
from aind_data_schema.processing import DataProcess, PipelineProcess
>>>>>>> e0c51d52


class ProcessingTest(unittest.TestCase):
    """tests for processing schema"""

    def test_constructors(self):
        """test creation"""

        with self.assertRaises(pydantic.ValidationError):
            p = Processing()

        p = Processing(
            processing_pipeline=PipelineProcess(processor_full_name="Processor", data_processes=[]),
        )

        with self.assertRaises(pydantic.ValidationError):
<<<<<<< HEAD
            dp = DataProcess(
                name="Other",
                notes=""
            )
=======
            DataProcess(name="Other")

        with self.assertRaises(pydantic.ValidationError):
            DataProcess(name="Other", notes="")
>>>>>>> e0c51d52

        assert p is not None


if __name__ == "__main__":
    unittest.main()<|MERGE_RESOLUTION|>--- conflicted
+++ resolved
@@ -5,11 +5,7 @@
 import pydantic
 
 from aind_data_schema import Processing
-<<<<<<< HEAD
-from aind_data_schema.processing import PipelineProcess, DataProcess
-=======
 from aind_data_schema.processing import DataProcess, PipelineProcess
->>>>>>> e0c51d52
 
 
 class ProcessingTest(unittest.TestCase):
@@ -26,17 +22,10 @@
         )
 
         with self.assertRaises(pydantic.ValidationError):
-<<<<<<< HEAD
             dp = DataProcess(
                 name="Other",
                 notes=""
             )
-=======
-            DataProcess(name="Other")
-
-        with self.assertRaises(pydantic.ValidationError):
-            DataProcess(name="Other", notes="")
->>>>>>> e0c51d52
 
         assert p is not None
 
