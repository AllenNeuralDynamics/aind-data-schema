"""test quality metrics """

import unittest
from datetime import date

from aind_data_schema_models.modalities import Modality
from pydantic import ValidationError

from aind_data_schema.core.quality_control import QCEvaluation, QualityControl, QCMetric, Stage, Status


class QualityControlTests(unittest.TestCase):
    """test quality metrics schema"""

    def test_constructors(self):
        """testing constructors"""

        with self.assertRaises(ValidationError):
            q = QualityControl()

        test_eval = QCEvaluation(
<<<<<<< HEAD
            evaluation_name="Drift map",
            evaluator="Bob",
            evaluation_date=date.fromisoformat("2020-10-10"),
            evaluation_modality=Modality.ECEPHYS,
            evaluation_stage=Stage.PREPROCESSING,
            qc_metrics=[
                QCMetric(name="Multiple values example", value={"stuff": "in_a_dict"}),
                QCMetric(
                    name="Drift map pass/fail",
                    value=False,
                    description="Manual evaluation of whether the drift map looks good",
                    references=["s3://some-data-somewhere"],
                ),
            ],
            stage_status=Status.PASS,
        )
=======
                evaluation_name="Drift map",
                evaluator="Bob",
                evaluation_date=date.fromisoformat("2020-10-10"),
                evaluation_modality=Modality.ECEPHYS,
                evaluation_stage=Stage.PROCESSING,
                qc_metrics=[
                    QCMetric(
                        name="Multiple values example",
                        value={"stuff": "in_a_dict"}
                    ),
                    QCMetric(
                        name="Drift map pass/fail",
                        value=False,
                        description="Manual evaluation of whether the drift map looks good",
                        references=["s3://some-data-somewhere"]
                    )
                ],
                stage_status=Status.PASS,
            )
>>>>>>> ebd93195

        q = QualityControl(
            overall_status_date=date.fromisoformat("2020-10-10"),
            overall_status=Status.PASS,
            evaluations=[test_eval],
        )

        assert q is not None


if __name__ == "__main__":
    unittest.main()<|MERGE_RESOLUTION|>--- conflicted
+++ resolved
@@ -19,24 +19,6 @@
             q = QualityControl()
 
         test_eval = QCEvaluation(
-<<<<<<< HEAD
-            evaluation_name="Drift map",
-            evaluator="Bob",
-            evaluation_date=date.fromisoformat("2020-10-10"),
-            evaluation_modality=Modality.ECEPHYS,
-            evaluation_stage=Stage.PREPROCESSING,
-            qc_metrics=[
-                QCMetric(name="Multiple values example", value={"stuff": "in_a_dict"}),
-                QCMetric(
-                    name="Drift map pass/fail",
-                    value=False,
-                    description="Manual evaluation of whether the drift map looks good",
-                    references=["s3://some-data-somewhere"],
-                ),
-            ],
-            stage_status=Status.PASS,
-        )
-=======
                 evaluation_name="Drift map",
                 evaluator="Bob",
                 evaluation_date=date.fromisoformat("2020-10-10"),
@@ -56,7 +38,6 @@
                 ],
                 stage_status=Status.PASS,
             )
->>>>>>> ebd93195
 
         q = QualityControl(
             overall_status_date=date.fromisoformat("2020-10-10"),
