--- conflicted
+++ resolved
@@ -44,11 +44,6 @@
             )
 
         q = QualityControl(
-<<<<<<< HEAD
-            overall_status_date=date.fromisoformat("2020-10-10"),
-            overall_status=Status.PASS,
-            evaluations=[test_eval],
-=======
             overall_status=[
                 QCStatus(
                     evaluator="Bob",
@@ -59,7 +54,6 @@
             evaluations=[
                 test_eval
             ],
->>>>>>> 6cfd0eac
         )
 
         assert q is not None
