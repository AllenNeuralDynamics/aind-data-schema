""" test Rig """

import unittest
from datetime import date, datetime

from aind_data_schema_models.modalities import Modality
from aind_data_schema_models.organizations import Organization
from pydantic import ValidationError

from aind_data_schema.components.devices import (
    Calibration,
    Camera,
    CameraAssembly,
    CameraTarget,
    ChannelType,
    DAQChannel,
    Detector,
    DetectorType,
    Device,
    Disc,
    EphysAssembly,
    EphysProbe,
    Laser,
    LaserAssembly,
    Lens,
    Manipulator,
    NeuropixelsBasestation,
    Olfactometer,
    OlfactometerChannel,
    Patch,
)
from aind_data_schema.core.rig import Rig
<<<<<<< HEAD
from aind_data_schema.models.modalities import Modality
from aind_data_schema.models.organizations import Organization
=======
>>>>>>> 8e9e190f


class RigTests(unittest.TestCase):
    """test rig schemas"""

    def test_constructors(self):
        """always returns true"""

        with self.assertRaises(ValidationError):
            Rig()

        daqs = [
            NeuropixelsBasestation(
                name="Neuropixels basestation",
                basestation_firmware_version="1",
                bsc_firmware_version="2",
                slot=0,
                manufacturer=Organization.IMEC,
                ports=[],
                computer_name="foo",
                channels=[
                    DAQChannel(
                        channel_name="123",
                        device_name="Laser A",
                        channel_type="Analog Output",
                    ),
                    DAQChannel(
                        channel_name="321",
                        device_name="Probe A",
                        channel_type="Analog Output",
                    ),
                    DAQChannel(
                        channel_name="234",
                        device_name="Camera A",
                        channel_type="Digital Output",
                    ),
                    DAQChannel(
                        channel_name="2354",
                        device_name="Disc A",
                        channel_type="Digital Output",
                    ),
                ],
            )
        ]

        ems = [
            EphysAssembly(
                probes=[EphysProbe(probe_model="Neuropixels 1.0", name="Probe A")],
                manipulator=Manipulator(
                    name="Probe manipulator",
                    manufacturer=Organization.NEW_SCALE_TECHNOLOGIES,
                    serial_number="4321",
                ),
                name="Ephys_assemblyA",
            )
        ]

        lms = [
            LaserAssembly(
                lasers=[
                    Laser(
                        manufacturer=Organization.HAMAMATSU,
                        serial_number="1234",
                        name="Laser A",
                        wavelength=488,
                    ),
                ],
                manipulator=Manipulator(
                    name="Laser manipulator",
                    manufacturer=Organization.NEW_SCALE_TECHNOLOGIES,
                    serial_number="1234",
                ),
                name="Laser_assembly",
                collimator=Device(
                    name="Collimator A",
                    device_type="Collimator"
                ),
                fiber=Patch(
                    name="Bundle Branching Fiber-optic Patch Cord",
                    manufacturer=Organization.DORIC,
                    model="BBP(4)_200/220/900-0.37_Custom_FCM-4xMF1.25",
                    core_diameter=200,
                    numerical_aperture=0.37,
                ),
            )
        ]

        rig = Rig(
            rig_id="1234",
            modification_date=date(2020, 10, 10),
            modalities=[Modality.ECEPHYS, Modality.FIB],
            daqs=daqs,
            cameras=[
                CameraAssembly(
                    name="cam",
                    camera_target="Face bottom",
                    lens=Lens(name="Camera lens", manufacturer=Organization.OTHER),
                    camera=Camera(
                        name="Camera A",
                        detector_type=DetectorType.CAMERA,
                        manufacturer=Organization.OTHER,
                        data_interface="USB",
                        computer_name="ASDF",
                        max_frame_rate=144,
                        sensor_width=1,
                        sensor_height=1,
                        chroma="Color",
                    ),
                )
            ],
            stick_microscopes=[
                CameraAssembly(
                    name="Assembly A",
                    camera=Camera(
                        name="Camera A",
                        detector_type=DetectorType.CAMERA,
                        manufacturer=Organization.OTHER,
                        data_interface="USB",
                        computer_name="ASDF",
                        max_frame_rate=144,
                        sensor_width=1,
                        sensor_height=1,
                        chroma="Color",
                    ),
                    camera_target=CameraTarget.BRAIN_SURFACE,  # NEEDS A VALUE
                    lens=Lens(name="Lens A", manufacturer=Organization.OTHER),
                )
            ],
            light_sources=[
                Laser(
                    manufacturer=Organization.HAMAMATSU,
                    serial_number="1234",
                    name="Laser A",
                    wavelength=488,
                )
            ],
            laser_assemblies=lms,
            ephys_assemblies=ems,
            detectors=[
                Detector(
                    name="FLIR CMOS for Green Channel",
                    serial_number="21396991",
                    manufacturer=Organization.FLIR,
                    model="BFS-U3-20S40M",
                    detector_type=DetectorType.CAMERA,
                    data_interface="USB",
                    cooling="Air",
                    immersion="air",
                    bin_width=4,
                    bin_height=4,
                    bin_mode="Additive",
                    crop_width=200,
                    crop_height=200,
                    gain=2,
                    chroma="Monochrome",
                    bit_depth=16,
                )
            ],
            patch_cords=[
                Patch(
                    name="Bundle Branching Fiber-optic Patch Cord",
                    manufacturer=Organization.DORIC,
                    model="BBP(4)_200/220/900-0.37_Custom_FCM-4xMF1.25",
                    core_diameter=200,
                    numerical_aperture=0.37,
                )
            ],
            stimulus_devices=[
                Olfactometer(
                    name="Olfactometer",
                    manufacturer=Organization.CHAMPALIMAUD,
                    model="1234",
                    serial_number="213456",
                    hardware_version="1",
                    is_clock_generator=False,
                    computer_name="W10XXX000",
                    channels=[
                        OlfactometerChannel(
                            channel_index=0,
                            channel_type=ChannelType.CARRIER,
                            flow_capacity=100,
                        ),
                        OlfactometerChannel(
                            channel_index=1,
                            channel_type=ChannelType.ODOR,
                            flow_capacity=100,
                        ),
                    ],
                )
            ],
            mouse_platform=Disc(name="Disc A", radius=1),
            calibrations=[
                Calibration(
                    calibration_date=date(2020, 10, 10),
                    device_name="Laser A",
                    description="Laser power calibration",
                    input={"power percent": [10, 40, 80]},
                    output={"power mW": [2, 6, 10]},
                )
            ],
        )

        assert rig is not None

    def test_validator(self):
        """Test the rig file validators"""

        # A Rig model with ECEPHYS in the modality list requires
        # ephys_assemblies and stick microscopes
        with self.assertRaises(ValidationError):
            Rig(
                modalities=[
                    Modality.ECEPHYS,
                    Modality.SLAP,
                    Modality.FIB,
                    Modality.BEHAVIOR_VIDEOS,
                    Modality.POPHYS,
                    Modality.BEHAVIOR,
                ],
                rig_id="1234",
                modification_date=date(2020, 10, 10),
                daqs=[
                    NeuropixelsBasestation(
                        name="Basestation",
                        basestation_firmware_version="1",
                        bsc_firmware_version="2",
                        slot=0,
                        manufacturer=Organization.IMEC,
                        ports=[],
                        computer_name="foo",
                        channels=[
                            DAQChannel(
                                channel_name="123",
                                device_name="Laser A",
                                channel_type="Analog Output",
                            ),
                            DAQChannel(
                                channel_name="321",
                                device_name="Probe A",
                                channel_type="Analog Output",
                            ),
                            DAQChannel(
                                channel_name="234",
                                device_name="Camera A",
                                channel_type="Digital Output",
                            ),
                            DAQChannel(
                                channel_name="2354",
                                device_name="Disc A",
                                channel_type="Digital Output",
                            ),
                        ],
                    )
                ],
                calibrations=[
                    Calibration(
                        calibration_date=date(2020, 10, 10),
                        device_name="Laser A",
                        description="Laser power calibration",
                        input={"power percent": [10, 40, 80]},
                        output={"power mW": [2, 6, 10]},
                    )
                ],
                mouse_platform=Disc(name="Disc A", radius=1),
            )

        with self.assertRaises(ValidationError):
            daqs = [
                NeuropixelsBasestation(
                    name="Basestation",
                    basestation_firmware_version="1",
                    bsc_firmware_version="2",
                    slot=0,
                    manufacturer=Organization.IMEC,
                    ports=[],
                    computer_name="foo",
                    channels=[
                        DAQChannel(
                            channel_name="123",
                            device_name="Laser A",
                            channel_type="Analog Output",
                        ),
                        DAQChannel(
                            channel_name="321",
                            device_name="Probe A",
                            channel_type="Analog Output",
                        ),
                        DAQChannel(
                            channel_name="234",
                            device_name="Camera A",
                            channel_type="Digital Output",
                        ),
                        DAQChannel(
                            channel_name="2354",
                            device_name="Disc A",
                            channel_type="Digital Output",
                        ),
                    ],
                )
            ]

            Rig(
                rig_id="1234",
                modification_date=datetime.now(),
                modalities=[Modality.ECEPHYS, Modality.FIB],
                daqs=daqs,
            )

        with self.assertRaises(ValueError):
            ems = [
                EphysAssembly(
                    probes=[EphysProbe(probe_model="Neuropixels 1.0", name="Probe A")],
                    manipulator=Manipulator(
                        name="Probe manipulator",
                        manufacturer=Organization.NEW_SCALE_TECHNOLOGIES,
                        serial_number="4321",
                    ),
                    name="Ephys_assemblyA",
                )
            ]

            lms = [
                LaserAssembly(
                    lasers=[
                        Laser(
                            manufacturer=Organization.HAMAMATSU,
                            serial_number="1234",
                            name="Laser A",
                            wavelength=488,
                        ),
                    ],
                    manipulator=Manipulator(
                        name="Laser manipulator",
                        manufacturer=Organization.NEW_SCALE_TECHNOLOGIES,
                        serial_number="1234",
                    ),
                    name="Laser_assembly",
                    collimator=Device(
                        name="Collimator B",
                        device_type="Collimator"
                    ),
                    fiber=Patch(
                        name="Bundle Branching Fiber-optic Patch Cord",
                        manufacturer=Organization.DORIC,
                        model="BBP(4)_200/220/900-0.37_Custom_FCM-4xMF1.25",
                        core_diameter=200,
                        numerical_aperture=0.37,
                    ),
                )
            ]

            Rig(
                rig_id="1234",
                modification_date=date(2020, 10, 10),
                modalities=[Modality.ECEPHYS, Modality.FIB],
                daqs=daqs,
                cameras=[
                    CameraAssembly(
                        name="cam",
                        camera_target=CameraTarget.OTHER,
                        lens=Lens(name="Camera lens", manufacturer=Organization.OTHER),
                        camera=Camera(
                            name="Camera A",
                            detector_type=DetectorType.CAMERA,
                            manufacturer=Organization.OTHER,
                            data_interface="USB",
                            computer_name="ASDF",
                            max_frame_rate=144,
                            sensor_width=1,
                            sensor_height=1,
                            chroma="Color",
                        ),
                    )
                ],
                stick_microscopes=[
                    CameraAssembly(
                        name="Assembly A",
                        camera=Camera(
                            name="Camera A",
                            detector_type=DetectorType.CAMERA,
                            manufacturer=Organization.OTHER,
                            data_interface="USB",
                            computer_name="ASDF",
                            max_frame_rate=144,
                            sensor_width=1,
                            sensor_height=1,
                            chroma="Color",
                        ),
                        camera_target=CameraTarget.OTHER,
                        lens=Lens(name="Lens A", manufacturer=Organization.OTHER),
                    )
                ],
                light_sources=[
                    Laser(
                        manufacturer=Organization.HAMAMATSU,
                        serial_number="1234",
                        name="Laser A",
                        wavelength=488,
                    )
                ],
                laser_assemblies=lms,
                ephys_assemblies=ems,
                detectors=[
                    Detector(
                        name="FLIR CMOS for Green Channel",
                        serial_number="21396991",
                        manufacturer=Organization.FLIR,
                        model="BFS-U3-20S40M",
                        detector_type=DetectorType.CAMERA,
                        data_interface="USB",
                        cooling="Air",
                        immersion="air",
                        bin_width=4,
                        bin_height=4,
                        bin_mode="Additive",
                        crop_width=200,
                        crop_height=200,
                        gain=2,
                        chroma="Monochrome",
                        bit_depth=16,
                    )
                ],
                patch_cords=[
                    Patch(
                        name="Bundle Branching Fiber-optic Patch Cord",
                        manufacturer=Organization.DORIC,
                        model="BBP(4)_200/220/900-0.37_Custom_FCM-4xMF1.25",
                        core_diameter=200,
                        numerical_aperture=0.37,
                    )
                ],
                stimulus_devices=[
                    Olfactometer(
                        name="Olfactometer",
                        manufacturer=Organization.CHAMPALIMAUD,
                        model="1234",
                        serial_number="213456",
                        hardware_version="1",
                        is_clock_generator=False,
                        computer_name="W10XXX000",
                        channels=[
                            OlfactometerChannel(
                                channel_index=0,
                                channel_type=ChannelType.CARRIER,
                                flow_capacity=100,
                            ),
                            OlfactometerChannel(
                                channel_index=1,
                                channel_type=ChannelType.ODOR,
                                flow_capacity=100,
                            ),
                        ],
                    )
                ],
                mouse_platform=Disc(name="Disc A", radius=1),
                calibrations=[
                    Calibration(
                        calibration_date=date(2020, 10, 10),
                        device_name="Laser A",
                        description="Laser power calibration",
                        input={"power percent": [10, 40, 80]},
                        output={"power mW": [2, 6, 10]},
                    )
                ],
            )


if __name__ == "__main__":
    unittest.main()<|MERGE_RESOLUTION|>--- conflicted
+++ resolved
@@ -30,11 +30,6 @@
     Patch,
 )
 from aind_data_schema.core.rig import Rig
-<<<<<<< HEAD
-from aind_data_schema.models.modalities import Modality
-from aind_data_schema.models.organizations import Organization
-=======
->>>>>>> 8e9e190f
 
 
 class RigTests(unittest.TestCase):
