--- conflicted
+++ resolved
@@ -5,14 +5,8 @@
 
 import pydantic
 
-<<<<<<< HEAD
-from aind_data_schema.core.subject import Housing, LightCycle, Subject
-=======
 from aind_data_schema.core.subject import BreedingInfo, Housing, LightCycle, Subject
 from aind_data_schema.models.organizations import Organization
-from aind_data_schema.models.species import Species
-
->>>>>>> 6bd82ed1
 from aind_data_schema.models.pid_names import PIDName
 from aind_data_schema.models.registry import Registry
 from aind_data_schema.models.species import Species
@@ -50,7 +44,7 @@
                 paternal_id="232323",
                 paternal_genotype="Ai93(TITL-GCaMP6f)/wt",
             ),
-            alleles=[PIDName(registry_identifier="12345", name="adsf", registry=Registry.MGI)]
+            alleles=[PIDName(registry_identifier="12345", name="adsf", registry=Registry.MGI)],
         )
 
         Subject.model_validate_json(s.model_dump_json())
