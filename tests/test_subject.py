""" tests for Subject """

import datetime
import unittest

import pydantic

<<<<<<< HEAD
from aind_data_schema.core.subject import BreedingInfo, Housing, LightCycle, MgiAlleleId, Subject
from aind_data_schema.models.institutions import Institution
=======
from aind_data_schema.core.subject import Housing, LightCycle, Subject
>>>>>>> 3eb511bc
from aind_data_schema.models.species import Species
from aind_data_schema.models.pid_names import PIDName
from aind_data_schema.models.registry import Registry


class SubjectTests(unittest.TestCase):
    """tests for subject"""

    def test_constructors(self):
        """try building Subjects"""

        with self.assertRaises(pydantic.ValidationError):
            Subject()

        now = datetime.datetime.now()

        s = Subject(
            species=Species.MUS_MUSCULUS,
            subject_id="1234",
            sex="Male",
            date_of_birth=now.date(),
            genotype="wt",
            source=Institution.AI,
            housing=Housing(
                light_cycle=LightCycle(
                    lights_on_time=now.time(),
                    lights_off_time=now.time(),
                ),
                cage_id="543",
            ),
<<<<<<< HEAD
            breeding_info=BreedingInfo(
                breeding_group="Emx1-IRES-Cre(ND)",
                maternal_id="546543",
                maternal_genotype="Emx1-IRES-Cre/wt; Camk2a-tTa/Camk2a-tTA",
                paternal_id="232323",
                paternal_genotype="Ai93(TITL-GCaMP6f)/wt",
            ),
            mgi_allele_ids=[MgiAlleleId(mgi_id="12345", allele_name="adsf")],
=======
            alleles=[PIDName(registry_identifier="12345", name="adsf", registry=Registry.MGI)],
>>>>>>> 3eb511bc
        )

        Subject.model_validate_json(s.model_dump_json())

        self.assertIsNotNone(s)

    def test_validators(self):
        """test validators"""

        now = datetime.datetime.now()

        # missing BreedingInfo when source is AI
        with self.assertRaises(ValueError):
            Subject(
                species=Species.MUS_MUSCULUS,
                subject_id="1234",
                sex="Male",
                date_of_birth=now.date(),
                genotype="wt",
                source=Institution.AI,
                housing=Housing(
                    light_cycle=LightCycle(
                        lights_on_time=now.time(),
                        lights_off_time=now.time(),
                    ),
                    cage_id="543",
                ),
                mgi_allele_ids=[MgiAlleleId(mgi_id="12345", allele_name="adsf")],
            )

        with self.assertRaises(ValueError):
            Subject(
                species=Species.MUS_MUSCULUS,
                subject_id="1234",
                sex="Male",
                date_of_birth=now.date(),
                source=Institution.AI,
                housing=Housing(
                    light_cycle=LightCycle(
                        lights_on_time=now.time(),
                        lights_off_time=now.time(),
                    ),
                    cage_id="543",
                ),
                mgi_allele_ids=[MgiAlleleId(mgi_id="12345", allele_name="adsf")],
            )


if __name__ == "__main__":
    unittest.main()<|MERGE_RESOLUTION|>--- conflicted
+++ resolved
@@ -5,12 +5,8 @@
 
 import pydantic
 
-<<<<<<< HEAD
 from aind_data_schema.core.subject import BreedingInfo, Housing, LightCycle, MgiAlleleId, Subject
 from aind_data_schema.models.institutions import Institution
-=======
-from aind_data_schema.core.subject import Housing, LightCycle, Subject
->>>>>>> 3eb511bc
 from aind_data_schema.models.species import Species
 from aind_data_schema.models.pid_names import PIDName
 from aind_data_schema.models.registry import Registry
@@ -41,7 +37,6 @@
                 ),
                 cage_id="543",
             ),
-<<<<<<< HEAD
             breeding_info=BreedingInfo(
                 breeding_group="Emx1-IRES-Cre(ND)",
                 maternal_id="546543",
@@ -50,9 +45,6 @@
                 paternal_genotype="Ai93(TITL-GCaMP6f)/wt",
             ),
             mgi_allele_ids=[MgiAlleleId(mgi_id="12345", allele_name="adsf")],
-=======
-            alleles=[PIDName(registry_identifier="12345", name="adsf", registry=Registry.MGI)],
->>>>>>> 3eb511bc
         )
 
         Subject.model_validate_json(s.model_dump_json())
